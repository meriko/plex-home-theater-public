--- conflicted
+++ resolved
@@ -673,19 +673,6 @@
       gAppleHidDeviceInterface = hidDeviceInterface;
 	  gAppleHidQueueInterfece = hidQueueInterface;
 
-<<<<<<< HEAD
-      if (hidDeviceInterface)  
-        gAppleHidQueueInterfece = prepareQueue(hidDeviceInterface, cookies);
-      else
-        printf("ERROR: No hidDeviceInterface.\n");
-		
-      validRemoteFound = TRUE;
-    }
-    else
-    {
-      printf("ERROR: No hidService.\n");
-    }
-=======
       if (hidDeviceInterface && hidQueueInterface)  {
 		  prepareQueue(hidDeviceInterface, hidQueueInterface);
 	  }
@@ -695,7 +682,6 @@
 		
 	  validRemoteFound = TRUE;
 	}
->>>>>>> 00e8ffff
 
     // Add an event queue for IRKeyboardEmu, which allows Apple Remote emulation
     hidMatchDictionary = IOServiceMatching("IRKeyboardEmu");
@@ -703,21 +689,6 @@
 
     if (hidService) 
     {
-<<<<<<< HEAD
-      hidDevice = (io_object_t)hidService;
-		
-      createHIDDeviceInterface(hidDevice, &hidDeviceInterface);
-      gEmuHidDeviceInterface = hidDeviceInterface;
-      cookies = getHIDCookies((IOHIDDeviceInterface122 **)hidDeviceInterface);
-      ioReturnValue = IOObjectRelease(hidDevice);
-      print_errmsg_if_io_err(ioReturnValue, (char* )"Failed to release HID.");
-      
-      if (hidDeviceInterface)
-        gEmuHidQueueInterfece  = prepareQueue(hidDeviceInterface, cookies);
-		
-      validRemoteFound = TRUE;
-    }
-=======
 		IOHIDDeviceDeviceInterface **hidDeviceInterface = NULL;
 		IOHIDDeviceQueueInterface  **hidQueueInterface = NULL;
 
@@ -736,7 +707,6 @@
 		
 		validRemoteFound = TRUE;
 	}
->>>>>>> 00e8ffff
 	
 	if (validRemoteFound)
 	{
