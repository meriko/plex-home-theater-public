--- conflicted
+++ resolved
@@ -29,29 +29,19 @@
 2. Installing the required MacPorts packages
 -----------------------------------------------------------------------------
 
-<<<<<<< HEAD
-TBD.
-=======
 Install MacPorts (http://www.macports.org/). Then install the following
 packages from the Terminal window:
 
-   $ sudo port install gawk git-core +svn glew freetype fribidi libcdio lzo python24 libsdl libsdl_image libsdl_mixer mysql5-devel pcre samba3
->>>>>>> aa25b148
+   $ sudo port install gawk git-core +svn glew freetype fribidi libcdio lzo python24 \
+                       libsdl libsdl_image libsdl_mixer mysql5-devel pcre samba3 \
+                       fontconfig libmad
 
 -----------------------------------------------------------------------------
 3. Getting the source code
 -----------------------------------------------------------------------------
 
-<<<<<<< HEAD
-Install MacPorts (http://www.macports.org/). Then install the following
-packages from the Terminal window:
-
-	$ sudo port install glew freetype fribidi libcdio lzo python24 libsdl libsdl_image 
-	$ sudo port install libsdl_mixer mysql5-devel pcre samba3 fontconfig libmad
-=======
    $ cd $HOME
    $ git clone git://github.com/elan/xbmc-fork.git
->>>>>>> aa25b148
 
 -----------------------------------------------------------------------------
 4. How to compile
@@ -64,7 +54,7 @@
 Start XCode and load the XBMC project. Open "External Frameworks and Libraries" 
 and fix any red items by doing a "Get Info" and correcting the path error. Then 
 Project -> Edit Active Executable "XBMC", click "Arguments" tab and add "XBMC_HOME" 
-as an enviroment variable. Set the value to the path to the XBMC root folder. 
+as an environment variable. Set the value to the path to the XBMC root folder. 
 For example, "/Users/bigdog/Documents/XBMC/linuxport/XBMC"
 
 Click the "Build" button.
