/*
 *      Copyright (C) 2005-2008 Team XBMC
 *      http://www.xbmc.org
 *
 *  This Program is free software; you can redistribute it and/or modify
 *  it under the terms of the GNU General Public License as published by
 *  the Free Software Foundation; either version 2, or (at your option)
 *  any later version.
 *
 *  This Program is distributed in the hope that it will be useful,
 *  but WITHOUT ANY WARRANTY; without even the implied warranty of
 *  MERCHANTABILITY or FITNESS FOR A PARTICULAR PURPOSE. See the
 *  GNU General Public License for more details.
 *
 *  You should have received a copy of the GNU General Public License
 *  along with XBMC; see the file COPYING.  If not, write to
 *  the Free Software Foundation, 675 Mass Ave, Cambridge, MA 02139, USA.
 *  http://www.gnu.org/copyleft/gpl.html
 *
 */

#include "threads/SystemClock.h"
#include "GUILargeTextureManager.h"
#include "pictures/Picture.h"
#include "settings/GUISettings.h"
#include "FileItem.h"
#include "guilib/Texture.h"
#include "threads/SingleLock.h"
#include "utils/TimeUtils.h"
#include "utils/JobManager.h"
#include "guilib/GraphicContext.h"
#include "utils/log.h"
#include "TextureCache.h"

using namespace std;


CImageLoader::CImageLoader(const CStdString &path)
{
  m_path = path;
  m_texture = NULL;
}

CImageLoader::~CImageLoader()
{
  delete(m_texture);
}

bool CImageLoader::DoWork()
{
<<<<<<< HEAD
  CFileItem file(m_path, false);
  if (file.IsPicture() && !(file.IsZIP() || file.IsRAR() || file.IsCBR() || file.IsCBZ())) // ignore non-pictures
  { // check for filename only (i.e. lookup in skin/media/)
    CStdString loadPath = g_TextureManager.GetTexturePath(m_path);

    // cache the image if necessary
    loadPath = CTextureCache::Get().CheckAndCacheImage(loadPath);
    if (loadPath.IsEmpty())
      return false;

    m_texture = new CTexture();
    unsigned int start = XbmcThreads::SystemClockMillis();
    if (!m_texture->LoadFromFile(loadPath, min(g_graphicsContext.GetWidth(), 2048), min(g_graphicsContext.GetHeight(), 1080), g_guiSettings.GetBool("pictures.useexifrotation")))
    {
      delete m_texture;
      m_texture = NULL;
    }
    else if (XbmcThreads::SystemClockMillis() - start > 100)
      CLog::Log(LOGDEBUG, "%s - took %u ms to load %s", __FUNCTION__, XbmcThreads::SystemClockMillis() - start, loadPath.c_str());
=======
  CStdString texturePath = g_TextureManager.GetTexturePath(m_path);
  CStdString loadPath = CTextureCache::Get().CheckCachedImage(texturePath); 
  
  // If empty, then go on to validate and cache image as appropriate
  // If hit, continue down and load image
  if (loadPath.IsEmpty())
  {
    CFileItem file(m_path, false);

    // Validate file URL to see if it is an image
    if ((file.IsPicture() && !(file.IsZIP() || file.IsRAR() || file.IsCBR() || file.IsCBZ() )) 
       || file.GetMimeType().Left(6).Equals("image/")) // ignore non-pictures
    { 
      // Cache the image if necessary
      loadPath = CTextureCache::Get().CacheImageFile(texturePath);
      if (loadPath.IsEmpty())
        return false;
    }
    else
      return true;
  }
 
  m_texture = new CTexture();
  DWORD start = CTimeUtils::GetTimeMS();
  if (!m_texture->LoadFromFile(loadPath, min(g_graphicsContext.GetWidth(), 2048), min(g_graphicsContext.GetHeight(), 1080), g_guiSettings.GetBool("pictures.useexifrotation")))
  {
    delete m_texture;
    m_texture = NULL;
>>>>>>> d1f4923a
  }
  else if (CTimeUtils::GetTimeMS() - start > 100)
    CLog::Log(LOGDEBUG, "%s - took %d ms to load %s", __FUNCTION__, CTimeUtils::GetTimeMS() - start, loadPath.c_str());

  return true;
}

CGUILargeTextureManager::CLargeTexture::CLargeTexture(const CStdString &path)
{
  m_path = path;
  m_refCount = 1;
  m_timeToDelete = 0;
}

CGUILargeTextureManager::CLargeTexture::~CLargeTexture()
{
  assert(m_refCount == 0);
  m_texture.Free();
}

void CGUILargeTextureManager::CLargeTexture::AddRef()
{
  m_refCount++;
}

bool CGUILargeTextureManager::CLargeTexture::DecrRef(bool deleteImmediately)
{
  assert(m_refCount);
  m_refCount--;
  if (m_refCount == 0)
  {
    if (deleteImmediately)
      delete this;
    else
      m_timeToDelete = CTimeUtils::GetFrameTime() + TIME_TO_DELETE;
    return true;
  }
  return false;
}

bool CGUILargeTextureManager::CLargeTexture::DeleteIfRequired(bool deleteImmediately)
{
  if (m_refCount == 0 && (deleteImmediately || m_timeToDelete < CTimeUtils::GetFrameTime()))
  {
    delete this;
    return true;
  }
  return false;
}

void CGUILargeTextureManager::CLargeTexture::SetTexture(CBaseTexture* texture)
{
  assert(!m_texture.size());
  if (texture)
    m_texture.Set(texture, texture->GetWidth(), texture->GetHeight());
}

CGUILargeTextureManager::CGUILargeTextureManager()
{
}

CGUILargeTextureManager::~CGUILargeTextureManager()
{
}

void CGUILargeTextureManager::CleanupUnusedImages(bool immediately)
{
  CSingleLock lock(m_listSection);
  // check for items to remove from allocated list, and remove
  listIterator it = m_allocated.begin();
  while (it != m_allocated.end())
  {
    CLargeTexture *image = *it;
    if (image->DeleteIfRequired(immediately))
      it = m_allocated.erase(it);
    else
      ++it;
  }
}

// if available, increment reference count, and return the image.
// else, add to the queue list if appropriate.
bool CGUILargeTextureManager::GetImage(const CStdString &path, CTextureArray &texture, bool firstRequest)
{
  // note: max size to load images: 2048x1024? (8MB)
  CSingleLock lock(m_listSection);
  for (listIterator it = m_allocated.begin(); it != m_allocated.end(); ++it)
  {
    CLargeTexture *image = *it;
    if (image->GetPath() == path)
    {
      if (firstRequest)
        image->AddRef();
      texture = image->GetTexture();
      return texture.size() > 0;
    }
  }

  if (firstRequest)
    QueueImage(path);

  return true;
}

void CGUILargeTextureManager::ReleaseImage(const CStdString &path, bool immediately)
{
  CSingleLock lock(m_listSection);
  for (listIterator it = m_allocated.begin(); it != m_allocated.end(); ++it)
  {
    CLargeTexture *image = *it;
    if (image->GetPath() == path)
    {
      if (image->DecrRef(immediately) && immediately)
        m_allocated.erase(it);
      return;
    }
  }
  for (queueIterator it = m_queued.begin(); it != m_queued.end(); ++it)
  {
    unsigned int id = it->first;
    CLargeTexture *image = it->second;
    if (image->GetPath() == path && image->DecrRef(true))
    {
      // cancel this job
      CJobManager::GetInstance().CancelJob(id);
      m_queued.erase(it);
      return;
    }
  }
}

// queue the image, and start the background loader if necessary
void CGUILargeTextureManager::QueueImage(const CStdString &path)
{
  CSingleLock lock(m_listSection);
  for (queueIterator it = m_queued.begin(); it != m_queued.end(); ++it)
  {
    CLargeTexture *image = it->second;
    if (image->GetPath() == path)
    {
      image->AddRef();
      return; // already queued
    }
  }

  // queue the item
  CLargeTexture *image = new CLargeTexture(path);
  unsigned int jobID = CJobManager::GetInstance().AddJob(new CImageLoader(path), this, CJob::PRIORITY_NORMAL);
  m_queued.push_back(make_pair(jobID, image));
}

void CGUILargeTextureManager::OnJobComplete(unsigned int jobID, bool success, CJob *job)
{
  // see if we still have this job id
  CSingleLock lock(m_listSection);
  for (queueIterator it = m_queued.begin(); it != m_queued.end(); ++it)
  {
    if (it->first == jobID)
    { // found our job
      CImageLoader *loader = (CImageLoader *)job;
      CLargeTexture *image = it->second;
      image->SetTexture(loader->m_texture);
      loader->m_texture = NULL; // we want to keep the texture, and jobs are auto-deleted.
      m_queued.erase(it);
      m_allocated.push_back(image);
      return;
    }
  }
}


<|MERGE_RESOLUTION|>--- conflicted
+++ resolved
@@ -48,27 +48,6 @@
 
 bool CImageLoader::DoWork()
 {
-<<<<<<< HEAD
-  CFileItem file(m_path, false);
-  if (file.IsPicture() && !(file.IsZIP() || file.IsRAR() || file.IsCBR() || file.IsCBZ())) // ignore non-pictures
-  { // check for filename only (i.e. lookup in skin/media/)
-    CStdString loadPath = g_TextureManager.GetTexturePath(m_path);
-
-    // cache the image if necessary
-    loadPath = CTextureCache::Get().CheckAndCacheImage(loadPath);
-    if (loadPath.IsEmpty())
-      return false;
-
-    m_texture = new CTexture();
-    unsigned int start = XbmcThreads::SystemClockMillis();
-    if (!m_texture->LoadFromFile(loadPath, min(g_graphicsContext.GetWidth(), 2048), min(g_graphicsContext.GetHeight(), 1080), g_guiSettings.GetBool("pictures.useexifrotation")))
-    {
-      delete m_texture;
-      m_texture = NULL;
-    }
-    else if (XbmcThreads::SystemClockMillis() - start > 100)
-      CLog::Log(LOGDEBUG, "%s - took %u ms to load %s", __FUNCTION__, XbmcThreads::SystemClockMillis() - start, loadPath.c_str());
-=======
   CStdString texturePath = g_TextureManager.GetTexturePath(m_path);
   CStdString loadPath = CTextureCache::Get().CheckCachedImage(texturePath); 
   
@@ -92,15 +71,14 @@
   }
  
   m_texture = new CTexture();
-  DWORD start = CTimeUtils::GetTimeMS();
+  unsigned int start = XbmcThreads::SystemClockMillis();
   if (!m_texture->LoadFromFile(loadPath, min(g_graphicsContext.GetWidth(), 2048), min(g_graphicsContext.GetHeight(), 1080), g_guiSettings.GetBool("pictures.useexifrotation")))
   {
     delete m_texture;
     m_texture = NULL;
->>>>>>> d1f4923a
-  }
-  else if (CTimeUtils::GetTimeMS() - start > 100)
-    CLog::Log(LOGDEBUG, "%s - took %d ms to load %s", __FUNCTION__, CTimeUtils::GetTimeMS() - start, loadPath.c_str());
+  }
+  else if (XbmcThreads::SystemClockMillis() - start > 100)
+    CLog::Log(LOGDEBUG, "%s - took %u ms to load %s", __FUNCTION__, XbmcThreads::SystemClockMillis() - start, loadPath.c_str());
 
   return true;
 }
