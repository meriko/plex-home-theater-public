/*
 *      Copyright (C) 2005-2012 Team XBMC
 *      http://www.xbmc.org
 *
 *  This Program is free software; you can redistribute it and/or modify
 *  it under the terms of the GNU General Public License as published by
 *  the Free Software Foundation; either version 2, or (at your option)
 *  any later version.
 *
 *  This Program is distributed in the hope that it will be useful,
 *  but WITHOUT ANY WARRANTY; without even the implied warranty of
 *  MERCHANTABILITY or FITNESS FOR A PARTICULAR PURPOSE. See the
 *  GNU General Public License for more details.
 *
 *  You should have received a copy of the GNU General Public License
 *  along with XBMC; see the file COPYING.  If not, see
 *  <http://www.gnu.org/licenses/>.
 *
 */

#include "threads/SystemClock.h"
#include "GUILargeTextureManager.h"
#include "settings/GUISettings.h"
#include "guilib/Texture.h"
#include "threads/SingleLock.h"
#include "utils/TimeUtils.h"
#include "utils/JobManager.h"
#include "guilib/GraphicContext.h"
#include "utils/log.h"
#include "TextureCache.h"

using namespace std;


CImageLoader::CImageLoader(const CStdString &path)
{
  m_path = path;
  m_texture = NULL;
}

CImageLoader::~CImageLoader()
{
  delete(m_texture);
}

bool CImageLoader::DoWork()
{
  bool needsChecking = false;

  CStdString texturePath = g_TextureManager.GetTexturePath(m_path);
  CStdString loadPath = CTextureCache::Get().CheckCachedImage(texturePath, true, needsChecking); 

  if (loadPath.IsEmpty())
  {
<<<<<<< HEAD
    CFileItem file(m_path, false);

    // Validate file URL to see if it is an image
    /* PLEX */
    if ((file.IsPlexMediaServer() && file.IsPicture() && !(file.IsZIP() || file.IsRAR() || file.IsCBR() || file.IsCBZ() ))
       || file.GetMimeType().Left(6).Equals("image/")) // ignore non-pictures
    /* END PLEX */
    { 
      // Cache the image if necessary
      loadPath = CTextureCache::Get().CacheImageFile(texturePath);
      if (loadPath.IsEmpty())
        return false;
    }
    else
      return true;
=======
    // not in our texture cache, so try and load directly and then cache the result
    loadPath = CTextureCache::Get().CacheImage(texturePath, &m_texture);
    if (m_texture)
      return true; // we're done
>>>>>>> 0be99e96
  }
  if (!loadPath.IsEmpty())
  {
    // direct route - load the image
    unsigned int start = XbmcThreads::SystemClockMillis();
    m_texture = CBaseTexture::LoadFromFile(loadPath, g_graphicsContext.GetWidth(), g_graphicsContext.GetHeight(), g_guiSettings.GetBool("pictures.useexifrotation"));
    if (!m_texture)
      return false;
    if (XbmcThreads::SystemClockMillis() - start > 100)
      CLog::Log(LOGDEBUG, "%s - took %u ms to load %s", __FUNCTION__, XbmcThreads::SystemClockMillis() - start, loadPath.c_str());

    if (needsChecking)
      CTextureCache::Get().BackgroundCacheImage(texturePath);
  }
  return true;
}

CGUILargeTextureManager::CLargeTexture::CLargeTexture(const CStdString &path)
{
  m_path = path;
  m_refCount = 1;
  m_timeToDelete = 0;
}

CGUILargeTextureManager::CLargeTexture::~CLargeTexture()
{
  assert(m_refCount == 0);
  m_texture.Free();
}

void CGUILargeTextureManager::CLargeTexture::AddRef()
{
  m_refCount++;
}

bool CGUILargeTextureManager::CLargeTexture::DecrRef(bool deleteImmediately)
{
  assert(m_refCount);
  m_refCount--;
  if (m_refCount == 0)
  {
    if (deleteImmediately)
      delete this;
    else
      m_timeToDelete = CTimeUtils::GetFrameTime() + TIME_TO_DELETE;
    return true;
  }
  return false;
}

bool CGUILargeTextureManager::CLargeTexture::DeleteIfRequired(bool deleteImmediately)
{
  if (m_refCount == 0 && (deleteImmediately || m_timeToDelete < CTimeUtils::GetFrameTime()))
  {
    delete this;
    return true;
  }
  return false;
}

void CGUILargeTextureManager::CLargeTexture::SetTexture(CBaseTexture* texture)
{
  assert(!m_texture.size());
  if (texture)
    m_texture.Set(texture, texture->GetWidth(), texture->GetHeight());
}

CGUILargeTextureManager::CGUILargeTextureManager()
{
}

CGUILargeTextureManager::~CGUILargeTextureManager()
{
}

void CGUILargeTextureManager::CleanupUnusedImages(bool immediately)
{
  CSingleLock lock(m_listSection);
  // check for items to remove from allocated list, and remove
  listIterator it = m_allocated.begin();
  while (it != m_allocated.end())
  {
    CLargeTexture *image = *it;
    if (image->DeleteIfRequired(immediately))
      it = m_allocated.erase(it);
    else
      ++it;
  }
}

// if available, increment reference count, and return the image.
// else, add to the queue list if appropriate.
bool CGUILargeTextureManager::GetImage(const CStdString &path, CTextureArray &texture, bool firstRequest)
{
  CSingleLock lock(m_listSection);
  for (listIterator it = m_allocated.begin(); it != m_allocated.end(); ++it)
  {
    CLargeTexture *image = *it;
    if (image->GetPath() == path)
    {
      if (firstRequest)
        image->AddRef();
      texture = image->GetTexture();
      return texture.size() > 0;
    }
  }

  if (firstRequest)
    QueueImage(path);

  return true;
}

void CGUILargeTextureManager::ReleaseImage(const CStdString &path, bool immediately)
{
  CSingleLock lock(m_listSection);
  for (listIterator it = m_allocated.begin(); it != m_allocated.end(); ++it)
  {
    CLargeTexture *image = *it;
    if (image->GetPath() == path)
    {
      if (image->DecrRef(immediately) && immediately)
        m_allocated.erase(it);
      return;
    }
  }
  for (queueIterator it = m_queued.begin(); it != m_queued.end(); ++it)
  {
    unsigned int id = it->first;
    CLargeTexture *image = it->second;
    if (image->GetPath() == path && image->DecrRef(true))
    {
      // cancel this job
      CJobManager::GetInstance().CancelJob(id);
      m_queued.erase(it);
      return;
    }
  }
}

// queue the image, and start the background loader if necessary
void CGUILargeTextureManager::QueueImage(const CStdString &path)
{
  CSingleLock lock(m_listSection);
  for (queueIterator it = m_queued.begin(); it != m_queued.end(); ++it)
  {
    CLargeTexture *image = it->second;
    if (image->GetPath() == path)
    {
      image->AddRef();
      return; // already queued
    }
  }

  // queue the item
  CLargeTexture *image = new CLargeTexture(path);
  unsigned int jobID = CJobManager::GetInstance().AddJob(new CImageLoader(path), this, CJob::PRIORITY_NORMAL);
  m_queued.push_back(make_pair(jobID, image));
}

void CGUILargeTextureManager::OnJobComplete(unsigned int jobID, bool success, CJob *job)
{
  // see if we still have this job id
  CSingleLock lock(m_listSection);
  for (queueIterator it = m_queued.begin(); it != m_queued.end(); ++it)
  {
    if (it->first == jobID)
    { // found our job
      CImageLoader *loader = (CImageLoader *)job;
      CLargeTexture *image = it->second;
      image->SetTexture(loader->m_texture);
      loader->m_texture = NULL; // we want to keep the texture, and jobs are auto-deleted.
      m_queued.erase(it);
      m_allocated.push_back(image);
      return;
    }
  }
}


<|MERGE_RESOLUTION|>--- conflicted
+++ resolved
@@ -52,28 +52,10 @@
 
   if (loadPath.IsEmpty())
   {
-<<<<<<< HEAD
-    CFileItem file(m_path, false);
-
-    // Validate file URL to see if it is an image
-    /* PLEX */
-    if ((file.IsPlexMediaServer() && file.IsPicture() && !(file.IsZIP() || file.IsRAR() || file.IsCBR() || file.IsCBZ() ))
-       || file.GetMimeType().Left(6).Equals("image/")) // ignore non-pictures
-    /* END PLEX */
-    { 
-      // Cache the image if necessary
-      loadPath = CTextureCache::Get().CacheImageFile(texturePath);
-      if (loadPath.IsEmpty())
-        return false;
-    }
-    else
-      return true;
-=======
     // not in our texture cache, so try and load directly and then cache the result
     loadPath = CTextureCache::Get().CacheImage(texturePath, &m_texture);
     if (m_texture)
       return true; // we're done
->>>>>>> 0be99e96
   }
   if (!loadPath.IsEmpty())
   {
