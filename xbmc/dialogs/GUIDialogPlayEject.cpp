--- conflicted
+++ resolved
@@ -99,25 +99,8 @@
   if (!pDialog)
     return false;
 
-<<<<<<< HEAD
-  // Figure out Line 1 of the dialog
-  CStdString strLine1;
-  if (item.GetVideoInfoTag())
-  {
-    strLine1 = item.GetVideoInfoTag()->m_strTitle;
-  }
-  else
-  {
-    strLine1 = URIUtils::GetFileName(item.GetPath());
-    URIUtils::RemoveExtension(strLine1);
-  }
-
-  // Figure out Line 2 of the dialog
-  CStdString strLine2;
-=======
   // Figure out Lines 1 and 2 of the dialog
   CStdString strLine1, strLine2;
->>>>>>> 0be99e96
   CXBMCTinyXML discStubXML;
   if (discStubXML.LoadFile(item.GetPath()))
   {
