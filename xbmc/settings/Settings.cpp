--- conflicted
+++ resolved
@@ -132,14 +132,12 @@
   m_currentProfile = 0;
   m_nextIdProfile = 0;
 
-<<<<<<< HEAD
+  m_musicNeedsUpdate = 0;
+  m_videoNeedsUpdate = 0;
+
   /* PLEX */
   m_userAgent = "Plex Firefox/2.0.0.11";
   /* END PLEX */
-=======
-  m_musicNeedsUpdate = 0;
-  m_videoNeedsUpdate = 0;
->>>>>>> 0be99e96
 }
 
 CSettings::~CSettings(void)
