--- conflicted
+++ resolved
@@ -71,16 +71,8 @@
 #include "HALManager.h"
 #endif
 #endif
-<<<<<<< HEAD
-#if defined(__APPLE__) 
-#if defined(__arm__)
-#include "IOSCoreAudio.h"
-#else
-#include "CoreAudio.h"
+#if defined(TARGET_DARWIN_OSX)
 #ifndef __PLEX__
-=======
-#if defined(TARGET_DARWIN_OSX)
->>>>>>> 0be99e96
 #include "XBMCHelper.h"
 #else
 #include "Helper/PlexHelper.h"
@@ -1078,26 +1070,7 @@
       if (pControl)
         pControl->SetEnabled(g_peripherals.GetNumberOfPeripherals() > 0);
     }
-<<<<<<< HEAD
-#if defined(_LINUX) && !defined(__APPLE__)
-    else if (strSetting.Equals("audiooutput.custompassthrough"))
-    {
-      CGUIControl *pControl = (CGUIControl *)GetControl(pSettingControl->GetID());
-      if (AUDIO_IS_BITSTREAM(g_guiSettings.GetInt("audiooutput.mode")))
-      {
-        if (pControl) pControl->SetEnabled(g_guiSettings.GetString("audiooutput.passthroughdevice").Equals("custom"));
-      }
-      else
-      {
-        if (pControl) pControl->SetEnabled(false);
-      }
-    }
-    else if (strSetting.Equals("audiooutput.customdevice"))
-    {
-      CGUIControl *pControl = (CGUIControl *)GetControl(pSettingControl->GetID());
-      if (pControl) pControl->SetEnabled(g_guiSettings.GetString("audiooutput.audiodevice").Equals("custom"));
-    }
-#endif
+
     /* PLEX */
     else if (strSetting.Equals("myplex.status"))
     {
@@ -1132,8 +1105,6 @@
     }
 
     /* END PLEX */
-=======
->>>>>>> 0be99e96
   }
 
   g_guiSettings.SetChanged();
