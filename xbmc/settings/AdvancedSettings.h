--- conflicted
+++ resolved
@@ -357,8 +357,9 @@
     void ParseSettingsFile(const CStdString &file);
 
     float GetDisplayLatency(float refreshrate);
-<<<<<<< HEAD
-
+    bool m_initialized;
+
+    void SetDebugMode(bool debug);
 
     /* PLEX */
     CStdString m_language;
@@ -374,11 +375,6 @@
     bool m_bEnableKeyboardBacklightControl;
     bool m_bEnablePlexTokensInLogs;
     /* END PLEX */
-=======
-    bool m_initialized;
-
-    void SetDebugMode(bool debug);
->>>>>>> 0be99e96
 };
 
 XBMC_GLOBAL(CAdvancedSettings,g_advancedSettings);