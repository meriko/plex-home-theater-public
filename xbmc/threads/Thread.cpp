--- conflicted
+++ resolved
@@ -123,99 +123,10 @@
   LOG(LOGNOTICE,"Thread %s start, auto delete: %s", name.c_str(), (autodelete ? "true" : "false"));
 
   currentThread.set(pThread);
-<<<<<<< HEAD
-
-#ifndef _LINUX
-  /* install win32 exception translator */
-  win32_exception::install_handler();
-#else
-  struct sigaction action;
-  action.sa_handler = term_handler;
-  sigemptyset (&action.sa_mask);
-  action.sa_flags = 0;
-  //sigaction (SIGABRT, &action, NULL);
-  //sigaction (SIGSEGV, &action, NULL);
-#endif
-=======
   pThread->m_StartEvent.Set();
->>>>>>> 0be99e96
 
   pThread->Action();
 
-<<<<<<< HEAD
-  try
-  {
-    pThread->OnStartup();
-  }
-#ifndef _LINUX
-#ifndef __PLEX__
-  catch (const win32_exception &e)
-  {
-    e.writelog(__FUNCTION__);
-    if( pThread->IsAutoDelete() )
-    {
-      delete pThread;
-      _endthreadex(123);
-      return 0;
-    }
-  }
-#endif
-#endif
-  catch(...)
-  {
-    CLog::Log(LOGERROR, "%s - thread %s, Unhandled exception caught in thread startup, aborting. auto delete: %d", __FUNCTION__, pThread->m_ThreadName.c_str(), pThread->IsAutoDelete());
-    if( pThread->IsAutoDelete() )
-    {
-      delete pThread;
-#ifndef _LINUX
-      _endthreadex(123);
-#endif
-      return 0;
-    }
-  }
-
-  try
-  {
-    pThread->Process();
-  }
-#ifndef _LINUX
-#ifndef __PLEX__
-  catch (const access_violation &e)
-  {
-    e.writelog(__FUNCTION__);
-  }
-  catch (const win32_exception &e)
-  {
-    e.writelog(__FUNCTION__);
-  }
-#endif
-#endif
-  catch(...)
-  {
-    CLog::Log(LOGERROR, "%s - thread %s, Unhandled exception caught in thread process, attemping cleanup in OnExit", __FUNCTION__, pThread->m_ThreadName.c_str());
-  }
-
-  try
-  {
-    pThread->OnExit();
-  }
-#ifndef _LINUX
-#ifndef __PLEX__
-  catch (const access_violation &e)
-  {
-    e.writelog(__FUNCTION__);
-  }
-  catch (const win32_exception &e)
-  {
-    e.writelog(__FUNCTION__);
-  }
-#endif
-#endif
-  catch(...)
-  {
-    CLog::Log(LOGERROR, "%s - thread %s, Unhandled exception caught in thread exit", __FUNCTION__, pThread->m_ThreadName.c_str());
-  }
-=======
   // lock during termination
   CSingleLock lock(pThread->m_CriticalSection);
 
@@ -224,7 +135,6 @@
   pThread->TermHandler();
 
   lock.Leave();
->>>>>>> 0be99e96
 
   if (autodelete)
   {
@@ -238,38 +148,6 @@
   return 0;
 }
 
-<<<<<<< HEAD
-void CThread::Create(bool bAutoDelete, unsigned stacksize)
-{
-#ifndef __PLEX__
-  if (m_ThreadHandle != NULL)
-  {
-    throw 1; //ERROR should not b possible!!!
-  }
-#else
-  if (m_ThreadHandle)
-  {
-    CLog::FatalError("CThread::Create - m_ThreadHandle should be NULL");
-  }
-#endif
-  m_iLastTime = XbmcThreads::SystemClockMillis() * 10000;
-  m_iLastUsage = 0;
-  m_fLastUsage = 0.0f;
-  m_bAutoDelete = bAutoDelete;
-  m_bStop = false;
-  m_StopEvent.Reset();
-
-  m_ThreadHandle = (HANDLE)_beginthreadex(NULL, stacksize, (PBEGINTHREADEX_THREADFUNC)staticThread, (void*)this, 0, &m_ThreadId);
-
-#ifdef _LINUX
-  if (m_ThreadHandle && m_ThreadHandle->m_threadValid && m_bAutoDelete)
-    // FIXME: WinAPI can truncate 64bit pthread ids
-    pthread_detach(m_ThreadHandle->m_hThread);
-#endif
-}
-
-=======
->>>>>>> 0be99e96
 bool CThread::IsAutoDelete() const
 {
   return m_bAutoDelete;
@@ -318,14 +196,7 @@
 
 void CThread::Action()
 {
-<<<<<<< HEAD
-#ifdef _WIN32
-#ifndef __PLEX__
-  const unsigned int MS_VC_EXCEPTION = 0x406d1388;
-  struct THREADNAME_INFO
-=======
   try
->>>>>>> 0be99e96
   {
     OnStartup();
   }
@@ -350,88 +221,7 @@
   {
     e.LogThrowMessage("Process");
   }
-<<<<<<< HEAD
-#else
-  if (IsDebuggerPresent())
-  {
-    const unsigned int MS_VC_EXCEPTION = 0x406d1388;
-    struct THREADNAME_INFO
-    {
-      DWORD dwType;     // must be 0x1000
-      LPCSTR szName;    // pointer to name (in same addr space)
-      DWORD dwThreadID; // thread ID (-1 caller thread)
-      DWORD dwFlags;    // reserved for future use, most be zero
-    } info;
-
-    info.dwType = 0x1000;
-    info.szName = szThreadName;
-    info.dwThreadID = m_ThreadId;
-    info.dwFlags = 0;
-
-    __try
-    {
-      RaiseException(MS_VC_EXCEPTION, 0, sizeof(info) / sizeof(ULONG_PTR), (ULONG_PTR *)&info);
-    }
-    __except(EXCEPTION_EXECUTE_HANDLER)
-    {
-    }
-  }
-#endif
-#endif
-}
-
-// Get the thread name using the implementation dependant typeid() class
-// and attempt to clean it.
-std::string CThread::GetTypeName(void)
-{
-  std::string name = typeid(*this).name();
- 
-#if defined(_MSC_VER)
-  // Visual Studio 2010 returns the name as "class CThread" etc
-  if (name.substr(0, 6) == "class ")
-    name = name.substr(6, name.length() - 6);
-#elif defined(__GNUC__) && !defined(__clang__)
-  // gcc provides __cxa_demangle to demangle the name
-  char* demangled = NULL;
-  int   status;
-
-  demangled = __cxa_demangle(name.c_str(), NULL, 0, &status);
-  if (status == 0)
-    name = demangled;
-  else
-    CLog::Log(LOGDEBUG,"%s, __cxa_demangle(%s) failed with status %d", __FUNCTION__, name.c_str(), status);
-
-  if (demangled)
-    free(demangled);
-#endif
-
-  return name;
-}
-
-bool CThread::WaitForThreadExit(unsigned int milliseconds)
-// Waits for thread to exit, timeout in given number of msec.
-// Returns true when thread ended
-{
-  if (!m_ThreadHandle) return true;
-
-#ifndef _LINUX
-  // boost priority of thread we are waiting on to same as caller
-  int callee = GetThreadPriority(m_ThreadHandle);
-  int caller = GetThreadPriority(GetCurrentThread());
-  if(caller > callee)
-    SetThreadPriority(m_ThreadHandle, caller);
-
-  if (::WaitForSingleObject(m_ThreadHandle, milliseconds) != WAIT_TIMEOUT)
-    return true;
-
-  // restore thread priority if thread hasn't exited
-  if(caller > callee)
-    SetThreadPriority(m_ThreadHandle, callee);
-#else
-  if (!(m_ThreadHandle->m_threadValid) || pthread_join(m_ThreadHandle->m_hThread, NULL) == 0)
-=======
   catch (...)
->>>>>>> 0be99e96
   {
     LOG(LOGERROR, "%s - thread %s, Unhandled exception caught in thread process, aborting. auto delete: %d", __FUNCTION__, m_ThreadName.c_str(), IsAutoDelete());
   }
