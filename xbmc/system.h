#pragma once

/*
 *      Copyright (C) 2005-2012 Team XBMC
 *      http://www.xbmc.org
 *
 *  This Program is free software; you can redistribute it and/or modify
 *  it under the terms of the GNU General Public License as published by
 *  the Free Software Foundation; either version 2, or (at your option)
 *  any later version.
 *
 *  This Program is distributed in the hope that it will be useful,
 *  but WITHOUT ANY WARRANTY; without even the implied warranty of
 *  MERCHANTABILITY or FITNESS FOR A PARTICULAR PURPOSE. See the
 *  GNU General Public License for more details.
 *
 *  You should have received a copy of the GNU General Public License
 *  along with XBMC; see the file COPYING.  If not, see
 *  <http://www.gnu.org/licenses/>.
 *
 */

#if defined(HAVE_CONFIG_H) && !defined(TARGET_WINDOWS)
#include "config.h"
#define DECLARE_UNUSED(a,b) a __attribute__((unused)) b;
#endif

/*****************
 * All platforms
 *****************/
#define HAS_DVD_SWSCALE
#define HAS_DVDPLAYER
#define HAS_EVENT_SERVER
//#define HAS_KARAOKE
#define HAS_SCREENSAVER
//#define HAS_PYTHON
#define HAS_SYSINFO
<<<<<<< HEAD
//#define HAS_UPNP
=======
>>>>>>> 0be99e96
#define HAS_VIDEO_PLAYBACK
#define HAS_VISUALISATION
#define HAS_PVRCLIENTS

#ifdef HAVE_LIBMICROHTTPD
#define HAS_WEB_SERVER
#ifndef __PLEX__
#define HAS_WEB_INTERFACE
#endif
#endif

#define HAS_JSONRPC

#ifdef USE_ASAP_CODEC
#define HAS_ASAP_CODEC
#endif

#define HAS_FILESYSTEM
#define HAS_FILESYSTEM_CDDA
//#define HAS_FILESYSTEM_RTV
//#define HAS_FILESYSTEM_DAAP
//#define HAS_FILESYSTEM_SAP
//#define HAS_FILESYSTEM_VTP
#define HAS_FILESYSTEM_HTSP

#ifdef HAVE_LIBSMBCLIENT
  #define HAS_FILESYSTEM_SMB
#endif

#ifdef HAVE_LIBNFS
  #define HAS_FILESYSTEM_NFS
#endif

#ifdef HAVE_LIBAFPCLIENT
  #define HAS_FILESYSTEM_AFP
#endif

#ifdef HAVE_LIBPLIST
  #define HAS_AIRPLAY
#endif

#ifdef HAVE_LIBSHAIRPORT
  #define HAS_AIRTUNES
#endif

#ifdef HAVE_MYSQL
  #define HAS_MYSQL
#endif

#if defined(USE_UPNP)
  #define HAS_UPNP
#endif

/**********************
 * Non-free Components
 **********************/

#if defined(TARGET_WINDOWS)
  //#define HAS_FILESYSTEM_RAR
#else
  #if defined(HAVE_XBMC_NONFREE)
    //#define HAS_FILESYSTEM_RAR
  #endif
#endif

/*****************
 * Win32 Specific
 *****************/

#if defined(TARGET_WINDOWS)
#define HAS_SDL_JOYSTICK
#define HAS_DVD_DRIVE
#define HAS_WIN32_NETWORK
#define HAS_IRSERVERSUITE
#define HAS_AUDIO
#define HAVE_LIBCRYSTALHD 2
#define HAS_WEB_SERVER
#define HAS_WEB_INTERFACE
#define HAVE_LIBSSH
#define HAS_LIBRTMP
#define HAVE_LIBBLURAY
#define HAS_ASAP_CODEC
#define HAVE_YAJL_YAJL_VERSION_H
#define HAS_FILESYSTEM_SMB
#define HAS_FILESYSTEM_NFS
#define HAS_ZEROCONF
#define HAS_AIRPLAY
#define HAS_AIRTUNES
#define HAVE_LIBCEC
#define HAVE_LIBMP3LAME
#define HAVE_LIBVORBISENC
#define HAS_MYSQL
#define HAS_UPNP

#define DECLARE_UNUSED(a,b) a b;
#endif

/*****************
 * Mac Specific
 *****************/

#if defined(TARGET_DARWIN)
  #if defined(TARGET_DARWIN_OSX)
    #define HAS_GL
    #define HAS_SDL
    #define HAS_SDL_OPENGL
    #define HAS_SDL_WIN_EVENTS
  #endif
  #define HAS_ZEROCONF
  #define HAS_LINUX_NETWORK
  #define HAS_LCD
#endif

/*****************
 * Linux Specific
 *****************/

#if defined(TARGET_LINUX) || defined(TARGET_FREEBSD)
#if defined(HAVE_LIBAVAHI_COMMON) && defined(HAVE_LIBAVAHI_CLIENT)
#define HAS_ZEROCONF
#define HAS_AVAHI
#endif
#define HAS_LCD
#ifdef HAVE_DBUS
#define HAS_DBUS
#endif
#define HAS_GL
#ifdef HAVE_X11
#define HAS_GLX
#endif
#ifdef HAVE_SDL
#define HAS_SDL
#ifndef HAS_SDL_OPENGL
#define HAS_SDL_OPENGL
#endif
#define HAS_SDL_WIN_EVENTS
#else
#define HAS_LINUX_EVENTS
#endif
#define HAS_LINUX_NETWORK
#define HAS_LIRC
#ifdef HAVE_LIBPULSE
#define HAS_PULSEAUDIO
#endif
#ifdef HAVE_LIBXRANDR
#define HAS_XRANDR
#endif
#ifdef HAVE_ALSA
#define HAS_ALSA
#endif
#endif

#ifdef HAVE_LIBSSH
#define HAS_FILESYSTEM_SFTP
#endif

/*****************
 * Git revision
 *****************/

#if defined(TARGET_DARWIN)
#include "../git_revision.h"
#endif

#ifndef GIT_REV
#define GIT_REV "Unknown"
#endif

/****************************************
 * Additional platform specific includes
 ****************************************/

#if defined(TARGET_WINDOWS)
#include <windows.h>
#define DIRECTINPUT_VERSION 0x0800
#include "mmsystem.h"
#include "DInput.h"
#include "DSound.h"
#define DSSPEAKER_USE_DEFAULT DSSPEAKER_STEREO
#define LPDIRECTSOUND8 LPDIRECTSOUND
#undef GetFreeSpace
#include "PlatformInclude.h"
#ifdef HAS_DX
#include "D3D9.h"   // On Win32, we're always using DirectX for something, whether it be the actual rendering
#include "D3DX9.h"  // or the reference video clock.
#else
#include <d3d9types.h>
#endif
#ifdef HAS_SDL
#include "SDL\SDL.h"
#endif
#endif

#if defined(TARGET_POSIX)
#include <time.h>
#include <sys/time.h>
#include <sys/types.h>
#include <errno.h>
#include "PlatformInclude.h"
#endif

#if defined(TARGET_ANDROID)
#undef HAS_LINUX_EVENTS
#undef HAS_LIRC
#undef HAS_LCD
#endif

// EGL detected. Dont use GLX!
#ifdef HAVE_LIBEGL
#undef HAS_GLX
#define HAS_EGL
#endif

// GLES2.0 detected. Dont use GL!
#ifdef HAVE_LIBGLESV2
#undef HAS_GL
#define HAS_GLES 2
#endif

// GLES1.0 detected. Dont use GL!
#ifdef HAVE_LIBGLES
#undef HAS_GL
#define HAS_GLES 1
#endif

<<<<<<< HEAD

#ifdef HAS_GL
#if defined(TARGET_WINDOWS)
#include "GL/glew.h"
#include <GL/gl.h>
#include <GL/glu.h>
//#include <GL/wglext.h>
#elif defined(TARGET_DARWIN)
#if !defined(__gltypes_h_)
#include <GL/glew.h>
#endif
#include <OpenGL/gl.h>
#elif defined(TARGET_LINUX)
#include <GL/glew.h>
#include <GL/gl.h>
#endif
#endif

#if HAS_GLES == 2
  #if defined(TARGET_DARWIN)
    #include <OpenGLES/ES2/gl.h>
    #include <OpenGLES/ES2/glext.h>
  #else
    #include <GLES2/gl2.h>
    #include <GLES2/gl2ext.h>
  #endif
#endif

=======
>>>>>>> 0be99e96
#ifdef HAS_DVD_DRIVE
#define HAS_CDDA_RIPPER
#endif

#define SAFE_DELETE(p)       do { delete (p);     (p)=NULL; } while (0)
#define SAFE_DELETE_ARRAY(p) do { delete[] (p);   (p)=NULL; } while (0)
#define SAFE_RELEASE(p)      do { if(p) { (p)->Release(); (p)=NULL; } } while (0)

// Useful pixel colour manipulation macros
#define GET_A(color)            ((color >> 24) & 0xFF)
#define GET_R(color)            ((color >> 16) & 0xFF)
#define GET_G(color)            ((color >>  8) & 0xFF)
#define GET_B(color)            ((color >>  0) & 0xFF)
<|MERGE_RESOLUTION|>--- conflicted
+++ resolved
@@ -35,10 +35,6 @@
 #define HAS_SCREENSAVER
 //#define HAS_PYTHON
 #define HAS_SYSINFO
-<<<<<<< HEAD
-//#define HAS_UPNP
-=======
->>>>>>> 0be99e96
 #define HAS_VIDEO_PLAYBACK
 #define HAS_VISUALISATION
 #define HAS_PVRCLIENTS
@@ -264,37 +260,6 @@
 #define HAS_GLES 1
 #endif
 
-<<<<<<< HEAD
-
-#ifdef HAS_GL
-#if defined(TARGET_WINDOWS)
-#include "GL/glew.h"
-#include <GL/gl.h>
-#include <GL/glu.h>
-//#include <GL/wglext.h>
-#elif defined(TARGET_DARWIN)
-#if !defined(__gltypes_h_)
-#include <GL/glew.h>
-#endif
-#include <OpenGL/gl.h>
-#elif defined(TARGET_LINUX)
-#include <GL/glew.h>
-#include <GL/gl.h>
-#endif
-#endif
-
-#if HAS_GLES == 2
-  #if defined(TARGET_DARWIN)
-    #include <OpenGLES/ES2/gl.h>
-    #include <OpenGLES/ES2/glext.h>
-  #else
-    #include <GLES2/gl2.h>
-    #include <GLES2/gl2ext.h>
-  #endif
-#endif
-
-=======
->>>>>>> 0be99e96
 #ifdef HAS_DVD_DRIVE
 #define HAS_CDDA_RIPPER
 #endif
