--- conflicted
+++ resolved
@@ -43,15 +43,12 @@
   m_loop = loop;
   ControlType = GUICONTROL_MULTI_IMAGE;
   m_bDynamicResourceAlloc=false;
-<<<<<<< HEAD
-  m_directoryLoaded = false;
+  m_directoryStatus = UNLOADED;
+  m_jobID = 0;
+
   /* PLEX */
   m_expireTimer = false;
   /* END PLEX */
-=======
-  m_directoryStatus = UNLOADED;
-  m_jobID = 0;
->>>>>>> 0be99e96
 }
 
 CGUIMultiImage::CGUIMultiImage(const CGUIMultiImage &from)
@@ -68,13 +65,11 @@
     m_currentPath = m_texturePath.GetLabel(WINDOW_INVALID);
   m_currentImage = 0;
   ControlType = GUICONTROL_MULTI_IMAGE;
-<<<<<<< HEAD
+  m_jobID = 0;
+
   /* PLEX */
   m_expireTimer = false;
   /* END PLEX */
-=======
-  m_jobID = 0;
->>>>>>> 0be99e96
 }
 
 CGUIMultiImage::~CGUIMultiImage(void)
@@ -97,9 +92,6 @@
   // we are either delayed or visible, so we can allocate our resources
   if (m_directoryStatus == UNLOADED)
     LoadDirectory();
-<<<<<<< HEAD
-    m_image.SetFileName(m_files.size() ? m_files[0] : "");
-
     /* PLEX
      * Don't run the AllocResources call until we actually have something
      * to show
@@ -107,9 +99,7 @@
     return;
     /* END PLEX */
   }
-=======
-
->>>>>>> 0be99e96
+
   if (!m_bAllocated)
     AllocResources();
 
