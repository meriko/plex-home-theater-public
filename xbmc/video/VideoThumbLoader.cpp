--- conflicted
+++ resolved
@@ -290,16 +290,11 @@
         CThumbExtractor* extract = new CThumbExtractor(item, path, true, thumbURL);
         AddJob(extract);
 
-<<<<<<< HEAD
-#ifndef __PLEX__
-      m_database->Close();
-#endif
-      return true;
-=======
+#ifndef __PLEX__
         m_database->Close();
+#endif
         return true;
       }
->>>>>>> 22795bcf
     }
   }
 
