#pragma once

/*
 *      Copyright (C) 2005-2012 Team XBMC
 *      http://www.xbmc.org
 *
 *  This Program is free software; you can redistribute it and/or modify
 *  it under the terms of the GNU General Public License as published by
 *  the Free Software Foundation; either version 2, or (at your option)
 *  any later version.
 *
 *  This Program is distributed in the hope that it will be useful,
 *  but WITHOUT ANY WARRANTY; without even the implied warranty of
 *  MERCHANTABILITY or FITNESS FOR A PARTICULAR PURPOSE. See the
 *  GNU General Public License for more details.
 *
 *  You should have received a copy of the GNU General Public License
 *  along with XBMC; see the file COPYING.  If not, see
 *  <http://www.gnu.org/licenses/>.
 *
 */

#include "guilib/GUIDialog.h"
#include "FileItem.h"

class CGUIDialogVideoInfo :
      public CGUIDialog
{
public:
  CGUIDialogVideoInfo(void);
  virtual ~CGUIDialogVideoInfo(void);
  virtual bool OnMessage(CGUIMessage& message);
<<<<<<< HEAD
#ifndef __PLEX__
=======
  virtual bool OnAction(const CAction &action);
>>>>>>> 0be99e96
  void SetMovie(const CFileItem *item);
#endif
  bool NeedRefresh() const;
  bool RefreshAll() const;
  bool HasUpdatedThumb() const { return m_hasUpdatedThumb; };

  std::string GetThumbnail() const;
  virtual CFileItemPtr GetCurrentListItem(int offset = 0) { return m_movieItem; }
  const CFileItemList& CurrentDirectory() const { return *m_castList; };
  virtual bool HasListItems() const { return true; };

<<<<<<< HEAD
  /* PLEX */
  void SetMovie(const CFileItemPtr& item);
  /* END PLEX */
=======
  static std::string ChooseArtType(const CFileItem &item, std::map<std::string, std::string> &currentArt);
>>>>>>> 0be99e96
protected:
  void Update();
  void SetLabel(int iControl, const CStdString& strLabel);

  // link cast to movies
  void ClearCastList();
  void OnSearch(CStdString& strSearch);
  void DoSearch(CStdString& strSearch, CFileItemList& items);
  void OnSearchItemFound(const CFileItem* pItem);
  void Play(bool resume = false);
  void OnGetArt();
  void OnGetFanart();
  void PlayTrailer();

  CFileItemPtr m_movieItem;
  CFileItemList *m_castList;
  bool m_bViewReview;
  bool m_bRefresh;
  bool m_bRefreshAll;
  bool m_hasUpdatedThumb;
<<<<<<< HEAD
  CGUIDialogProgress* m_dlgProgress;
  CVideoThumbLoader m_loader;

  /* PLEX */
  std::string OnGetMedia(const std::string& mediaType, const std::string& currentCachedMedia, int label);
  bool AsyncDownloadMedia(const std::string& remoteFile, const std::string& localFile);
  std::map<std::string, std::string> m_mediaMap;
  /* END PLEX */

=======
>>>>>>> 0be99e96
};<|MERGE_RESOLUTION|>--- conflicted
+++ resolved
@@ -30,11 +30,9 @@
   CGUIDialogVideoInfo(void);
   virtual ~CGUIDialogVideoInfo(void);
   virtual bool OnMessage(CGUIMessage& message);
-<<<<<<< HEAD
+  virtual bool OnAction(const CAction &action);
+
 #ifndef __PLEX__
-=======
-  virtual bool OnAction(const CAction &action);
->>>>>>> 0be99e96
   void SetMovie(const CFileItem *item);
 #endif
   bool NeedRefresh() const;
@@ -46,13 +44,11 @@
   const CFileItemList& CurrentDirectory() const { return *m_castList; };
   virtual bool HasListItems() const { return true; };
 
-<<<<<<< HEAD
   /* PLEX */
   void SetMovie(const CFileItemPtr& item);
   /* END PLEX */
-=======
+
   static std::string ChooseArtType(const CFileItem &item, std::map<std::string, std::string> &currentArt);
->>>>>>> 0be99e96
 protected:
   void Update();
   void SetLabel(int iControl, const CStdString& strLabel);
@@ -73,16 +69,10 @@
   bool m_bRefresh;
   bool m_bRefreshAll;
   bool m_hasUpdatedThumb;
-<<<<<<< HEAD
-  CGUIDialogProgress* m_dlgProgress;
-  CVideoThumbLoader m_loader;
 
   /* PLEX */
   std::string OnGetMedia(const std::string& mediaType, const std::string& currentCachedMedia, int label);
   bool AsyncDownloadMedia(const std::string& remoteFile, const std::string& localFile);
   std::map<std::string, std::string> m_mediaMap;
   /* END PLEX */
-
-=======
->>>>>>> 0be99e96
 };