--- conflicted
+++ resolved
@@ -8,10 +8,7 @@
 		<string key="IBDocument.HIToolboxVersion">352.00</string>
 		<object class="NSMutableArray" key="IBDocument.EditedObjectIDs">
 			<bool key="EncodedWithXMLCoder">YES</bool>
-<<<<<<< HEAD
 			<integer value="296"/>
-=======
->>>>>>> e99dbd20
 			<integer value="455"/>
 			<integer value="57"/>
 		</object>
@@ -1031,15 +1028,12 @@
 					<string>460.IBPluginDependency</string>
 					<string>473.IBPluginDependency</string>
 					<string>474.IBPluginDependency</string>
-<<<<<<< HEAD
 					<string>479.IBPluginDependency</string>
 					<string>480.IBPluginDependency</string>
 					<string>482.IBPluginDependency</string>
 					<string>483.IBPluginDependency</string>
-=======
 					<string>486.IBPluginDependency</string>
 					<string>492.IBPluginDependency</string>
->>>>>>> e99dbd20
 					<string>5.IBPluginDependency</string>
 					<string>5.ImportedFromIB2</string>
 					<string>56.IBPluginDependency</string>
@@ -1076,11 +1070,7 @@
 					<string>com.apple.InterfaceBuilder.CocoaPlugin</string>
 					<reference ref="9"/>
 					<string>{{525, 802}, {197, 73}}</string>
-<<<<<<< HEAD
 					<string>{{164, 218}, {193, 20}}</string>
-=======
-					<string>{{311, 375}, {193, 20}}</string>
->>>>>>> e99dbd20
 					<string>com.apple.InterfaceBuilder.CocoaPlugin</string>
 					<reference ref="9"/>
 					<string>{74, 862}</string>
@@ -1108,6 +1098,8 @@
 					<string>com.apple.InterfaceBuilder.CocoaPlugin</string>
 					<string>com.apple.InterfaceBuilder.CocoaPlugin</string>
 					<string>com.apple.InterfaceBuilder.CocoaPlugin</string>
+					<string>com.apple.InterfaceBuilder.CocoaPlugin</string>
+					<string>com.apple.InterfaceBuilder.CocoaPlugin</string>
 					<reference ref="9"/>
 					<string>com.apple.InterfaceBuilder.CocoaPlugin</string>
 					<reference ref="9"/>
@@ -1139,11 +1131,7 @@
 				</object>
 			</object>
 			<nil key="sourceID"/>
-<<<<<<< HEAD
-			<int key="maxID">485</int>
-=======
 			<int key="maxID">494</int>
->>>>>>> e99dbd20
 		</object>
 		<object class="IBClassDescriber" key="IBDocument.Classes">
 			<object class="NSMutableArray" key="referencedPartialClassDescriptions">
