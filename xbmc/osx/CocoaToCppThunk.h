--- conflicted
+++ resolved
@@ -16,11 +16,8 @@
 #endif
 
 void Cocoa_OnAppleRemoteKey(void* application, AppleRemoteEventIdentifier event, bool pressedDown, unsigned int count);
-<<<<<<< HEAD
 void Cocoa_DownloadFile(const char* remoteFile, const char* localFile);
-=======
 void Cocoa_CPPSkinStateChanged();
->>>>>>> e99dbd20
   
 #ifdef __cplusplus
 }
