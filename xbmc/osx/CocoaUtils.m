//
//  CocoaUtils.m
//  XBMC
//
//  Created by Elan Feingold on 1/5/2008.
//  Copyright 2008 __MyCompanyName__. All rights reserved.
//
#import <Cocoa/Cocoa.h>
#import <OpenGL/OpenGL.h>
#include <CoreFoundation/CoreFoundation.h>
#include <unistd.h>
#include <fcntl.h>
#include <stdio.h>

#include <mach/mach_port.h>
#include <mach/mach_interface.h>
#include <mach/mach_init.h>

#include <IOKit/pwr_mgt/IOPMLib.h>
#include <IOKit/IOKitLib.h>
#include "CocoaUtils.h"
#import "XBMCMain.h" 
#include <SDL/SDL.h>
#import "BackgroundMusicPlayer.h"
#import "AppleHardwareInfo.h"

#import <IOKit/graphics/IOGraphicsLib.h>
#import <ApplicationServices/ApplicationServices.h>
#import "SUPlexUpdater.h"
#include "CocoaToCppThunk.h"

extern int GetProcessPid(const char* processName);

#define MAX_DISPLAYS 32
static NSWindow* blankingWindows[MAX_DISPLAYS];
static float blankingBrightness[MAX_DISPLAYS];
static int mainDisplayScreen;

void Cocoa_Initialize(void* pApplication)
{
  // Intialize the Apple remote code.
  [[XBMCMain sharedInstance] setApplication: pApplication];
  
  // Initialize.
  int i;
  for (i=0; i<MAX_DISPLAYS; i++)
  {
    blankingWindows[i] = 0;
    blankingBrightness[i] = -1.0f;
    mainDisplayScreen = 0;
  }
}

void Cocoa_DisplayError(const char* strError)
{
  NSAlert *alert = [NSAlert alertWithMessageText:@"Fatal Error"
                    defaultButton:@"OK" alternateButton:nil otherButton:nil
                    informativeTextWithFormat:[NSString stringWithUTF8String:strError]];
                    
  [alert runModal];
  [alert release];
}

void InstallCrashReporter() 
{
  if (access("/Library/InputManagers/Smart Crash Reports/Smart Crash Reports.bundle", R_OK) != 0)
    system([[[NSBundle mainBundle] pathForAuxiliaryExecutable:@"CrashReporter"] UTF8String]);
}

void* InitializeAutoReleasePool()
{
  NSAutoreleasePool* pool = [[NSAutoreleasePool alloc] init];
  return pool;
}

void DestroyAutoReleasePool(void* aPool)
{
  NSAutoreleasePool* pool = (NSAutoreleasePool* )aPool;
  [pool release];
}

void Cocoa_GL_MakeCurrentContext(void* theContext)
{
  NSOpenGLContext* context = (NSOpenGLContext* )theContext;
  [ context makeCurrentContext ];
}

void Cocoa_GL_ReleaseContext(void* theContext)
{
  NSOpenGLContext* context = (NSOpenGLContext* )theContext;
  [ NSOpenGLContext clearCurrentContext ];
  [ context clearDrawable ];
  [ context release ];
}

NSWindow* childWindow = nil;
NSWindow* mainWindow = nil;

void Cocoa_MakeChildWindow()
{
  NSOpenGLContext* context = (NSOpenGLContext*)Cocoa_GL_GetCurrentContext();
  NSView* view = [context view];
  NSWindow* window = [view window];

  // Create a child window.
  childWindow = [[NSWindow alloc] initWithContentRect:[window frame]
                                            styleMask:NSBorderlessWindowMask
                                              backing:NSBackingStoreBuffered
                                                defer:NO];
                                          
  [childWindow setContentSize:[view frame].size];
  [childWindow setBackgroundColor:[NSColor blackColor]];
  [window addChildWindow:childWindow ordered:NSWindowAbove];
  mainWindow = window;
  //childWindow.alphaValue = 0.5; 
}

void Cocoa_DestroyChildWindow()
{
  if (childWindow != nil)
  {
    [mainWindow removeChildWindow:childWindow];
    [childWindow close];
    childWindow = nil;
  }
}

void Cocoa_GL_SwapBuffers(void* theContext)
{
  [ (NSOpenGLContext*)theContext flushBuffer ];
}

int Cocoa_GetNumDisplays()
{
  CGDirectDisplayID displayArray[MAX_DISPLAYS];
  CGDisplayCount    numDisplays;

  // Get the list of displays.
  CGGetActiveDisplayList(MAX_DISPLAYS, displayArray, &numDisplays);
  
  return numDisplays;
}

int Cocoa_GetDisplay(int screen)
{
	CGDirectDisplayID displayArray[MAX_DISPLAYS];
	CGDisplayCount    numDisplays;
  
	// Get the list of displays.
	CGGetActiveDisplayList(MAX_DISPLAYS, displayArray, &numDisplays);
  if (displayArray[screen] == CGMainDisplayID()) 
    mainDisplayScreen = screen;
    
	return displayArray[screen];
}

void Cocoa_GetScreenResolutionOfAnotherScreen(int screen, int* w, int* h)
{
  CFDictionaryRef mode = CGDisplayCurrentMode(Cocoa_GetDisplay(screen));
  CFNumberGetValue(CFDictionaryGetValue(mode, kCGDisplayWidth), kCFNumberSInt32Type, w);
  CFNumberGetValue(CFDictionaryGetValue(mode, kCGDisplayHeight), kCFNumberSInt32Type, h);
}

void Cocoa_GetScreenResolution(int* w, int* h)
{
  // Figure out the screen size.
  CGDirectDisplayID display_id = kCGDirectMainDisplay;
  CFDictionaryRef mode  = CGDisplayCurrentMode(display_id);
  
  CFNumberGetValue(CFDictionaryGetValue(mode, kCGDisplayWidth), kCFNumberSInt32Type, w);
  CFNumberGetValue(CFDictionaryGetValue(mode, kCGDisplayHeight), kCFNumberSInt32Type, h);
}

// get a double value from a dictionary
static double getDictDouble(CFDictionaryRef refDict, CFStringRef key)
{
  double double_value;
  CFNumberRef number_value = (CFNumberRef) CFDictionaryGetValue(refDict, key);
  if (!number_value) // if can't get a number for the dictionary
    return -1;  // fail
  if (!CFNumberGetValue(number_value, kCFNumberDoubleType, &double_value)) // or if cant convert it
    return -1; // fail
  return double_value; // otherwise return the long value
}

double Cocoa_GetScreenRefreshRate(int screen)
{
  // Figure out the refresh rate.
  CFDictionaryRef mode = CGDisplayCurrentMode(Cocoa_GetDisplay(screen));
  return (mode != NULL) ? getDictDouble(mode, kCGDisplayRefreshRate) : 0.0f;
}

void QZ_ChangeWindowSize(int w, int h);

static NSView* windowedView = 0;

void Cocoa_MoveWindowToDisplay(int screen)
{
  NSOpenGLContext* context = (NSOpenGLContext*)Cocoa_GL_GetCurrentContext();
  NSView* view = [context view];
  NSWindow* window = [view window];
  
  NSScreen* pScreen = [[NSScreen screens] objectAtIndex:screen];
  [window disableScreenUpdatesUntilFlush];
  [window setFrameOrigin:[pScreen frame].origin];
  [window center];
  [window flushWindow];
}

void* Cocoa_GL_ResizeWindow(void *theContext, int w, int h)
{
  if (!theContext)
    return 0;
  
  NSOpenGLContext* context = Cocoa_GL_GetCurrentContext();
  NSView* view;
  NSWindow* window;
  
  view = [context view];
  
  // If we're moving to full-screen, we've probably changed contexts already,
  // so it's better to grab the view from the saved one.
  //
  if (windowedView != 0)
  {
    // First, resize that view, though.
    if (view)
    {
       window = [view window];

      [window setContentSize:NSMakeSize(w, h)];
      [window update];
      [view setFrameSize:NSMakeSize(w, h)];
      [context update];
      [window center];
    }
  
    view = windowedView;
    window = [view window];
  }
  
  if (view && w>0 && h>0)
  {
    window = [view window];
    if (window)
    {
      [window setContentSize:NSMakeSize(w, h)];
      [window update];
      [view setFrameSize:NSMakeSize(w, h)];
      [context update];
      [window center];
    }
  }
  
  // HACK to make sure SDL realizes the window size changed to help with mouse pointers.
  QZ_ChangeWindowSize(w, h);  

  return context;
}

void Cocoa_GL_BlankOtherDisplays(int screen)
{
  int numDisplays = [[NSScreen screens] count];
  int i = 0;

  // Blank.
  for (i=0; i<numDisplays; i++)
  {
    if (i != screen && blankingWindows[i] == 0)
    {
      // Get the size.
      NSScreen* pScreen = [[NSScreen screens] objectAtIndex:i];
      NSRect    screenRect = [pScreen frame];
          
      // Build a blanking window.
      screenRect.origin = NSZeroPoint;
      blankingWindows[i] = [[NSWindow alloc] initWithContentRect:screenRect
                                                      styleMask:NSBorderlessWindowMask
                                                        backing:NSBackingStoreBuffered
                                                          defer:NO 
                                                         screen:pScreen];
                                            
      [blankingWindows[i] setBackgroundColor:[NSColor blackColor]];
      [blankingWindows[i] setLevel:CGShieldingWindowLevel()];
      [blankingWindows[i] makeKeyAndOrderFront:nil];
      
      // Get the current backlight level
      float panelBrightness = HUGE_VALF;
      CGDisplayErr dErr;
      dErr = IODisplayGetFloatParameter(CGDisplayIOServicePort(i), kNilOptions, CFSTR(kIODisplayBrightnessKey), &panelBrightness);
      if (dErr == kIOReturnSuccess)
      {
        blankingBrightness[i] = panelBrightness;
        IODisplaySetFloatParameter(CGDisplayIOServicePort(i), kNilOptions, CFSTR(kIODisplayBrightnessKey), 0.0f);
      }
      else
        blankingBrightness[i] = -1.0f;
      
      /*
      Cocoa_GetPanelBrightness(&unblankBrigtnessLevel);
      if (unblankBrigtnessLevel > -1.0f)
      {
        IODisplaySetFloatParameter(CGDisplayIOServicePort(CGMainDisplayID()), kNilOptions, CFSTR(kIODisplayBrightnessKey), 0.0f);
        mainDisplayBlanked = true;
      }*/
    }
  } 
}

void Cocoa_GL_UnblankOtherDisplays(int screen)
{
  int numDisplays = [[NSScreen screens] count];
  int i = 0;

  for (i=0; i<numDisplays; i++)
  {
    if (blankingWindows[i] != 0)
    {
      // Get rid of the blanking window we created.
      [blankingWindows[i] close];
      [blankingWindows[i] release];
      blankingWindows[i] = 0;
    }
    if (blankingBrightness[i] >= 0.0f)
    {
      // Restore the backlight brightness on supported screens
      IODisplaySetFloatParameter(CGDisplayIOServicePort(i), kNilOptions, CFSTR(kIODisplayBrightnessKey), blankingBrightness[i]);
    }
  }
}

static NSOpenGLContext* lastOwnedContext = 0;
static NSWindow* lastWindow = NULL;

void Cocoa_GL_SetFullScreen(int screen, int width, int height, bool fs, bool blankOtherDisplays, bool fakeFullScreen)
{
  static NSView* lastView = NULL;
  static int fullScreenDisplay = 0;
  static int lastDisplay = -1;

  // If we're already fullscreen then we must be moving to a different display.
  // Recurse to reset fullscreen mode and then continue.
  //
  if (fs == true && lastDisplay != -1)
    Cocoa_GL_SetFullScreen(0, 0, 0, false, blankOtherDisplays, fakeFullScreen);
  
  NSOpenGLContext* context = (NSOpenGLContext*)Cocoa_GL_GetCurrentContext();
  
  // Let's whack the child window if there is one.
  Cocoa_DestroyChildWindow();
  
  if (!context)
    return;
  
  if (fs)
  {
    NSScreen* pScreen = [[NSScreen screens] objectAtIndex:screen];
    NSOpenGLContext* newContext = NULL;
  
    // Fade to black to hide resolution-switching flicker and garbage.
  	CGDisplayFadeReservationToken fade_token = kCGDisplayFadeReservationInvalidToken;
    if (CGAcquireDisplayFadeReservation (5, &fade_token) == kCGErrorSuccess )
      CGDisplayFade(fade_token, 0.3, kCGDisplayBlendNormal, kCGDisplayBlendSolidColor, 0.0, 0.0, 0.0, TRUE);

    // Save these values.
    lastView = [context view];
    lastDisplay = screen;
    windowedView = lastView;
    
    if (fakeFullScreen == false)
    {
      // obtain fullscreen pixel format
      NSOpenGLPixelFormat* pixFmt = (NSOpenGLPixelFormat*)Cocoa_GL_GetFullScreenPixelFormat(screen);
      if (!pixFmt)
        return;
      
      // create our new context (sharing with the current one)
      newContext = (NSOpenGLContext*)Cocoa_GL_CreateContext((void*) pixFmt, (void*)context);
      
      // release pixelformat
      [pixFmt release];
      pixFmt = nil;
      
      if (!newContext)
        return;
      
      // Make sure the view is on the screen that we're activating (to hide it).
      NSScreen* pScreen = [[NSScreen screens] objectAtIndex:screen];
      [[lastView window] setFrameOrigin:[pScreen frame].origin];
      
      // clear the current context
      [NSOpenGLContext clearCurrentContext];
              
      // set fullscreen
      [newContext setFullScreen];
      
      // Capture the display before going fullscreen.
      fullScreenDisplay = Cocoa_GetDisplay(screen);
      if (blankOtherDisplays == true)
        CGCaptureAllDisplays();
      else
        CGDisplayCapture(fullScreenDisplay);

      // If we don't hide menu bar, it will get events and interrupt the program.
      if (fullScreenDisplay == kCGDirectMainDisplay)
        HideMenuBar();
    }
    else
    {
      // Get the screen rect of our main display
      NSRect    screenRect = [pScreen frame];
      NSWindow* mainWindow = [[NSWindow alloc] initWithContentRect:screenRect
                                              styleMask:NSBorderlessWindowMask
                                              backing:NSBackingStoreBuffered
                                              defer:NO 
                                              screen:pScreen];
                                              
      [mainWindow setBackgroundColor:[NSColor blackColor]];
      [mainWindow makeKeyAndOrderFront:nil];
      
      // Display our window fairly high...
      [mainWindow setLevel:NSFloatingWindowLevel];
      
      // ...and the original one beneath it and on the same screen.
      [[lastView window] setFrameOrigin:[pScreen frame].origin];
      [[lastView window] setLevel:NSNormalWindowLevel];
          
      NSView* blankView = [[NSView alloc] init];
      [mainWindow setContentView:blankView];
      [mainWindow setContentSize:NSMakeSize(width, height)];
      [mainWindow update];
      [blankView setFrameSize:NSMakeSize(width, height)];
      
      // Obtain windowed pixel format and create a new context.
      NSOpenGLPixelFormat* pixFmt = (NSOpenGLPixelFormat*)Cocoa_GL_GetWindowPixelFormat();
      newContext = (NSOpenGLContext*)Cocoa_GL_CreateContext((void* )pixFmt, (void* )context);
      [pixFmt release];
      
      [newContext setView:blankView];
      
      // Hide the menu bar.
      fullScreenDisplay = Cocoa_GetDisplay(screen);
      if (fullScreenDisplay == kCGDirectMainDisplay)
        HideMenuBar();
          
      // Save the window.
      lastWindow = mainWindow;
      
      // Blank other displays if requested.
      if (blankOtherDisplays)
        Cocoa_GL_BlankOtherDisplays(screen);
    }

    // Hide the mouse.
    [NSCursor hide];
    
    // Release old context if we created it.
    if (lastOwnedContext == context)
      Cocoa_GL_ReleaseContext((void*)context);

    // activate context
    [newContext makeCurrentContext];
    lastOwnedContext = newContext;
    
    if (fade_token != kCGDisplayFadeReservationInvalidToken) 
    {
      CGDisplayFade(fade_token, 0.5, kCGDisplayBlendSolidColor, kCGDisplayBlendNormal, 0.0, 0.0, 0.0, FALSE);
      CGReleaseDisplayFadeReservation(fade_token);
    }
  }
  else
  {
  	// Fade to black to hide resolution-switching flicker and garbage.
  	CGDisplayFadeReservationToken fade_token = kCGDisplayFadeReservationInvalidToken;
    if (CGAcquireDisplayFadeReservation (5, &fade_token) == kCGErrorSuccess )
      CGDisplayFade(fade_token, 0.3, kCGDisplayBlendNormal, kCGDisplayBlendSolidColor, 0.0, 0.0, 0.0, TRUE);
    
    // exit fullscreen
    [context clearDrawable];
    
    [NSCursor unhide];
    
    if (fakeFullScreen == false)
    {
      if (fullScreenDisplay == kCGDirectMainDisplay)
        ShowMenuBar();
      
      // release displays
      CGReleaseAllDisplays();
    }
    else
    {
      // Show menubar.
      if (fullScreenDisplay == kCGDirectMainDisplay)
        ShowMenuBar();

      // Get rid of the new window we created.
      [lastWindow close];
      [lastWindow release];
      
      // Unblank.
      if (blankOtherDisplays)
        Cocoa_GL_UnblankOtherDisplays(screen);
    }
    
    // obtain windowed pixel format
    NSOpenGLPixelFormat* pixFmt = (NSOpenGLPixelFormat*)Cocoa_GL_GetWindowPixelFormat();
    if (!pixFmt)
      return;
    
    // create our new context (sharing with the current one)
    NSOpenGLContext* newContext = (NSOpenGLContext*)Cocoa_GL_CreateContext((void* )pixFmt, (void* )context);
    
    // release pixelformat
    [pixFmt release];
    pixFmt = nil;
    
    if (!newContext)
      return;
    
    // Assign view from old context, move back to original screen.
    NSScreen* screen = [[NSScreen screens] objectAtIndex:lastDisplay];
    [newContext setView:lastView];
    [[lastView window] setFrameOrigin:[screen frame].origin];
    
    // Release the fullscreen context.
    if (lastOwnedContext == context)
      Cocoa_GL_ReleaseContext((void*)context);
    
    // Activate context.
    [newContext makeCurrentContext];
    lastOwnedContext = newContext;
    
    if (fade_token != kCGDisplayFadeReservationInvalidToken) 
    {
      CGDisplayFade(fade_token, 0.5, kCGDisplayBlendSolidColor, kCGDisplayBlendNormal, 0.0, 0.0, 0.0, FALSE);
      CGReleaseDisplayFadeReservation(fade_token);
    }
    
    // Reset.
    lastView = NULL;
    lastDisplay = -1;
    fullScreenDisplay = 0;
    windowedView = 0;
  }
}

int Cocoa_GetCurrentDisplay()
{
  NSOpenGLContext* context = (NSOpenGLContext*)Cocoa_GL_GetCurrentContext();
  NSView* view = [context view];
  NSScreen* screen = [[view window] screen];
  
  int numDisplays = [[NSScreen screens] count];
  int i = 0;
  
  for (i=0; i<numDisplays; i++)
  {
    if ([[NSScreen screens] objectAtIndex:i] == screen)
      return i;
  }
  
  return -1;
}

void Cocoa_GL_EnableVSync(bool enable)
{
#if 1
  NSOpenGLContext* context = (NSOpenGLContext*)Cocoa_GL_GetCurrentContext();
  
  // Flush synchronised with vertical retrace                       
  GLint theOpenGLCPSwapInterval = enable ? 1 : 0;
  [context setValues:&theOpenGLCPSwapInterval forParameter:NSOpenGLCPSwapInterval];
  
#else

  CGLContextObj cglContext;
  cglContext = CGLGetCurrentContext();
  if (cglContext)
  {
    GLint interval;
    if (enable)
      interval = 1;
    else
      interval = 0;
    
    int cglErr = CGLSetParameter(cglContext, kCGLCPSwapInterval, &interval);
    if (cglErr != kCGLNoError)
      printf("ERROR: CGLSetParameter for kCGLCPSwapInterval failed with error %d: %s", cglErr, CGLErrorString(cglErr));
  }
#endif
}

void* Cocoa_GL_GetWindowPixelFormat()
{
  NSOpenGLPixelFormatAttribute wattrs[] =
  {
    NSOpenGLPFADoubleBuffer,
    NSOpenGLPFAWindow,
    NSOpenGLPFANoRecovery,
    NSOpenGLPFAAccelerated,
    NSOpenGLPFADepthSize, 8,
    //NSOpenGLPFAColorSize, 32,
    //NSOpenGLPFAAlphaSize, 8,
    0
  };
  NSOpenGLPixelFormat* pixFmt = [[NSOpenGLPixelFormat alloc] initWithAttributes:wattrs];
  return (void*)pixFmt;
}

void* Cocoa_GL_GetFullScreenPixelFormat(int screen)
{
  NSOpenGLPixelFormatAttribute fsattrs[] =
  {
    NSOpenGLPFADoubleBuffer,
    NSOpenGLPFAFullScreen,
    NSOpenGLPFANoRecovery,
    NSOpenGLPFAAccelerated,
    NSOpenGLPFADepthSize, 8,
    NSOpenGLPFAScreenMask,
    CGDisplayIDToOpenGLDisplayMask((CGDirectDisplayID)Cocoa_GetDisplay(screen)),
    0
  };
  NSOpenGLPixelFormat* pixFmt = [[NSOpenGLPixelFormat alloc] initWithAttributes:fsattrs];
  return (void*)pixFmt;
}

void* Cocoa_GL_GetCurrentContext()
{
  NSOpenGLContext* context = [NSOpenGLContext currentContext];
  return (void*)context;
}

void* Cocoa_GL_CreateContext(void* pixFmt, void* shareCtx)
{
  if (!pixFmt)
    return nil;
  NSOpenGLContext* newContext = [[NSOpenGLContext alloc] initWithFormat:pixFmt
                                                           shareContext:(NSOpenGLContext*)shareCtx];

  // Enable GL multithreading if available.                                                           
  //CGLContextObj theCGLContextObj = (CGLContextObj) [newContext CGLContextObj];
  //CGLEnable(theCGLContextObj, kCGLCEMPEngine);

  // Flush synchronised with vertical retrace                       
  GLint theOpenGLCPSwapInterval = 1;
  [newContext setValues:(const GLint*)&theOpenGLCPSwapInterval forParameter:(NSOpenGLContextParameter) NSOpenGLCPSwapInterval];
                                                           
  return newContext;
}

void* Cocoa_GL_ReplaceSDLWindowContext()
{
  NSOpenGLContext* context = (NSOpenGLContext*)Cocoa_GL_GetCurrentContext();
  NSView* view = [context view];
  
  if (!view)
    return 0;
  
  // disassociate view from context
  [context clearDrawable];
  
  // release the context
  if (lastOwnedContext == context)
    Cocoa_GL_ReleaseContext((void*)context);
  
  // obtain window pixelformat
  NSOpenGLPixelFormat* pixFmt = (NSOpenGLPixelFormat*)Cocoa_GL_GetWindowPixelFormat();
  if (!pixFmt)
    return 0;
  
  NSOpenGLContext* newContext = (NSOpenGLContext*)Cocoa_GL_CreateContext((void*)pixFmt, nil);
  [pixFmt release];
  
  if (!newContext)
    return 0;
  
  // associate with current view
  [newContext setView:view];
  [newContext makeCurrentContext];
  lastOwnedContext = newContext;
  
  return newContext;
}

int Cocoa_DimDisplayNow()
{
  io_registry_entry_t r = IORegistryEntryFromPath(kIOMasterPortDefault, "IOService:/IOResources/IODisplayWrangler");
  if(!r) return 1;
  int err = IORegistryEntrySetCFProperty(r, CFSTR("IORequestIdle"), kCFBooleanTrue);
  IOObjectRelease(r);
  return err;
}

void Cocoa_UpdateSystemActivity()
{
  UpdateSystemActivity(UsrActivity);   
}

void Cocoa_TurnOffScreenSaver()
{
  if (GetProcessPid("ScreenSaverEngin") != -1)
  {
    NSAppleScript* stopScript = [[NSAppleScript alloc] initWithSource:@"tell application \"/System/Library/Frameworks/ScreenSaver.framework/Versions/A/Resources/ScreenSaverEngine.app\" to quit"];
    [stopScript executeAndReturnError:nil];
  }
}
                   
int Cocoa_SleepSystem()
{
  io_connect_t root_domain;
  mach_port_t root_port;

  if (KERN_SUCCESS != IOMasterPort(MACH_PORT_NULL, &root_port))
    return 1;

  if (0 == (root_domain = IOPMFindPowerManagement(root_port)))    
    return 2;

  if (kIOReturnSuccess != IOPMSleepSystem(root_domain))
    return 3;

  return 0;
}        

void Cocoa_HideMouse()
{
  [NSCursor hide];
}

void Cocoa_GetSmartFolderResults(const char* strFile, void (*CallbackFunc)(void* userData, void* userData2, const char* path), void* userData, void* userData2)
{
  NSString*     filePath = [[NSString alloc] initWithUTF8String:strFile];
  NSDictionary* doc = [[NSDictionary alloc] initWithContentsOfFile:filePath];
  NSString*     raw = [doc objectForKey:@"RawQuery"];
  NSArray*      searchPaths = [[doc objectForKey:@"SearchCriteria"] objectForKey:@"FXScopeArrayOfPaths"];

  if (raw == 0)
    return;

  // Ugh, Carbon from now on...
  MDQueryRef query = MDQueryCreate(kCFAllocatorDefault, (CFStringRef)raw, NULL, NULL);
  if (query)
  {
  	if (searchPaths)
  	  MDQuerySetSearchScope(query, (CFArrayRef)searchPaths, 0);
  	  
    MDQueryExecute(query, 0);

	// Keep track of when we started.
	CFAbsoluteTime startTime = CFAbsoluteTimeGetCurrent(); 
    for (;;)
    {
      CFRunLoopRunInMode(kCFRunLoopDefaultMode, 0, YES);
    
      // If we're done or we timed out.
      if (MDQueryIsGatheringComplete(query) == true ||
      	  CFAbsoluteTimeGetCurrent() - startTime >= 5)
      {
        // Stop the query.
        MDQueryStop(query);
      
    	CFIndex count = MDQueryGetResultCount(query);
    	char title[BUFSIZ];
    	int i;
  
    	for (i = 0; i < count; ++i) 
   		{
      	  MDItemRef resultItem = (MDItemRef)MDQueryGetResultAtIndex(query, i);
      	  CFStringRef titleRef = (CFStringRef)MDItemCopyAttribute(resultItem, kMDItemPath);
      
      	  CFStringGetCString(titleRef, title, BUFSIZ, kCFStringEncodingUTF8);
      	  CallbackFunc(userData, userData2, title);
      	  CFRelease(titleRef);
    	}  
    
        CFRelease(query);
    	break;
      }
    }
  }
  
  // Freeing these causes a crash when scanning for new content.
  CFRelease(filePath);
  CFRelease(doc);
}

const char* Cocoa_GetAppVersion()
{
  return [(NSString*)[[NSBundle mainBundle] objectForInfoDictionaryKey:(id)kCFBundleVersionKey] UTF8String];
}

void* Cocoa_GetDisplayPort()
{
  //NSOpenGLContext* context = (NSOpenGLContext*)Cocoa_GL_GetCurrentContext();
  //NSView* view = [context view];
  //WindowRef refWindow = [[view window] windowRef];
  //return GetWindowPort(refWindow);
  
  WindowRef refWindow = [childWindow windowRef];
  return (void* )GetWindowPort(refWindow);
}

/* Get/set LCD panel brightness */

void Cocoa_GetPanelBrightness(float* brightness)
{
//  int mainDisplayId = CGMainDisplayID();
  if (blankingWindows[mainDisplayScreen] != 0)
  {
    *brightness = blankingBrightness[mainDisplayScreen];
    return;
  }
  float panelBrightness = HUGE_VALF;
  CGDisplayErr dErr;
  
  dErr = IODisplayGetFloatParameter(CGDisplayIOServicePort(CGMainDisplayID()), kNilOptions, CFSTR(kIODisplayBrightnessKey), &panelBrightness);
  if (dErr == kIOReturnSuccess)
    *brightness = panelBrightness;
  else
    *brightness = -1.0f;
}

void Cocoa_SetPanelBrightness(float brightness)
{
  if ((brightness >=0.0f) && (brightness <= 1.0f)) {
    if (blankingWindows[mainDisplayScreen] == 0)
      IODisplaySetFloatParameter(CGDisplayIOServicePort(CGMainDisplayID()), kNilOptions, CFSTR(kIODisplayBrightnessKey), brightness);    
    else
      blankingBrightness[mainDisplayScreen] = brightness;
  }
}

/* Background music control functions */

void Cocoa_StartBackgroundMusic()
{
  [[BackgroundMusicPlayer sharedInstance] startMusic];
}

void Cocoa_StopBackgroundMusic() 
{
  [[BackgroundMusicPlayer sharedInstance] stopMusic];
}

void Cocoa_SetBackgroundMusicEnabled(bool enabled)
{
  [[BackgroundMusicPlayer sharedInstance] setEnabled:enabled];
}

void Cocoa_SetBackgroundMusicThemesEnabled(bool enabled)
{
  [[BackgroundMusicPlayer sharedInstance] setThemeMusicEnabled:enabled];
}

void Cocoa_SetBackgroundMusicThemeDownloadsEnabled(bool enabled)
{
  [[BackgroundMusicPlayer sharedInstance] setThemeDownloadsEnabled:enabled];
}

void Cocoa_CheckForThemeNamed(const char* themeName)
{
  if (themeName != NULL)
    [[BackgroundMusicPlayer sharedInstance] checkForThemeNamed:[NSString stringWithCString:themeName]];
}

void Cocoa_SetBackgroundMusicThemeName(const char* themeName)
{
  if (themeName == NULL)
    [[BackgroundMusicPlayer sharedInstance] setThemeMusicName:nil];
  else
    [[BackgroundMusicPlayer sharedInstance] setThemeMusicName:[NSString stringWithCString:themeName]];
}

void Cocoa_SetBackgroundMusicVolume(float volume)
{
  [[BackgroundMusicPlayer sharedInstance] setVolume:volume];
}

void Cocoa_UpdateGlobalVolume(int globalVolume)
{
  [[BackgroundMusicPlayer sharedInstance] setGlobalVolumeAsPercent:globalVolume];
}

const char* Cocoa_HW_ModelName()
{ return [[[AppleHardwareInfo sharedInstance] modelName] UTF8String]; }

const char* Cocoa_HW_LongModelName()
{ return [[[AppleHardwareInfo sharedInstance] longModelName] UTF8String]; }

bool Cocoa_HW_HasBattery()
{ return [[AppleHardwareInfo sharedInstance] hasBattery]; }

bool Cocoa_HW_IsOnACPower()
{ return [[AppleHardwareInfo sharedInstance] isOnACPower]; }

bool Cocoa_HW_IsCharging()
{ return [[AppleHardwareInfo sharedInstance] isCharging]; }

int  Cocoa_HW_CurrentBatteryCapacity()
{ return [[AppleHardwareInfo sharedInstance] currentBatteryCapacity]; }

int  Cocoa_HW_TimeToBatteryEmpty()
{ return [[AppleHardwareInfo sharedInstance] timeToEmpty]; }

int  Cocoa_HW_TimeToFullCharge()
{ return [[AppleHardwareInfo sharedInstance] timeToFullCharge]; }

void Cocoa_HW_SetBatteryWarningEnabled(bool enabled)
{ [[AppleHardwareInfo sharedInstance] setLowBatteryWarningEnabled:enabled]; }

void Cocoa_CheckForUpdates()
{
  [[SUPlexUpdater sharedInstance] checkForUpdatesWithUI:nil];
}

void Cocoa_CheckForUpdatesInBackground()
{
  [[SUPlexUpdater sharedInstance] checkForUpdatesInBackground];
}

void Cocoa_SetUpdateAlertType(int alertType)
{
  [[SUPlexUpdater sharedInstance] setAlertType:alertType];
}

void Cocoa_SetUpdateSuspended(bool willSuspend)
{
  [[SUPlexUpdater sharedInstance] setSuspended:willSuspend];
}

void Cocoa_SetUpdateCheckInterval(double seconds)
{
  [[SUPlexUpdater sharedInstance] setCheckInterval:seconds];
}

void Cocoa_UpdateProgressDialog()
{
<<<<<<< HEAD
  Cocoa_CPPSkinStateChanged();
}

void Cocoa_SetGammaRamp(unsigned short* pRed, unsigned short* pGreen, unsigned short* pBlue)
{
  const CGTableCount tableSize = 255;
  CGGammaValue redTable[tableSize];
  CGGammaValue greenTable[tableSize];
  CGGammaValue blueTable[tableSize];

  int i;

  // Extract gamma values into separate tables, convert to floats between 0.0 and 1.0.
  for (i = 0; i < 256; i++)
  {
      redTable[i]   = pRed[i]   / 65535.0;
      greenTable[i] = pGreen[i] / 65535.0;
      blueTable[i]  = pBlue[i]  / 65535.0;
  }

  // Look up the current display for Plex and set the gamma ramp.
  int iScreen = Cocoa_GetCurrentDisplay();
  CGDirectDisplayID displayID = (CGDirectDisplayID)Cocoa_GetDisplay(iScreen);
  CGSetDisplayTransferByTable(displayID, tableSize, redTable, greenTable, blueTable);
=======
  Cocoa_CPPUpdateProgressDialog();
>>>>>>> 57087e6b
}<|MERGE_RESOLUTION|>--- conflicted
+++ resolved
@@ -936,8 +936,7 @@
 
 void Cocoa_UpdateProgressDialog()
 {
-<<<<<<< HEAD
-  Cocoa_CPPSkinStateChanged();
+  Cocoa_CPPUpdateProgressDialog();
 }
 
 void Cocoa_SetGammaRamp(unsigned short* pRed, unsigned short* pGreen, unsigned short* pBlue)
@@ -961,7 +960,4 @@
   int iScreen = Cocoa_GetCurrentDisplay();
   CGDirectDisplayID displayID = (CGDirectDisplayID)Cocoa_GetDisplay(iScreen);
   CGSetDisplayTransferByTable(displayID, tableSize, redTable, greenTable, blueTable);
-=======
-  Cocoa_CPPUpdateProgressDialog();
->>>>>>> 57087e6b
 }