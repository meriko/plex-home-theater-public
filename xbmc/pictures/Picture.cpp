/*
 *      Copyright (C) 2005-2012 Team XBMC
 *      http://www.xbmc.org
 *
 *  This Program is free software; you can redistribute it and/or modify
 *  it under the terms of the GNU General Public License as published by
 *  the Free Software Foundation; either version 2, or (at your option)
 *  any later version.
 *
 *  This Program is distributed in the hope that it will be useful,
 *  but WITHOUT ANY WARRANTY; without even the implied warranty of
 *  MERCHANTABILITY or FITNESS FOR A PARTICULAR PURPOSE. See the
 *  GNU General Public License for more details.
 *
 *  You should have received a copy of the GNU General Public License
 *  along with XBMC; see the file COPYING.  If not, see
 *  <http://www.gnu.org/licenses/>.
 *
 */

#include "system.h"
#if (defined HAVE_CONFIG_H) && (!defined WIN32)
  #include "config.h"
#endif

#include "Picture.h"
#include "settings/AdvancedSettings.h"
#include "settings/GUISettings.h"
#include "FileItem.h"
#include "filesystem/File.h"
#include "DllImageLib.h"
#include "utils/log.h"
#include "utils/URIUtils.h"
#include "DllSwScale.h"
#include "guilib/JpegIO.h"
#include "guilib/Texture.h"
#if defined(HAS_OMXPLAYER)
#include "cores/omxplayer/OMXImage.h"
#endif

/* PLEX */
#include <boost/lexical_cast.hpp>
#include "sha.h"
#include "threads/Thread.h"
#include "PlexUtils.h"
/* END PLEX */

using namespace XFILE;

bool CPicture::CreateThumbnailFromSurface(const unsigned char *buffer, int width, int height, int stride, const CStdString &thumbFile)
{
  CLog::Log(LOGDEBUG, "cached image '%s' size %dx%d", thumbFile.c_str(), width, height);
  if (URIUtils::GetExtension(thumbFile).Equals(".jpg"))
  {
#if defined(HAS_OMXPLAYER)
    COMXImage *omxImage = new COMXImage();
    if (omxImage && omxImage->CreateThumbnailFromSurface((BYTE *)buffer, width, height, XB_FMT_A8R8G8B8, stride, thumbFile.c_str()))
    {
      delete omxImage;
      return true;
    }
    delete omxImage;
#endif
    CJpegIO jpegImage;
    if (jpegImage.CreateThumbnailFromSurface((BYTE *)buffer, width, height, XB_FMT_A8R8G8B8, stride, thumbFile.c_str()))
      return true;
  }
  DllImageLib dll;
  if (!buffer || !dll.Load()) return false;
  return dll.CreateThumbnailFromSurface((BYTE *)buffer, width, height, stride, thumbFile.c_str());
}

CThumbnailWriter::CThumbnailWriter(unsigned char* buffer, int width, int height, int stride, const CStdString& thumbFile)
{
  m_buffer    = buffer;
  m_width     = width;
  m_height    = height;
  m_stride    = stride;
  m_thumbFile = thumbFile;
}

<<<<<<< HEAD
#ifndef __PLEX__
bool CPicture::CacheImage(const CStdString& sourceUrl, const CStdString& destFile, int width, int height)
=======
bool CThumbnailWriter::DoWork()
>>>>>>> 0be99e96
{
  bool success = true;

  if (!CPicture::CreateThumbnailFromSurface(m_buffer, m_width, m_height, m_stride, m_thumbFile))
  {
    CLog::Log(LOGERROR, "CThumbnailWriter::DoWork unable to write %s", m_thumbFile.c_str());
    success = false;
  }

  delete [] m_buffer;

  return success;
}

bool CPicture::CacheTexture(CBaseTexture *texture, uint32_t &dest_width, uint32_t &dest_height, const std::string &dest)
{
  return CacheTexture(texture->GetPixels(), texture->GetWidth(), texture->GetHeight(), texture->GetPitch(),
                      texture->GetOrientation(), dest_width, dest_height, dest);
}

bool CPicture::CacheTexture(uint8_t *pixels, uint32_t width, uint32_t height, uint32_t pitch, int orientation, uint32_t &dest_width, uint32_t &dest_height, const std::string &dest)
{
  // if no max width or height is specified, don't resize
  if (dest_width == 0)
    dest_width = width;
  if (dest_height == 0)
    dest_height = height;

  uint32_t max_height = g_advancedSettings.m_imageRes;
  if (g_advancedSettings.m_fanartRes > g_advancedSettings.m_imageRes)
  { // a separate fanart resolution is specified - check if the image is exactly equal to this res
    if (width * 9 == height * 16 && height >= g_advancedSettings.m_fanartRes)
    { // special case for 16x9 images larger than the fanart res
      max_height = g_advancedSettings.m_fanartRes;
    }
  }
  uint32_t max_width = max_height * 16/9;

  dest_height = std::min(dest_height, max_height);
  dest_width  = std::min(dest_width, max_width);

  if (width > dest_width || height > dest_height || orientation)
  {
    bool success = false;

    dest_width = std::min(width, dest_width);
    dest_height = std::min(height, dest_height);

    // create a buffer large enough for the resulting image
    GetScale(width, height, dest_width, dest_height);
    uint32_t *buffer = new uint32_t[dest_width * dest_height];
    if (buffer)
    {
      if (ScaleImage(pixels, width, height, pitch,
                     (uint8_t *)buffer, dest_width, dest_height, dest_width * 4))
      {
        if (!orientation || OrientateImage(buffer, dest_width, dest_height, orientation))
        {
          success = CreateThumbnailFromSurface((unsigned char*)buffer, dest_width, dest_height, dest_width * 4, dest);
        }
      }
      delete[] buffer;
    }
    return success;
  }
  else
  { // no orientation needed
    dest_width = width;
    dest_height = height;
    return CreateThumbnailFromSurface(pixels, width, height, pitch, dest);
  }
  return false;
}

bool CPicture::CreateTiledThumb(const std::vector<std::string> &files, const std::string &thumb)
{
  if (!files.size())
    return false;

  unsigned int num_across = (unsigned int)ceil(sqrt((float)files.size()));
  unsigned int num_down = (files.size() + num_across - 1) / num_across;

  unsigned int tile_width = g_advancedSettings.GetThumbSize() / num_across;
  unsigned int tile_height = g_advancedSettings.GetThumbSize() / num_down;
  unsigned int tile_gap = 1;

  // create a buffer for the resulting thumb
  uint32_t *buffer = (uint32_t *)calloc(g_advancedSettings.GetThumbSize() * g_advancedSettings.GetThumbSize(), 4);
  for (unsigned int i = 0; i < files.size(); ++i)
  {
    int x = i % num_across;
    int y = i / num_across;
    // load in the image
    unsigned int width = tile_width - 2*tile_gap, height = tile_height - 2*tile_gap;
    CBaseTexture *texture = CTexture::LoadFromFile(files[i], width, height, g_guiSettings.GetBool("pictures.useexifrotation"));
    if (texture && texture->GetWidth() && texture->GetHeight())
    {
      GetScale(texture->GetWidth(), texture->GetHeight(), width, height);

      // scale appropriately
      uint32_t *scaled = new uint32_t[width * height];
      if (ScaleImage(texture->GetPixels(), texture->GetWidth(), texture->GetHeight(), texture->GetPitch(),
                     (uint8_t *)scaled, width, height, width * 4))
      {
        if (!texture->GetOrientation() || OrientateImage(scaled, width, height, texture->GetOrientation()))
        {
          // drop into the texture
          unsigned int posX = x*tile_width + (tile_width - width)/2;
          unsigned int posY = y*tile_height + (tile_height - height)/2;
          uint32_t *dest = buffer + posX + posY*g_advancedSettings.GetThumbSize();
          uint32_t *src = scaled;
          for (unsigned int y = 0; y < height; ++y)
          {
            memcpy(dest, src, width*4);
            dest += g_advancedSettings.GetThumbSize();
            src += width;
          }
        }
      }
      delete[] scaled;
      delete texture;
    }
  }
  // now save to a file
  bool ret = CreateThumbnailFromSurface((uint8_t *)buffer, g_advancedSettings.GetThumbSize(), g_advancedSettings.GetThumbSize(),
                                        g_advancedSettings.GetThumbSize() * 4, thumb);
  free(buffer);
  return ret;
}
#else
bool CPicture::CacheImage(const CStdString& sourceUrl, const CStdString& destFile, int width, int height)
{
  // Short circuit if the file already exists.
  if (CFile::Exists(destFile))
    return true;

  CStdString tmpFile = destFile + ".tmp." + boost::lexical_cast<CStdString>(CThread::GetCurrentThreadId());
  if (GetMediaFromPlexMediaServerCache(sourceUrl, tmpFile) == false)
  {
    if (width > 0 && height > 0)
    {
      CLog::Log(LOGINFO, "Caching image from: %s to %s with width %i and height %i", sourceUrl.c_str(), destFile.c_str(), width, height);

      DllImageLib dll;
      if (!dll.Load()) return false;

      if (URIUtils::IsInternetStream(sourceUrl, true))
      {
        CFileCurl http;
        CStdString data;
        if (http.Get(sourceUrl, data))
        {
          if (!dll.CreateThumbnailFromMemory((BYTE *)data.c_str(), data.GetLength(), URIUtils::GetExtension(sourceUrl).c_str(), tmpFile.c_str(), width, height))
          {
            CLog::Log(LOGERROR, "%s Unable to create new image %s from image %s", __FUNCTION__, destFile.c_str(), sourceUrl.c_str());
            return false;
          }
          return true;
        }
        return false;
      }

      if (!dll.CreateThumbnail(sourceUrl.c_str(), tmpFile.c_str(), width, height, g_guiSettings.GetBool("pictures.useexifrotation")))
      {
        CLog::Log(LOGERROR, "%s Unable to create new image %s from image %s", __FUNCTION__, destFile.c_str(), sourceUrl.c_str());
        return false;
      }
      return true;
    }
  }

  // Atomically rename.
  if (CFile::Exists(tmpFile) && destFile != "")
    CFile::Rename(tmpFile, destFile);

  return true;
}
#endif

void CPicture::GetScale(unsigned int width, unsigned int height, unsigned int &out_width, unsigned int &out_height)
{
  float aspect = (float)width / height;
  if ((unsigned int)(out_width / aspect + 0.5f) > out_height)
    out_width = (unsigned int)(out_height * aspect + 0.5f);
  else
    out_height = (unsigned int)(out_width / aspect + 0.5f);
}

bool CPicture::ScaleImage(uint8_t *in_pixels, unsigned int in_width, unsigned int in_height, unsigned int in_pitch,
                          uint8_t *out_pixels, unsigned int out_width, unsigned int out_height, unsigned int out_pitch)
{
<<<<<<< HEAD
  int height = g_advancedSettings.m_fanartHeight;
  /* PLEX */
  if (height == 0)
    height = 720;
  /* END PLEX */
  // Assume 16:9 size
  int width = height * 16 / 9;
=======
  DllSwScale dllSwScale;
  dllSwScale.Load();
  struct SwsContext *context = dllSwScale.sws_getContext(in_width, in_height, PIX_FMT_BGRA,
                                                         out_width, out_height, PIX_FMT_BGRA,
                                                         SWS_FAST_BILINEAR | SwScaleCPUFlags(), NULL, NULL, NULL);
>>>>>>> 0be99e96

  uint8_t *src[] = { in_pixels, 0, 0, 0 };
  int     srcStride[] = { (int)in_pitch, 0, 0, 0 };
  uint8_t *dst[] = { out_pixels , 0, 0, 0 };
  int     dstStride[] = { (int)out_pitch, 0, 0, 0 };

  if (context)
  {
    dllSwScale.sws_scale(context, src, srcStride, 0, in_height, dst, dstStride);
    dllSwScale.sws_freeContext(context);
    return true;
  }
  return false;
}

bool CPicture::OrientateImage(uint32_t *&pixels, unsigned int &width, unsigned int &height, int orientation)
{
  // ideas for speeding these functions up: http://cgit.freedesktop.org/pixman/tree/pixman/pixman-fast-path.c
  uint32_t *out = NULL;
  switch (orientation)
  {
    case 1:
      out = FlipHorizontal(pixels, width, height);
      break;
    case 2:
      out = Rotate180CCW(pixels, width, height);
      break;
    case 3:
      out = FlipVertical(pixels, width, height);
      break;
    case 4:
      out = Transpose(pixels, width, height);
      break;
    case 5:
      out = Rotate270CCW(pixels, width, height);
      break;
    case 6:
      out = TransposeOffAxis(pixels, width, height);
      break;
    case 7:
      out = Rotate90CCW(pixels, width, height);
      break;
    default:
      CLog::Log(LOGERROR, "Unknown orientation %i", orientation);
      break;
  }
  if (out)
  {
    pixels = out;
    std::swap(width, height);
    return true;
  }
  return false;
}

uint32_t *CPicture::FlipHorizontal(uint32_t *pixels, unsigned int width, unsigned int height)
{
  // this can be done in-place easily enough
  for (unsigned int y = 0; y < height; ++y)
  {
    uint32_t *line = pixels + y * width;
    for (unsigned int x = 0; x < width / 2; ++x)
      std::swap(line[x], line[width - 1 - x]);
  }
  return NULL;
}

uint32_t *CPicture::FlipVertical(uint32_t *pixels, unsigned int width, unsigned int height)
{
  // this can be done in-place easily enough
  for (unsigned int y = 0; y < height / 2; ++y)
  {
    uint32_t *line1 = pixels + y * width;
    uint32_t *line2 = pixels + (height - 1 - y) * width;
    for (unsigned int x = 0; x < width; ++x)
      std::swap(*line1++, *line2++);
  }
  return NULL;
}

uint32_t *CPicture::Rotate180CCW(uint32_t *pixels, unsigned int width, unsigned int height)
{
  // this can be done in-place easily enough
  for (unsigned int y = 0; y < height / 2; ++y)
  {
    uint32_t *line1 = pixels + y * width;
    uint32_t *line2 = pixels + (height - 1 - y) * width + width - 1;
    for (unsigned int x = 0; x < width; ++x)
      std::swap(*line1++, *line2--);
  }
  if (height % 2)
  { // height is odd, so flip the middle row as well
    uint32_t *line = pixels + (height - 1)/2 * width;
    for (unsigned int x = 0; x < width / 2; ++x)
      std::swap(line[x], line[width - 1 - x]);
  }
  return NULL;
}

uint32_t *CPicture::Rotate90CCW(uint32_t *pixels, unsigned int width, unsigned int height)
{
  uint32_t *dest = new uint32_t[width * height * 4];
  if (dest)
  {
    unsigned int d_height = width, d_width = height;
    for (unsigned int y = 0; y < d_height; y++)
    {
      const uint32_t *src = pixels + (d_height - 1 - y); // y-th col from right, starting at top
      uint32_t *dst = dest + d_width * y;                // y-th row from top, starting at left
      for (unsigned int x = 0; x < d_width; x++)
      {
        *dst++ = *src;
        src += width;
      }
    }
  }
  delete[] pixels;
  return dest;
}

uint32_t *CPicture::Rotate270CCW(uint32_t *pixels, unsigned int width, unsigned int height)
{
  uint32_t *dest = new uint32_t[width * height * 4];
  if (!dest)
    return NULL;

  unsigned int d_height = width, d_width = height;
  for (unsigned int y = 0; y < d_height; y++)
  {
    const uint32_t *src = pixels + width * (d_width - 1) + y; // y-th col from left, starting at bottom
    uint32_t *dst = dest + d_width * y;                       // y-th row from top, starting at left
    for (unsigned int x = 0; x < d_width; x++)
    {
      *dst++ = *src;
      src -= width;
    }
  }

  delete[] pixels;
  return dest;
}

uint32_t *CPicture::Transpose(uint32_t *pixels, unsigned int width, unsigned int height)
{
  uint32_t *dest = new uint32_t[width * height * 4];
  if (!dest)
    return NULL;

  unsigned int d_height = width, d_width = height;
  for (unsigned int y = 0; y < d_height; y++)
  {
    const uint32_t *src = pixels + y;   // y-th col from left, starting at top
    uint32_t *dst = dest + d_width * y; // y-th row from top, starting at left
    for (unsigned int x = 0; x < d_width; x++)
    {
      *dst++ = *src;
      src += width;
    }
  }

  delete[] pixels;
  return dest;
}

<<<<<<< HEAD
/* PLEX */
bool CPicture::CacheBanner(const CStdString& sourceUrl, const CStdString& destFile)
{
  return CacheImage(sourceUrl, destFile, 0, 0);
}

bool CPicture::GetMediaFromPlexMediaServerCache(const CStdString& strFileName, const CStdString& strThumbFileName)
{
  CFileItem fileItem(strFileName, false);
  if (fileItem.IsPlexMediaServer() && (strFileName.Find("/photo/:/transcode") != -1))
  {
    CLog::Log(LOGDEBUG, "Asked to check media from PMS: %s", strFileName.c_str());

    // First optimize by checking for the actual cached file; size requested is always 720p.
    int start = fileItem.GetPath().Find("url=") + 4;
    CStdString url = fileItem.GetPath().substr(start);
    CURL::Decode(url);

    if (url.Find("127.0.0.1") != -1)
    {
      // Bogus, needs to match PlexDirectory.
      CStdString size = "1280-720";
      if (url.Find("/poster") != -1 || url.Find("/thumb") != -1)
        size = boost::lexical_cast<std::string>(g_advancedSettings.m_thumbSize) + "-" + boost::lexical_cast<std::string>(g_advancedSettings.m_thumbSize);
      else if (url.Find("/banner") != -1)
        size = "800-200";

      std::string cacheToken = url + "-" + size;

      // Compute SHA.
      SHA_CTX m_ctx;
      SHA1_Init(&m_ctx);
      SHA1_Update(&m_ctx, (const u_int8_t* )cacheToken.c_str(), cacheToken.size());
      char sha[SHA1_DIGEST_STRING_LENGTH];
      SHA1_End(&m_ctx, sha);
      std::string hash = sha;

      // Compute cache file.
      CStdString cacheFile = getenv("HOME");
      cacheFile += "/Library/Caches/PlexMediaServer/PhotoTranscoder/";
      cacheFile += hash.substr(0, 2) + "/";
      cacheFile += hash + ".jpg";

      // Copy it over
      if (CFile::Exists(cacheFile))
        return CFile::Cache(cacheFile, strThumbFileName);

      // Otherwise, let's take exactly what we get from the Plex Media Server.
      CLog::Log(LOGINFO, "Cache file didn't exist for %s (%s)", url.c_str(), cacheFile.c_str());
    }
  }

  CFile::Cache(strFileName, strThumbFileName, 0);
  if (PlexUtils::Size(strThumbFileName) == 0)
  {
    CFile::Delete(strThumbFileName);
    return false;
  }

  return true;
}
/* END PLEX */
=======
uint32_t *CPicture::TransposeOffAxis(uint32_t *pixels, unsigned int width, unsigned int height)
{
  uint32_t *dest = new uint32_t[width * height * 4];
  if (!dest)
    return NULL;

  unsigned int d_height = width, d_width = height;
  for (unsigned int y = 0; y < d_height; y++)
  {
    const uint32_t *src = pixels + width * (d_width - 1) + (d_height - 1 - y); // y-th col from right, starting at bottom
    uint32_t *dst = dest + d_width * y;                                        // y-th row, starting at left
    for (unsigned int x = 0; x < d_width; x++)
    {
      *dst++ = *src;
      src -= width;
    }
  }

  delete[] pixels;
  return dest;
}
>>>>>>> 0be99e96
<|MERGE_RESOLUTION|>--- conflicted
+++ resolved
@@ -79,12 +79,7 @@
   m_thumbFile = thumbFile;
 }
 
-<<<<<<< HEAD
-#ifndef __PLEX__
-bool CPicture::CacheImage(const CStdString& sourceUrl, const CStdString& destFile, int width, int height)
-=======
 bool CThumbnailWriter::DoWork()
->>>>>>> 0be99e96
 {
   bool success = true;
 
@@ -214,55 +209,6 @@
   free(buffer);
   return ret;
 }
-#else
-bool CPicture::CacheImage(const CStdString& sourceUrl, const CStdString& destFile, int width, int height)
-{
-  // Short circuit if the file already exists.
-  if (CFile::Exists(destFile))
-    return true;
-
-  CStdString tmpFile = destFile + ".tmp." + boost::lexical_cast<CStdString>(CThread::GetCurrentThreadId());
-  if (GetMediaFromPlexMediaServerCache(sourceUrl, tmpFile) == false)
-  {
-    if (width > 0 && height > 0)
-    {
-      CLog::Log(LOGINFO, "Caching image from: %s to %s with width %i and height %i", sourceUrl.c_str(), destFile.c_str(), width, height);
-
-      DllImageLib dll;
-      if (!dll.Load()) return false;
-
-      if (URIUtils::IsInternetStream(sourceUrl, true))
-      {
-        CFileCurl http;
-        CStdString data;
-        if (http.Get(sourceUrl, data))
-        {
-          if (!dll.CreateThumbnailFromMemory((BYTE *)data.c_str(), data.GetLength(), URIUtils::GetExtension(sourceUrl).c_str(), tmpFile.c_str(), width, height))
-          {
-            CLog::Log(LOGERROR, "%s Unable to create new image %s from image %s", __FUNCTION__, destFile.c_str(), sourceUrl.c_str());
-            return false;
-          }
-          return true;
-        }
-        return false;
-      }
-
-      if (!dll.CreateThumbnail(sourceUrl.c_str(), tmpFile.c_str(), width, height, g_guiSettings.GetBool("pictures.useexifrotation")))
-      {
-        CLog::Log(LOGERROR, "%s Unable to create new image %s from image %s", __FUNCTION__, destFile.c_str(), sourceUrl.c_str());
-        return false;
-      }
-      return true;
-    }
-  }
-
-  // Atomically rename.
-  if (CFile::Exists(tmpFile) && destFile != "")
-    CFile::Rename(tmpFile, destFile);
-
-  return true;
-}
-#endif
 
 void CPicture::GetScale(unsigned int width, unsigned int height, unsigned int &out_width, unsigned int &out_height)
 {
@@ -276,21 +222,11 @@
 bool CPicture::ScaleImage(uint8_t *in_pixels, unsigned int in_width, unsigned int in_height, unsigned int in_pitch,
                           uint8_t *out_pixels, unsigned int out_width, unsigned int out_height, unsigned int out_pitch)
 {
-<<<<<<< HEAD
-  int height = g_advancedSettings.m_fanartHeight;
-  /* PLEX */
-  if (height == 0)
-    height = 720;
-  /* END PLEX */
-  // Assume 16:9 size
-  int width = height * 16 / 9;
-=======
   DllSwScale dllSwScale;
   dllSwScale.Load();
   struct SwsContext *context = dllSwScale.sws_getContext(in_width, in_height, PIX_FMT_BGRA,
                                                          out_width, out_height, PIX_FMT_BGRA,
                                                          SWS_FAST_BILINEAR | SwScaleCPUFlags(), NULL, NULL, NULL);
->>>>>>> 0be99e96
 
   uint8_t *src[] = { in_pixels, 0, 0, 0 };
   int     srcStride[] = { (int)in_pitch, 0, 0, 0 };
@@ -455,7 +391,28 @@
   return dest;
 }
 
-<<<<<<< HEAD
+uint32_t *CPicture::TransposeOffAxis(uint32_t *pixels, unsigned int width, unsigned int height)
+{
+  uint32_t *dest = new uint32_t[width * height * 4];
+  if (!dest)
+    return NULL;
+
+  unsigned int d_height = width, d_width = height;
+  for (unsigned int y = 0; y < d_height; y++)
+  {
+    const uint32_t *src = pixels + width * (d_width - 1) + (d_height - 1 - y); // y-th col from right, starting at bottom
+    uint32_t *dst = dest + d_width * y;                                        // y-th row, starting at left
+    for (unsigned int x = 0; x < d_width; x++)
+    {
+      *dst++ = *src;
+      src -= width;
+    }
+  }
+
+  delete[] pixels;
+  return dest;
+}
+
 /* PLEX */
 bool CPicture::CacheBanner(const CStdString& sourceUrl, const CStdString& destFile)
 {
@@ -517,27 +474,4 @@
 
   return true;
 }
-/* END PLEX */
-=======
-uint32_t *CPicture::TransposeOffAxis(uint32_t *pixels, unsigned int width, unsigned int height)
-{
-  uint32_t *dest = new uint32_t[width * height * 4];
-  if (!dest)
-    return NULL;
-
-  unsigned int d_height = width, d_width = height;
-  for (unsigned int y = 0; y < d_height; y++)
-  {
-    const uint32_t *src = pixels + width * (d_width - 1) + (d_height - 1 - y); // y-th col from right, starting at bottom
-    uint32_t *dst = dest + d_width * y;                                        // y-th row, starting at left
-    for (unsigned int x = 0; x < d_width; x++)
-    {
-      *dst++ = *src;
-      src -= width;
-    }
-  }
-
-  delete[] pixels;
-  return dest;
-}
->>>>>>> 0be99e96
+/* END PLEX */