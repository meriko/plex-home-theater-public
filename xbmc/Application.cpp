/*
 *      Copyright (C) 2005-2012 Team XBMC
 *      http://xbmc.org
 *
 *  This Program is free software; you can redistribute it and/or modify
 *  it under the terms of the GNU General Public License as published by
 *  the Free Software Foundation; either version 2, or (at your option)
 *  any later version.
 *
 *  This Program is distributed in the hope that it will be useful,
 *  but WITHOUT ANY WARRANTY; without even the implied warranty of
 *  MERCHANTABILITY or FITNESS FOR A PARTICULAR PURPOSE. See the
 *  GNU General Public License for more details.
 *
 *  You should have received a copy of the GNU General Public License
 *  along with XBMC; see the file COPYING.  If not, see
 *  <http://www.gnu.org/licenses/>.
 *
 */

#include "network/Network.h"
#include "threads/SystemClock.h"
#include "system.h"
#include "Application.h"
#include "interfaces/Builtins.h"
#include "utils/Variant.h"
#include "utils/Splash.h"
#include "LangInfo.h"
#include "utils/Screenshot.h"
#include "Util.h"
#include "URL.h"
#include "guilib/TextureManager.h"
#include "cores/dvdplayer/DVDFileInfo.h"
#include "cores/AudioEngine/AEFactory.h"
#include "cores/AudioEngine/Utils/AEUtil.h"
#include "PlayListPlayer.h"
#include "Autorun.h"
#include "video/Bookmark.h"
#ifdef HAS_WEB_SERVER
#include "network/WebServer.h"
#include "network/httprequesthandler/HTTPImageHandler.h"
#include "network/httprequesthandler/HTTPVfsHandler.h"
#ifdef HAS_JSONRPC
#include "network/httprequesthandler/HTTPJsonRpcHandler.h"
#endif
#ifdef HAS_WEB_INTERFACE
#include "network/httprequesthandler/HTTPWebinterfaceHandler.h"
#include "network/httprequesthandler/HTTPWebinterfaceAddonsHandler.h"
#endif
#endif
#ifdef HAS_LCD
#include "utils/LCDFactory.h"
#endif
#include "guilib/GUIControlProfiler.h"
#include "utils/LangCodeExpander.h"
#include "GUIInfoManager.h"
#include "playlists/PlayListFactory.h"
#include "guilib/GUIFontManager.h"
#include "guilib/GUIColorManager.h"
#include "guilib/GUITextLayout.h"
#include "addons/Skin.h"
#ifdef HAS_PYTHON
#include "interfaces/python/XBPython.h"
#endif
#include "input/ButtonTranslator.h"
#include "guilib/GUIAudioManager.h"
#include "network/libscrobbler/lastfmscrobbler.h"
#include "network/libscrobbler/librefmscrobbler.h"
#include "GUIPassword.h"
#include "input/InertialScrollingHandler.h"
#include "ApplicationMessenger.h"
#include "SectionLoader.h"
#include "cores/DllLoader/DllLoaderContainer.h"
#include "GUIUserMessages.h"
#include "filesystem/DirectoryCache.h"
#include "filesystem/StackDirectory.h"
#include "filesystem/SpecialProtocol.h"
#include "filesystem/DllLibCurl.h"
#include "filesystem/MythSession.h"
#include "filesystem/PluginDirectory.h"
#ifdef HAS_FILESYSTEM_SAP
#include "filesystem/SAPDirectory.h"
#endif
#ifdef HAS_FILESYSTEM_HTSP
#include "filesystem/HTSPDirectory.h"
#endif
#include "utils/TuxBoxUtil.h"
#include "utils/SystemInfo.h"
#include "utils/TimeUtils.h"
#include "GUILargeTextureManager.h"
#include "TextureCache.h"
#include "music/LastFmManager.h"
#include "playlists/SmartPlayList.h"
#ifdef HAS_FILESYSTEM_RAR
#include "filesystem/RarManager.h"
#endif
#include "playlists/PlayList.h"
#include "windowing/WindowingFactory.h"
#include "powermanagement/PowerManager.h"
#include "powermanagement/DPMSSupport.h"
#include "settings/Settings.h"
#include "settings/AdvancedSettings.h"
#include "guilib/LocalizeStrings.h"
#include "utils/CPUInfo.h"
#include "utils/SeekHandler.h"

#include "input/KeyboardStat.h"
#include "input/XBMC_vkeys.h"
#include "input/MouseStat.h"

#ifdef HAS_SDL
#include <SDL/SDL.h>
#endif

#if defined(FILESYSTEM) && !defined(_LINUX)
#include "filesystem/FileDAAP.h"
#endif
#ifdef HAS_UPNP
#include "network/upnp/UPnP.h"
#include "filesystem/UPnPDirectory.h"
#endif
#if defined(_LINUX) && defined(HAS_FILESYSTEM_SMB)
#include "filesystem/SMBDirectory.h"
#endif
#ifdef HAS_FILESYSTEM_NFS
#include "filesystem/NFSFile.h"
#endif
#ifdef HAS_FILESYSTEM_AFP
#include "filesystem/AFPFile.h"
#endif
#ifdef HAS_FILESYSTEM_SFTP
#include "filesystem/SFTPFile.h"
#endif
#include "PartyModeManager.h"
#ifdef HAS_VIDEO_PLAYBACK
#include "cores/VideoRenderers/RenderManager.h"
#endif
#ifdef HAS_KARAOKE
#include "music/karaoke/karaokelyricsmanager.h"
#include "music/karaoke/GUIDialogKaraokeSongSelector.h"
#include "music/karaoke/GUIWindowKaraokeLyrics.h"
#endif
#include "network/Zeroconf.h"
#include "network/ZeroconfBrowser.h"
#ifndef _LINUX
#include "threads/platform/win/Win32Exception.h"
#endif
#ifdef HAS_EVENT_SERVER
#include "network/EventServer.h"
#endif
#ifdef HAS_DBUS
#include <dbus/dbus.h>
#endif
#ifdef HAS_JSONRPC
#include "interfaces/json-rpc/JSONRPC.h"
#include "network/TCPServer.h"
#endif
#ifdef HAS_AIRPLAY
#include "network/AirPlayServer.h"
#endif
#ifdef HAS_AIRTUNES
#include "network/AirTunesServer.h"
#endif
#if defined(HAVE_LIBCRYSTALHD)
#include "cores/dvdplayer/DVDCodecs/Video/CrystalHD.h"
#endif
#include "interfaces/AnnouncementManager.h"
#include "peripherals/Peripherals.h"
#include "peripherals/dialogs/GUIDialogPeripheralManager.h"
#include "peripherals/dialogs/GUIDialogPeripheralSettings.h"
#include "peripherals/devices/PeripheralImon.h"
#include "music/infoscanner/MusicInfoScanner.h"

// Windows includes
#include "guilib/GUIWindowManager.h"
#include "windows/GUIWindowHome.h"
#include "settings/GUIWindowSettings.h"
#include "windows/GUIWindowFileManager.h"
#include "settings/GUIWindowSettingsCategory.h"
#include "music/windows/GUIWindowMusicPlaylist.h"
#include "music/windows/GUIWindowMusicSongs.h"
#include "music/windows/GUIWindowMusicNav.h"
#include "music/windows/GUIWindowMusicPlaylistEditor.h"
#include "video/windows/GUIWindowVideoPlaylist.h"
#include "music/dialogs/GUIDialogMusicInfo.h"
#include "video/dialogs/GUIDialogVideoInfo.h"
#include "video/windows/GUIWindowVideoNav.h"
#include "settings/GUIWindowSettingsProfile.h"
#ifdef HAS_GL
#include "rendering/gl/GUIWindowTestPatternGL.h"
#endif
#ifdef HAS_DX
#include "rendering/dx/GUIWindowTestPatternDX.h"
#endif
#include "settings/GUIWindowSettingsScreenCalibration.h"
#include "programs/GUIWindowPrograms.h"
#include "pictures/GUIWindowPictures.h"
#include "windows/GUIWindowWeather.h"
#include "windows/GUIWindowLoginScreen.h"
#include "addons/GUIWindowAddonBrowser.h"
#include "music/windows/GUIWindowVisualisation.h"
#include "windows/GUIWindowDebugInfo.h"
#include "windows/GUIWindowPointer.h"
#include "windows/GUIWindowSystemInfo.h"
#include "windows/GUIWindowScreensaver.h"
#include "windows/GUIWindowScreensaverDim.h"
#include "pictures/GUIWindowSlideShow.h"
#include "windows/GUIWindowStartup.h"
#include "video/windows/GUIWindowFullScreen.h"
#include "video/dialogs/GUIDialogVideoOSD.h"
#include "music/dialogs/GUIDialogMusicOverlay.h"
#include "video/dialogs/GUIDialogVideoOverlay.h"
#include "video/VideoInfoScanner.h"

// Dialog includes
#include "music/dialogs/GUIDialogMusicOSD.h"
#include "music/dialogs/GUIDialogVisualisationPresetList.h"
#include "dialogs/GUIDialogTextViewer.h"
#include "network/GUIDialogNetworkSetup.h"
#include "dialogs/GUIDialogMediaSource.h"
#include "video/dialogs/GUIDialogVideoSettings.h"
#include "video/dialogs/GUIDialogAudioSubtitleSettings.h"
#include "video/dialogs/GUIDialogVideoBookmarks.h"
#include "settings/GUIDialogProfileSettings.h"
#include "settings/GUIDialogLockSettings.h"
#include "settings/GUIDialogContentSettings.h"
#include "dialogs/GUIDialogBusy.h"
#include "dialogs/GUIDialogKeyboardGeneric.h"
#include "dialogs/GUIDialogYesNo.h"
#include "dialogs/GUIDialogOK.h"
#include "dialogs/GUIDialogProgress.h"
#include "dialogs/GUIDialogExtendedProgressBar.h"
#include "dialogs/GUIDialogSelect.h"
#include "dialogs/GUIDialogSeekBar.h"
#include "dialogs/GUIDialogKaiToast.h"
#include "dialogs/GUIDialogVolumeBar.h"
#include "dialogs/GUIDialogMuteBug.h"
#include "video/dialogs/GUIDialogFileStacking.h"
#include "dialogs/GUIDialogNumeric.h"
#include "dialogs/GUIDialogGamepad.h"
#include "dialogs/GUIDialogSubMenu.h"
#include "dialogs/GUIDialogFavourites.h"
#include "dialogs/GUIDialogButtonMenu.h"
#include "dialogs/GUIDialogContextMenu.h"
#include "dialogs/GUIDialogPlayerControls.h"
#include "music/dialogs/GUIDialogSongInfo.h"
#include "dialogs/GUIDialogSmartPlaylistEditor.h"
#include "dialogs/GUIDialogSmartPlaylistRule.h"
#include "pictures/GUIDialogPictureInfo.h"
#include "addons/GUIDialogAddonSettings.h"
#include "addons/GUIDialogAddonInfo.h"
#ifdef HAS_LINUX_NETWORK
#include "network/GUIDialogAccessPoints.h"
#endif

/* PVR related include Files */
#include "pvr/PVRManager.h"
#include "pvr/timers/PVRTimers.h"
#include "pvr/windows/GUIWindowPVR.h"
#include "pvr/dialogs/GUIDialogPVRChannelManager.h"
#include "pvr/dialogs/GUIDialogPVRChannelsOSD.h"
#include "pvr/dialogs/GUIDialogPVRCutterOSD.h"
#include "pvr/dialogs/GUIDialogPVRDirectorOSD.h"
#include "pvr/dialogs/GUIDialogPVRGroupManager.h"
#include "pvr/dialogs/GUIDialogPVRGuideInfo.h"
#include "pvr/dialogs/GUIDialogPVRGuideOSD.h"
#include "pvr/dialogs/GUIDialogPVRGuideSearch.h"
#include "pvr/dialogs/GUIDialogPVRRecordingInfo.h"
#include "pvr/dialogs/GUIDialogPVRTimerSettings.h"

#include "epg/EpgContainer.h"

#include "video/dialogs/GUIDialogFullScreenInfo.h"
#include "video/dialogs/GUIDialogTeletext.h"
#include "dialogs/GUIDialogSlider.h"
#include "guilib/GUIControlFactory.h"
#include "dialogs/GUIDialogCache.h"
#include "dialogs/GUIDialogPlayEject.h"
#include "dialogs/GUIDialogMediaFilter.h"
#include "utils/XMLUtils.h"
#include "addons/AddonInstaller.h"

#ifdef HAS_PERFORMANCE_SAMPLE
#include "utils/PerformanceSample.h"
#else
#define MEASURE_FUNCTION
#endif

#ifdef TARGET_WINDOWS
#include <shlobj.h>
#include "win32util.h"
#endif
#ifdef HAS_XRANDR
#include "windowing/X11/XRandR.h"
#endif

#ifdef TARGET_DARWIN_OSX
#include "osx/CocoaInterface.h"
#include "osx/XBMCHelper.h"
#endif
#ifdef TARGET_DARWIN
#include "osx/DarwinUtils.h"
#endif


#ifdef HAS_DVD_DRIVE
#include <cdio/logging.h>
#endif

#ifdef HAS_HAL
#include "linux/HALManager.h"
#endif

#include "storage/MediaManager.h"
#include "utils/JobManager.h"
#include "utils/SaveFileStateJob.h"
#include "utils/AlarmClock.h"
#include "utils/StringUtils.h"
#include "DatabaseManager.h"

#ifdef _LINUX
#include "XHandle.h"
#endif

#ifdef HAS_LIRC
#include "input/linux/LIRC.h"
#endif
#ifdef HAS_IRSERVERSUITE
  #include "input/windows/IRServerSuite.h"
#endif

#if defined(TARGET_WINDOWS)
#include "input/windows/WINJoystick.h"
#elif defined(HAS_SDL_JOYSTICK) || defined(HAS_EVENT_SERVER)
#include "input/SDLJoystick.h"
#endif

/* PLEX */
#include "plex/PlexApplication.h"
#include "plex/Players/PlexMediaServerPlayer.h"
#include "plex/PlexMediaServerQueue.h"
#include "plex/MyPlexManager.h"
#include "plex/PlexServerManager.h"
#include "plex/Helper/PlexHelper.h"
#include "plex/GUI/GUIDialogRating.h"
#include "plex/GUI/GUIWindowSharedContent.h"
#include "plex/GUI/GUIDialogTimer.h"
#include "plex/GUI/GUIWindowNowPlaying.h"
#include "plex/GUI/GUIWindowPlexSearch.h"
#include "plex/Utility/BackgroundMusicPlayer.h"
#include "plex/GUI/GUIPlexMediaWindow.h"
#include "plex/GUI/GUIDialogFilterSort.h"
#include "plex/GUI/GUIPlexMusicWindow.h"
#include "plex/GUI/GUIDialogMyPlexPin.h"
/* END PLEX */

using namespace std;
using namespace ADDON;
using namespace XFILE;
#ifdef HAS_DVD_DRIVE
using namespace MEDIA_DETECT;
#endif
using namespace PLAYLIST;
using namespace VIDEO;
using namespace MUSIC_INFO;
#ifdef HAS_EVENT_SERVER
using namespace EVENTSERVER;
#endif
#ifdef HAS_JSONRPC
using namespace JSONRPC;
#endif
using namespace ANNOUNCEMENT;
using namespace PVR;
using namespace EPG;
using namespace PERIPHERALS;

using namespace XbmcThreads;

// uncomment this if you want to use release libs in the debug build.
// Atm this saves you 7 mb of memory
#define USE_RELEASE_LIBS

#define MAX_FFWD_SPEED 5

//extern IDirectSoundRenderer* m_pAudioDecoder;
CApplication::CApplication(void)
  : m_pPlayer(NULL)
#ifdef HAS_WEB_SERVER
  , m_WebServer(*new CWebServer)
  , m_httpImageHandler(*new CHTTPImageHandler)
  , m_httpVfsHandler(*new CHTTPVfsHandler)
#ifdef HAS_JSONRPC
  , m_httpJsonRpcHandler(*new CHTTPJsonRpcHandler)
#endif
#ifdef HAS_WEB_INTERFACE
  , m_httpWebinterfaceHandler(*new CHTTPWebinterfaceHandler)
  , m_httpWebinterfaceAddonsHandler(*new CHTTPWebinterfaceAddonsHandler)
#endif
#endif
  , m_itemCurrentFile(new CFileItem)
  , m_stackFileItemToUpdate(new CFileItem)
  , m_progressTrackingVideoResumeBookmark(*new CBookmark)
  , m_progressTrackingItem(new CFileItem)
  , m_videoInfoScanner(new CVideoInfoScanner)
  , m_musicInfoScanner(new CMusicInfoScanner)
  , m_seekHandler(new CSeekHandler)
  , m_pLaunchHost(NULL) /* PLEX */
{
  m_network = NULL;
  TiXmlBase::SetCondenseWhiteSpace(false);
  m_iPlaySpeed = 1;
  m_bInhibitIdleShutdown = false;
  m_bScreenSave = false;
  m_dpms = NULL;
  m_dpmsIsActive = false;
  m_dpmsIsManual = false;
  m_iScreenSaveLock = 0;
  m_bInitializing = true;
  m_eForcedNextPlayer = EPC_NONE;
  m_strPlayListFile = "";
  m_nextPlaylistItem = -1;
  m_bPlaybackStarting = false;
  m_skinReloading = false;

#ifdef HAS_GLX
  XInitThreads();
#endif

  //true while we in IsPaused mode! Workaround for OnPaused, which must be add. after v2.0
  m_bIsPaused = false;

  /* for now always keep this around */
#ifdef HAS_KARAOKE
  m_pKaraokeMgr = new CKaraokeLyricsManager();
#endif
  m_currentStack = new CFileItemList;

  m_frameCount = 0;

  m_bPresentFrame = false;
  m_bPlatformDirectories = true;

  m_bStandalone = false;
  m_bEnableLegacyRes = false;
  m_bSystemScreenSaverEnable = false;
  m_pInertialScrollingHandler = new CInertialScrollingHandler();
#ifdef HAS_DVD_DRIVE
  m_Autorun = new CAutorun();
#endif

  m_splash = NULL;
  m_threadID = 0;
  m_eCurrentPlayer = EPC_NONE;
  m_progressTrackingPlayCountUpdate = false;
  m_currentStackPosition = 0;
  m_lastFrameTime = 0;
  m_lastRenderTime = 0;
  m_bTestMode = false;

  /* PLEX */
  m_bPlaybackInFullScreen = false;
  /* END PLEX */
}

CApplication::~CApplication(void)
{
#ifdef HAS_WEB_SERVER
  delete &m_WebServer;
  delete &m_httpImageHandler;
  delete &m_httpVfsHandler;
#ifdef HAS_JSONRPC
  delete &m_httpJsonRpcHandler;
#endif
#ifdef HAS_WEB_INTERFACE
  delete &m_httpWebinterfaceHandler;
  delete &m_httpWebinterfaceAddonsHandler;
#endif
#endif
  delete m_musicInfoScanner;
  delete m_videoInfoScanner;
  delete &m_progressTrackingVideoResumeBookmark;
#ifdef HAS_DVD_DRIVE
  delete m_Autorun;
#endif
  delete m_currentStack;

#ifdef HAS_KARAOKE
  delete m_pKaraokeMgr;
#endif

  delete m_dpms;
  delete m_seekHandler;
  delete m_pInertialScrollingHandler;

<<<<<<< HEAD
  /* PLEX */
  delete m_pLaunchHost;
  /* END PLEX */
=======
>>>>>>> a6058c01
}

bool CApplication::OnEvent(XBMC_Event& newEvent)
{
  switch(newEvent.type)
  {
    case XBMC_QUIT:
      if (!g_application.m_bStop)
        CApplicationMessenger::Get().Quit();
      break;
    case XBMC_KEYDOWN:
      g_application.OnKey(g_Keyboard.ProcessKeyDown(newEvent.key.keysym));
      break;
    case XBMC_KEYUP:
      g_Keyboard.ProcessKeyUp();
      break;
    case XBMC_MOUSEBUTTONDOWN:
    case XBMC_MOUSEBUTTONUP:
    case XBMC_MOUSEMOTION:
      g_Mouse.HandleEvent(newEvent);
      g_application.ProcessMouse();
      break;
    case XBMC_VIDEORESIZE:
      if (!g_application.m_bInitializing &&
          !g_advancedSettings.m_fullScreen)
      {
        /* PLEX */
#ifdef __PLEX__
        int width = newEvent.resize.w;
        int height = newEvent.resize.h;

        // Maintain 16:9 AR.
        height = width * 9 / 16;

        g_Windowing.SetWindowResolution(width, height);
        g_graphicsContext.SetVideoResolution(RES_WINDOW, true);
        g_guiSettings.SetInt("window.width", width);
        g_guiSettings.SetInt("window.height", height);
        g_settings.Save();
#else
        g_Windowing.SetWindowResolution(newEvent.resize.w, newEvent.resize.h);
        g_graphicsContext.SetVideoResolution(RES_WINDOW, true);
        g_guiSettings.SetInt("window.width", newEvent.resize.w);
        g_guiSettings.SetInt("window.height", newEvent.resize.h);
        g_settings.Save();
#endif
        /* END PLEX */
      }
      break;
    case XBMC_VIDEOMOVE:
#ifdef TARGET_WINDOWS
      if (g_advancedSettings.m_fullScreen)
      {
        // when fullscreen, remain fullscreen and resize to the dimensions of the new screen
        RESOLUTION newRes = (RESOLUTION) g_Windowing.DesktopResolution(g_Windowing.GetCurrentScreen());
        if (newRes != g_graphicsContext.GetVideoResolution())
        {
          g_guiSettings.SetResolution(newRes);
          g_graphicsContext.SetVideoResolution(newRes);
        }
      }
      else
#endif
      {
        g_Windowing.OnMove(newEvent.move.x, newEvent.move.y);
      }
      break;
    case XBMC_USEREVENT:
      CApplicationMessenger::Get().UserEvent(newEvent.user.code);
      break;
    case XBMC_APPCOMMAND:
      return g_application.OnAppCommand(newEvent.appcommand.action);
  }
  return true;
}

extern "C" void __stdcall init_emu_environ();
extern "C" void __stdcall update_emu_environ();

//
// Utility function used to copy files from the application bundle
// over to the user data directory in Application Support/XBMC.
//
static void CopyUserDataIfNeeded(const CStdString &strPath, const CStdString &file)
{
  CStdString destPath = URIUtils::AddFileToFolder(strPath, file);
  if (!CFile::Exists(destPath))
  {
    // need to copy it across
    CStdString srcPath = URIUtils::AddFileToFolder("special://xbmc/userdata/", file);
    CFile::Cache(srcPath, destPath);
  }
}

void CApplication::Preflight()
{
#ifdef HAS_DBUS
  // call 'dbus_threads_init_default' before any other dbus calls in order to
  // avoid race conditions with other threads using dbus connections
  dbus_threads_init_default();
#endif

  // run any platform preflight scripts.
#ifndef __PLEX__
#if defined(TARGET_DARWIN_OSX)
  CStdString install_path;

  CUtil::GetHomePath(install_path);
  setenv("XBMC_HOME", install_path.c_str(), 0);
  install_path += "/tools/darwin/runtime/preflight";
  system(install_path.c_str());
#endif
#endif
}

bool CApplication::Create()
{
#if defined(HAS_LINUX_NETWORK)
  m_network = new CNetworkLinux();
#elif defined(HAS_WIN32_NETWORK)
  m_network = new CNetworkWin32();
#else
  m_network = new CNetwork();
#endif

  Preflight();
  g_settings.Initialize(); //Initialize default AdvancedSettings

#ifdef _LINUX
  tzset();   // Initialize timezone information variables
#endif

  // Grab a handle to our thread to be used later in identifying the render thread.
  m_threadID = CThread::GetCurrentThreadId();

#ifndef _LINUX
  //floating point precision to 24 bits (faster performance)
  _controlfp(_PC_24, _MCW_PC);

  /* install win32 exception translator, win32 exceptions
   * can now be caught using c++ try catch */
  win32_exception::install_handler();

#endif

  // only the InitDirectories* for the current platform should return true
  // putting this before the first log entries saves another ifdef for g_settings.m_logFolder
  bool inited = InitDirectoriesLinux();
  if (!inited)
    inited = InitDirectoriesOSX();
  if (!inited)
    inited = InitDirectoriesWin32();

  // copy required files
  CopyUserDataIfNeeded("special://masterprofile/", "RssFeeds.xml");
  CopyUserDataIfNeeded("special://masterprofile/", "favourites.xml");
  CopyUserDataIfNeeded("special://masterprofile/", "Lircmap.xml");
  CopyUserDataIfNeeded("special://masterprofile/", "LCD.xml");

  if (!CLog::Init(CSpecialProtocol::TranslatePath(g_settings.m_logFolder).c_str()))
  {
    fprintf(stderr,"Could not init logging classes. Permission errors on ~/.xbmc (%s)\n",
      CSpecialProtocol::TranslatePath(g_settings.m_logFolder).c_str());
    return false;
  }

  // Init our DllLoaders emu env
  init_emu_environ();

  g_settings.LoadProfiles(PROFILES_FILE);

  CLog::Log(LOGNOTICE, "-----------------------------------------------------------------------");
#if defined(TARGET_DARWIN_OSX)
  CLog::Log(LOGNOTICE, "Starting XBMC (%s), Platform: Darwin OSX (%s). Built on %s", g_infoManager.GetVersion().c_str(), g_sysinfo.GetUnameVersion().c_str(), __DATE__);
#elif defined(TARGET_DARWIN_IOS)
  CLog::Log(LOGNOTICE, "Starting XBMC (%s), Platform: Darwin iOS (%s). Built on %s", g_infoManager.GetVersion().c_str(), g_sysinfo.GetUnameVersion().c_str(), __DATE__);
#elif defined(__FreeBSD__)
  CLog::Log(LOGNOTICE, "Starting XBMC (%s), Platform: FreeBSD (%s). Built on %s", g_infoManager.GetVersion().c_str(), g_sysinfo.GetUnameVersion().c_str(), __DATE__);
#elif defined(_LINUX)
  CLog::Log(LOGNOTICE, "Starting XBMC (%s), Platform: Linux (%s, %s). Built on %s", g_infoManager.GetVersion().c_str(), g_sysinfo.GetLinuxDistro().c_str(), g_sysinfo.GetUnameVersion().c_str(), __DATE__);
#elif defined(_WIN32)
  CLog::Log(LOGNOTICE, "Starting XBMC (%s), Platform: %s. Built on %s (compiler %i)", g_infoManager.GetVersion().c_str(), g_sysinfo.GetKernelVersion().c_str(), __DATE__, _MSC_VER);
#if defined(__arm__)
  if (g_cpuInfo.GetCPUFeatures() & CPU_FEATURE_NEON)
    CLog::Log(LOGNOTICE, "ARM Features: Neon enabled");
  else
    CLog::Log(LOGNOTICE, "ARM Features: Neon disabled");
#endif
  CLog::Log(LOGNOTICE, g_cpuInfo.getCPUModel().c_str());
  CLog::Log(LOGNOTICE, CWIN32Util::GetResInfoString());
  CLog::Log(LOGNOTICE, "Running with %s rights", (CWIN32Util::IsCurrentUserLocalAdministrator() == TRUE) ? "administrator" : "restricted");
  CLog::Log(LOGNOTICE, "Aero is %s", (g_sysinfo.IsAeroDisabled() == true) ? "disabled" : "enabled");
#endif
  CSpecialProtocol::LogPaths();

  CStdString executable = CUtil::ResolveExecutablePath();
  CLog::Log(LOGNOTICE, "The executable running is: %s", executable.c_str());
  CLog::Log(LOGNOTICE, "Local hostname: %s", m_network->GetHostName().c_str());
  CLog::Log(LOGNOTICE, "Log File is located: %sxbmc.log", g_settings.m_logFolder.c_str());
  CLog::Log(LOGNOTICE, "-----------------------------------------------------------------------");

  CStdString strExecutablePath;
  CUtil::GetHomePath(strExecutablePath);

  // if we are running from DVD our UserData location will be TDATA
  if (URIUtils::IsDVD(strExecutablePath))
  {
    // TODO: Should we copy over any UserData folder from the DVD?
    if (!CFile::Exists("special://masterprofile/guisettings.xml")) // first run - cache userdata folder
    {
      CFileItemList items;
      CUtil::GetRecursiveListing("special://xbmc/userdata",items,"");
      for (int i=0;i<items.Size();++i)
          CFile::Cache(items[i]->GetPath(),"special://masterprofile/"+URIUtils::GetFileName(items[i]->GetPath()));
    }
    g_settings.m_logFolder = "special://masterprofile/";
  }

#ifdef HAS_XRANDR
  g_xrandr.LoadCustomModeLinesToAllOutputs();
#endif

  /* PLEX */
  m_pLaunchHost = DetectLaunchHost();
  if (m_pLaunchHost)
    m_pLaunchHost->OnStartup();
  /* END PLEX */

  // for python scripts that check the OS
#if defined(TARGET_DARWIN)
  setenv("OS","OS X",true);
#elif defined(_LINUX)
  setenv("OS","Linux",true);
#elif defined(_WIN32)
  SetEnvironmentVariable("OS","win32");
#endif

  g_powerManager.Initialize();

  // Load the AudioEngine before settings as they need to query the engine
  if (!CAEFactory::LoadEngine())
  {
    CLog::Log(LOGFATAL, "CApplication::Create: Failed to load an AudioEngine");
    return false;
  }

  CLog::Log(LOGNOTICE, "load settings...");

  g_guiSettings.Initialize();  // Initialize default Settings - don't move
  g_powerManager.SetDefaults();
  if (!g_settings.Load())
  {
    CLog::Log(LOGFATAL, "%s: Failed to reset settings", __FUNCTION__);
    return false;
  }

  /* PLEX */
#ifdef _WIN32
  // HACKHACK
  // This is a workaround for what appears to be a bug in the Windows heap.
  // See https://github.com/plexinc/plex/issues/47 for more details
  if (!g_curlInterface.IsLoaded())
    g_curlInterface.Load();
  g_curlInterface.global_init(CURL_GLOBAL_ALL);
#endif

  CLog::Log(LOGINFO, "creating subdirectories");
  CLog::Log(LOGINFO, "userdata folder: %s", g_settings.GetProfileUserDataFolder().c_str());
  CLog::Log(LOGINFO, "recording folder: %s", g_guiSettings.GetString("audiocds.recordingpath",false).c_str());
  CLog::Log(LOGINFO, "screenshots folder: %s", g_guiSettings.GetString("debug.screenshotpath",false).c_str());
  CDirectory::Create(g_settings.GetUserDataFolder());
  CDirectory::Create(g_settings.GetProfileUserDataFolder());
  g_settings.CreateProfileFolders();

  update_emu_environ();//apply the GUI settings

  // initialize our charset converter
  g_charsetConverter.reset();

  // Load the langinfo to have user charset <-> utf-8 conversion
  CStdString strLanguage = g_guiSettings.GetString("locale.language");
  strLanguage[0] = toupper(strLanguage[0]);

  CStdString strLangInfoPath;
  strLangInfoPath.Format("special://xbmc/language/%s/langinfo.xml", strLanguage.c_str());

  CLog::Log(LOGINFO, "load language info file: %s", strLangInfoPath.c_str());
  g_langInfo.Load(strLangInfoPath);

  CStdString strLanguagePath = "special://xbmc/language/";

  CLog::Log(LOGINFO, "load %s language file, from path: %s", strLanguage.c_str(), strLanguagePath.c_str());
  if (!g_localizeStrings.Load(strLanguagePath, strLanguage))
  {
    CLog::Log(LOGFATAL, "%s: Failed to load %s language file, from path: %s", __FUNCTION__, strLanguage.c_str(), strLanguagePath.c_str());
    return false;
  }

  // start the AudioEngine
  if (!CAEFactory::StartEngine())
  {
    CLog::Log(LOGFATAL, "CApplication::Create: Failed to start the AudioEngine");
    return false;
  }

  // restore AE's previous volume state
  SetHardwareVolume(g_settings.m_fVolumeLevel);
  CAEFactory::SetMute     (g_settings.m_bMute);
  CAEFactory::SetSoundMode(g_guiSettings.GetInt("audiooutput.guisoundmode"));

  // initialize the addon database (must be before the addon manager is init'd)
  CDatabaseManager::Get().Initialize(true);

  // Create and initilize the plex application
  m_plexApp = PlexApplication::Create();
  m_plexApp->SetGlobalVolume(g_application.GetVolume());
  /* END PLEX */

  // start-up Addons Framework
  // currently bails out if either cpluff Dll is unavailable or system dir can not be scanned
  if (!CAddonMgr::Get().Init())
  {
    CLog::Log(LOGFATAL, "CApplication::Create: Unable to start CAddonMgr");
    return false;
  }

  g_peripherals.Initialise();

  // Create the Mouse, Keyboard, Remote, and Joystick devices
  // Initialize after loading settings to get joystick deadzone setting
  g_Mouse.Initialize();
  g_Mouse.SetEnabled(g_guiSettings.GetBool("input.enablemouse"));

  g_Keyboard.Initialize();
#if defined(HAS_LIRC) || defined(HAS_IRSERVERSUITE)
  g_RemoteControl.Initialize();
#endif

#if defined(TARGET_DARWIN_OSX)
  // Configure and possible manually start the helper.
  //XBMCHelper::GetInstance().Configure();
  /* PLEX */
  PlexHelper::GetInstance().Configure();
  /* END PLEX */
#endif

  CUtil::InitRandomSeed();

  g_mediaManager.Initialize();

  m_lastFrameTime = XbmcThreads::SystemClockMillis();
  m_lastRenderTime = m_lastFrameTime;
  return true;
}

bool CApplication::CreateGUI()
{
  m_renderGUI = true;
#ifdef HAS_SDL
  CLog::Log(LOGNOTICE, "Setup SDL");

  /* Clean up on exit, exit on window close and interrupt */
  atexit(SDL_Quit);

  uint32_t sdlFlags = 0;

#if defined(HAS_SDL_OPENGL) || (HAS_GLES == 2)
  sdlFlags |= SDL_INIT_VIDEO;
#endif

#if defined(HAS_SDL_JOYSTICK) && !defined(TARGET_WINDOWS)
  sdlFlags |= SDL_INIT_JOYSTICK;
#endif

  //depending on how it's compiled, SDL periodically calls XResetScreenSaver when it's fullscreen
  //this might bring the monitor out of standby, so we have to disable it explicitly
  //by passing 0 for overwrite to setsenv, the user can still override this by setting the environment variable
#if defined(_LINUX) && !defined(TARGET_DARWIN)
  setenv("SDL_VIDEO_ALLOW_SCREENSAVER", "1", 0);
#endif

#endif // HAS_SDL

#ifdef _LINUX
  // for nvidia cards - vsync currently ALWAYS enabled.
  // the reason is that after screen has been setup changing this env var will make no difference.
  setenv("__GL_SYNC_TO_VBLANK", "1", 0);
  setenv("__GL_YIELD", "USLEEP", 0);
#endif

  m_bSystemScreenSaverEnable = g_Windowing.IsSystemScreenSaverEnabled();
  g_Windowing.EnableSystemScreenSaver(false);

#ifdef HAS_SDL
  if (SDL_Init(sdlFlags) != 0)
  {
    CLog::Log(LOGFATAL, "XBAppEx: Unable to initialize SDL: %s", SDL_GetError());
    return false;
  }
  #if defined(TARGET_DARWIN)
  // SDL_Init will install a handler for segfaults, restore the default handler.
  signal(SIGSEGV, SIG_DFL);
  #endif
#endif

  // Initialize core peripheral port support. Note: If these parameters
  // are 0 and NULL, respectively, then the default number and types of
  // controllers will be initialized.
  if (!g_Windowing.InitWindowSystem())
  {
    CLog::Log(LOGFATAL, "CApplication::Create: Unable to init windowing system");
    return false;
  }

  // Retrieve the matching resolution based on GUI settings
  g_guiSettings.m_LookAndFeelResolution = g_guiSettings.GetResolution();
  CLog::Log(LOGNOTICE, "Checking resolution %i", g_guiSettings.m_LookAndFeelResolution);
  if (!g_graphicsContext.IsValidResolution(g_guiSettings.m_LookAndFeelResolution))
  {
    CLog::Log(LOGNOTICE, "Setting safe mode %i", RES_DESKTOP);
    g_guiSettings.SetResolution(RES_DESKTOP);
  }

  // update the window resolution
  g_Windowing.SetWindowResolution(g_guiSettings.GetInt("window.width"), g_guiSettings.GetInt("window.height"));

  if (g_advancedSettings.m_startFullScreen && g_guiSettings.m_LookAndFeelResolution == RES_WINDOW)
    g_guiSettings.m_LookAndFeelResolution = RES_DESKTOP;

  if (!g_graphicsContext.IsValidResolution(g_guiSettings.m_LookAndFeelResolution))
  {
    // Oh uh - doesn't look good for starting in their wanted screenmode
    CLog::Log(LOGERROR, "The screen resolution requested is not valid, resetting to a valid mode");
    g_guiSettings.m_LookAndFeelResolution = RES_DESKTOP;
  }

  if (!InitWindow())
  {
    return false;
  }

  if (g_advancedSettings.m_splashImage)
  {
    CStdString strUserSplash = "special://home/media/Splash.png";
    if (CFile::Exists(strUserSplash))
    {
      CLog::Log(LOGINFO, "load user splash image: %s", CSpecialProtocol::TranslatePath(strUserSplash).c_str());
      m_splash = new CSplash(strUserSplash);
    }
    else
    {
      CLog::Log(LOGINFO, "load default splash image: %s", CSpecialProtocol::TranslatePath("special://xbmc/media/Splash.png").c_str());
      m_splash = new CSplash("special://xbmc/media/Splash.png");
    }
    m_splash->Show();
  }

  // The key mappings may already have been loaded by a peripheral
  CLog::Log(LOGINFO, "load keymapping");
  if (!CButtonTranslator::GetInstance().Load())
    return false;

  int iResolution = g_graphicsContext.GetVideoResolution();
  CLog::Log(LOGINFO, "GUI format %ix%i, Display %s",
            g_settings.m_ResInfo[iResolution].iWidth,
            g_settings.m_ResInfo[iResolution].iHeight,
            g_settings.m_ResInfo[iResolution].strMode.c_str());
  g_windowManager.Initialize();

  return true;
}

bool CApplication::InitWindow()
{
#ifdef TARGET_DARWIN_OSX
  // force initial window creation to be windowed, if fullscreen, it will switch to it below
  // fixes the white screen of death if starting fullscreen and switching to windowed.
  bool bFullScreen = false;
  if (!g_Windowing.CreateNewWindow("XBMC", bFullScreen, g_settings.m_ResInfo[RES_WINDOW], OnEvent))
  {
    CLog::Log(LOGFATAL, "CApplication::Create: Unable to create window");
    return false;
  }
#else
  bool bFullScreen = g_guiSettings.m_LookAndFeelResolution != RES_WINDOW;
  if (!g_Windowing.CreateNewWindow("XBMC", bFullScreen, g_settings.m_ResInfo[g_guiSettings.m_LookAndFeelResolution], OnEvent))
  {
    CLog::Log(LOGFATAL, "CApplication::Create: Unable to create window");
    return false;
  }
#endif

  if (!g_Windowing.InitRenderSystem())
  {
    CLog::Log(LOGFATAL, "CApplication::Create: Unable to init rendering system");
    return false;
  }
  // set GUI res and force the clear of the screen
  g_graphicsContext.SetVideoResolution(g_guiSettings.m_LookAndFeelResolution);
  g_fontManager.ReloadTTFFonts();
  return true;
}

bool CApplication::DestroyWindow()
{
  g_fontManager.UnloadTTFFonts();
  return g_Windowing.DestroyWindow();
}

bool CApplication::InitDirectoriesLinux()
{
/*
   The following is the directory mapping for Platform Specific Mode:

   special://xbmc/          => [read-only] system directory (/usr/share/xbmc)
   special://home/          => [read-write] user's directory that will override special://xbmc/ system-wide
                               installations like skins, screensavers, etc.
                               ($HOME/.xbmc)
                               NOTE: XBMC will look in both special://xbmc/addons and special://home/addons for addons.
   special://masterprofile/ => [read-write] userdata of master profile. It will by default be
                               mapped to special://home/userdata ($HOME/.xbmc/userdata)
   special://profile/       => [read-write] current profile's userdata directory.
                               Generally special://masterprofile for the master profile or
                               special://masterprofile/profiles/<profile_name> for other profiles.

   NOTE: All these root directories are lowercase. Some of the sub-directories
         might be mixed case.
*/

#if defined(_LINUX) && !defined(TARGET_DARWIN)
  CStdString userName;
  if (getenv("USER"))
    userName = getenv("USER");
  else
    userName = "root";

  CStdString userHome;
  if (getenv("HOME"))
    userHome = getenv("HOME");
  else
    userHome = "/root";

  CStdString xbmcBinPath, xbmcPath;
  CUtil::GetHomePath(xbmcBinPath, "XBMC_BIN_HOME");
  xbmcPath = getenv("XBMC_HOME");

  if (xbmcPath.IsEmpty())
  {
    xbmcPath = xbmcBinPath;
    /* Check if xbmc binaries and arch independent data files are being kept in
     * separate locations. */
    if (!CFile::Exists(URIUtils::AddFileToFolder(xbmcPath, "language")))
    {
      /* Attempt to locate arch independent data files. */
      CUtil::GetHomePath(xbmcPath);
      if (!CFile::Exists(URIUtils::AddFileToFolder(xbmcPath, "language")))
      {
        fprintf(stderr, "Unable to find path to XBMC data files!\n");
        exit(1);
      }
    }
  }

  /* Set some environment variables */
  setenv("XBMC_BIN_HOME", xbmcBinPath.c_str(), 0);
  setenv("XBMC_HOME", xbmcPath.c_str(), 0);

  if (m_bPlatformDirectories)
  {
    // map our special drives
    CSpecialProtocol::SetXBMCBinPath(xbmcBinPath);
    CSpecialProtocol::SetXBMCPath(xbmcPath);
    //CSpecialProtocol::SetHomePath(userHome + "/.xbmc");
    //CSpecialProtocol::SetMasterProfilePath(userHome + "/.xbmc/userdata");
    /* PLEX */
    CSpecialProtocol::SetHomePath(userHome + "/.plex");
    CSpecialProtocol::SetMasterProfilePath(userHome + "/.plex/userdata");
    /* END PLEX */

    CStdString strTempPath = userHome;
#ifndef __PLEX__
    strTempPath = URIUtils::AddFileToFolder(strTempPath, ".xbmc/temp");
#else
    strTempPath = URIUtils::AddFileToFolder(strTempPath, ".plex/temp");
#endif
    if (getenv("XBMC_TEMP"))
      strTempPath = getenv("XBMC_TEMP");
    CSpecialProtocol::SetTempPath(strTempPath);

    URIUtils::AddSlashAtEnd(strTempPath);
    g_settings.m_logFolder = strTempPath;

    CreateUserDirs();

  }
  else
  {
    URIUtils::AddSlashAtEnd(xbmcPath);
    g_settings.m_logFolder = xbmcPath;

    CSpecialProtocol::SetXBMCBinPath(xbmcBinPath);
    CSpecialProtocol::SetXBMCPath(xbmcPath);
    CSpecialProtocol::SetHomePath(URIUtils::AddFileToFolder(xbmcPath, "portable_data"));
    CSpecialProtocol::SetMasterProfilePath(URIUtils::AddFileToFolder(xbmcPath, "portable_data/userdata"));

    CStdString strTempPath = xbmcPath;
    strTempPath = URIUtils::AddFileToFolder(strTempPath, "portable_data/temp");
    if (getenv("XBMC_TEMP"))
      strTempPath = getenv("XBMC_TEMP");
    CSpecialProtocol::SetTempPath(strTempPath);
    CreateUserDirs();

    URIUtils::AddSlashAtEnd(strTempPath);
    g_settings.m_logFolder = strTempPath;
  }

  return true;
#else
  return false;
#endif
}

bool CApplication::InitDirectoriesOSX()
{
#if defined(TARGET_DARWIN)
  CStdString userName;
  if (getenv("USER"))
    userName = getenv("USER");
  else
    userName = "root";

  CStdString userHome;
  if (getenv("HOME"))
    userHome = getenv("HOME");
  else
    userHome = "/root";

  CStdString xbmcPath;
  CUtil::GetHomePath(xbmcPath);
  setenv("XBMC_HOME", xbmcPath.c_str(), 0);

#if defined(TARGET_DARWIN_IOS)
  CStdString fontconfigPath;
  fontconfigPath = xbmcPath + "/system/players/dvdplayer/etc/fonts/fonts.conf";
  setenv("FONTCONFIG_FILE", fontconfigPath.c_str(), 0);
#endif

  // setup path to our internal dylibs so loader can find them
  CStdString frameworksPath = CUtil::GetFrameworksPath();
  CSpecialProtocol::SetXBMCFrameworksPath(frameworksPath);

  // OSX always runs with m_bPlatformDirectories == true
  if (m_bPlatformDirectories)
  {
    // map our special drives
    CSpecialProtocol::SetXBMCBinPath(xbmcPath);
    CSpecialProtocol::SetXBMCPath(xbmcPath);

    #if defined(TARGET_DARWIN_IOS)
    #ifndef __PLEX__
      CSpecialProtocol::SetHomePath(userHome + "/Library/Preferences/Plex");
      CSpecialProtocol::SetMasterProfilePath(userHome + "/Library/Preferences/Plex/userdata");
    #else
      /* PLEX */
      CSpecialProtocol::SetHomePath(userHome + "/Library/Preferences/Plex");
      CSpecialProtocol::SetMasterProfilePath(userHome + "/Library/Preferences/Plex/userdata");
      /* END PLEX */
    #endif
    #else
      //CSpecialProtocol::SetHomePath(userHome + "/Library/Application Support/XBMC");
      //CSpecialProtocol::SetMasterProfilePath(userHome + "/Library/Application Support/XBMC/userdata");
      /* PLEX */
      CSpecialProtocol::SetHomePath(userHome + "/Library/Application Support/" + PLEX_TARGET_NAME);
      CSpecialProtocol::SetMasterProfilePath(userHome + "/Library/Application Support/"+ PLEX_TARGET_NAME +"/userdata");
      /* END PLEX */
    #endif

    // location for temp files
    #if defined(TARGET_DARWIN_IOS)
      CStdString strTempPath = URIUtils::AddFileToFolder(userHome,  "Library/Preferences/XBMC/temp");
    #else
      CStdString strTempPath = URIUtils::AddFileToFolder(userHome, ".xbmc/");
      CDirectory::Create(strTempPath);
      strTempPath = URIUtils::AddFileToFolder(userHome, ".xbmc/temp");
    #endif
    CSpecialProtocol::SetTempPath(strTempPath);

    // xbmc.log file location
    #if defined(TARGET_DARWIN_IOS)
      strTempPath = userHome + "/Library/Preferences";
    #else
      strTempPath = userHome + "/Library/Logs";
    #endif
    URIUtils::AddSlashAtEnd(strTempPath);
    g_settings.m_logFolder = strTempPath;

    CreateUserDirs();
  }
  else
  {
    URIUtils::AddSlashAtEnd(xbmcPath);
    g_settings.m_logFolder = xbmcPath;

    CSpecialProtocol::SetXBMCBinPath(xbmcPath);
    CSpecialProtocol::SetXBMCPath(xbmcPath);
    CSpecialProtocol::SetHomePath(URIUtils::AddFileToFolder(xbmcPath, "portable_data"));
    CSpecialProtocol::SetMasterProfilePath(URIUtils::AddFileToFolder(xbmcPath, "portable_data/userdata"));

    CStdString strTempPath = URIUtils::AddFileToFolder(xbmcPath, "portable_data/temp");
    CSpecialProtocol::SetTempPath(strTempPath);

    URIUtils::AddSlashAtEnd(strTempPath);
    g_settings.m_logFolder = strTempPath;
  }

  return true;
#else
  return false;
#endif
}

bool CApplication::InitDirectoriesWin32()
{
#ifdef _WIN32
  CStdString xbmcPath;

  CUtil::GetHomePath(xbmcPath);
  SetEnvironmentVariable("XBMC_HOME", xbmcPath.c_str());
  CSpecialProtocol::SetXBMCBinPath(xbmcPath);
  CSpecialProtocol::SetXBMCPath(xbmcPath);

  CStdString strWin32UserFolder = CWIN32Util::GetProfilePath();

  g_settings.m_logFolder = strWin32UserFolder;
  CSpecialProtocol::SetHomePath(strWin32UserFolder);
  CSpecialProtocol::SetMasterProfilePath(URIUtils::AddFileToFolder(strWin32UserFolder, "userdata"));
  CSpecialProtocol::SetTempPath(URIUtils::AddFileToFolder(strWin32UserFolder,"cache"));

  SetEnvironmentVariable("XBMC_PROFILE_USERDATA",CSpecialProtocol::TranslatePath("special://masterprofile/").c_str());

  CreateUserDirs();

  // Expand the DLL search path with our directories
  CWIN32Util::ExtendDllPath();

  return true;
#else
  return false;
#endif
}

void CApplication::CreateUserDirs()
{
  CDirectory::Create("special://home/");
  CDirectory::Create("special://home/addons");
  CDirectory::Create("special://home/addons/packages");
  CDirectory::Create("special://home/media");
  CDirectory::Create("special://home/sounds");
  CDirectory::Create("special://home/system");
  CDirectory::Create("special://masterprofile/");
  CDirectory::Create("special://temp/");
  CDirectory::Create("special://temp/temp"); // temp directory for python and dllGetTempPathA
}

bool CApplication::Initialize()
{
#if defined(HAS_DVD_DRIVE) && !defined(_WIN32) // somehow this throws an "unresolved external symbol" on win32
  // turn off cdio logging
  cdio_loglevel_default = CDIO_LOG_ERROR;
#endif

#ifdef _LINUX // TODO: Win32 has no special://home/ mapping by default, so we
              //       must create these here. Ideally this should be using special://home/ and
              //       be platform agnostic (i.e. unify the InitDirectories*() functions)
  if (!m_bPlatformDirectories)
#endif
  {
    CDirectory::Create("special://xbmc/language");
    CDirectory::Create("special://xbmc/addons");
    CDirectory::Create("special://xbmc/sounds");
  }

  // Load curl so curl_global_init gets called before any service threads
  // are started. Unloading will have no effect as curl is never fully unloaded.
  // To quote man curl_global_init:
  //  "This function is not thread safe. You must not call it when any other
  //  thread in the program (i.e. a thread sharing the same memory) is running.
  //  This doesn't just mean no other thread that is using libcurl. Because
  //  curl_global_init() calls functions of other libraries that are similarly
  //  thread unsafe, it could conflict with any other thread that
  //  uses these other libraries."
  g_curlInterface.Load();
  g_curlInterface.Unload();

  // initialize (and update as needed) our databases
  CDatabaseManager::Get().Initialize();

#ifdef HAS_WEB_SERVER
  CWebServer::RegisterRequestHandler(&m_httpImageHandler);
  CWebServer::RegisterRequestHandler(&m_httpVfsHandler);
#ifdef HAS_JSONRPC
  CWebServer::RegisterRequestHandler(&m_httpJsonRpcHandler);
#endif
#ifdef HAS_WEB_INTERFACE
  CWebServer::RegisterRequestHandler(&m_httpWebinterfaceAddonsHandler);
  CWebServer::RegisterRequestHandler(&m_httpWebinterfaceHandler);
#endif
#endif

  StartServices();

  // Init DPMS, before creating the corresponding setting control.
  m_dpms = new DPMSSupport();
  if (g_windowManager.Initialized())
  {
    g_guiSettings.GetSetting("powermanagement.displaysoff")->SetVisible(m_dpms->IsSupported());
    g_windowManager.Add(new CGUIWindowHome);
    g_windowManager.Add(new CGUIWindowPrograms);
    g_windowManager.Add(new CGUIWindowPictures);
#ifndef __PLEX__
    g_windowManager.Add(new CGUIWindowFileManager);
#endif
    g_windowManager.Add(new CGUIWindowSettings);
#ifndef __PLEX__
    g_windowManager.Add(new CGUIWindowSystemInfo);
#endif
#ifdef HAS_GL
    g_windowManager.Add(new CGUIWindowTestPatternGL);
#endif
#ifdef HAS_DX
    g_windowManager.Add(new CGUIWindowTestPatternDX);
#endif
    g_windowManager.Add(new CGUIWindowSettingsScreenCalibration);
    g_windowManager.Add(new CGUIWindowSettingsCategory);
    g_windowManager.Add(new CGUIWindowVideoNav);
    g_windowManager.Add(new CGUIWindowVideoPlaylist);
    g_windowManager.Add(new CGUIWindowLoginScreen);
    g_windowManager.Add(new CGUIWindowSettingsProfile);
    g_windowManager.Add(new CGUIWindow(WINDOW_SKIN_SETTINGS, "SkinSettings.xml"));
#ifndef __PLEX__
    g_windowManager.Add(new CGUIWindowAddonBrowser);
#endif
    g_windowManager.Add(new CGUIWindowScreensaverDim);
    g_windowManager.Add(new CGUIWindowDebugInfo);
    g_windowManager.Add(new CGUIWindowPointer);
    g_windowManager.Add(new CGUIDialogYesNo);
    g_windowManager.Add(new CGUIDialogProgress);
    g_windowManager.Add(new CGUIDialogExtendedProgressBar);
    g_windowManager.Add(new CGUIDialogKeyboardGeneric);
    g_windowManager.Add(new CGUIDialogVolumeBar);
    g_windowManager.Add(new CGUIDialogSeekBar);
    g_windowManager.Add(new CGUIDialogSubMenu);
    g_windowManager.Add(new CGUIDialogContextMenu);
    g_windowManager.Add(new CGUIDialogKaiToast);
    g_windowManager.Add(new CGUIDialogNumeric);
    g_windowManager.Add(new CGUIDialogGamepad);
#ifndef __PLEX__
    g_windowManager.Add(new CGUIDialogButtonMenu);
#endif
    g_windowManager.Add(new CGUIDialogMuteBug);
    g_windowManager.Add(new CGUIDialogPlayerControls);
#ifdef HAS_KARAOKE
    g_windowManager.Add(new CGUIDialogKaraokeSongSelectorSmall);
    g_windowManager.Add(new CGUIDialogKaraokeSongSelectorLarge);
#endif
    g_windowManager.Add(new CGUIDialogSlider);
    g_windowManager.Add(new CGUIDialogMusicOSD);
    g_windowManager.Add(new CGUIDialogVisualisationPresetList);
    g_windowManager.Add(new CGUIDialogVideoSettings);
    g_windowManager.Add(new CGUIDialogAudioSubtitleSettings);
    g_windowManager.Add(new CGUIDialogVideoBookmarks);
    // Don't add the filebrowser dialog - it's created and added when it's needed
    g_windowManager.Add(new CGUIDialogNetworkSetup);
    g_windowManager.Add(new CGUIDialogMediaSource);
    g_windowManager.Add(new CGUIDialogProfileSettings);
    g_windowManager.Add(new CGUIDialogFavourites);
    g_windowManager.Add(new CGUIDialogSongInfo);
    g_windowManager.Add(new CGUIDialogSmartPlaylistEditor);
    g_windowManager.Add(new CGUIDialogSmartPlaylistRule);
    g_windowManager.Add(new CGUIDialogBusy);
    g_windowManager.Add(new CGUIDialogPictureInfo);
    g_windowManager.Add(new CGUIDialogAddonInfo);
    g_windowManager.Add(new CGUIDialogAddonSettings);
#ifdef HAS_LINUX_NETWORK
    g_windowManager.Add(new CGUIDialogAccessPoints);
#endif

    g_windowManager.Add(new CGUIDialogLockSettings);

    g_windowManager.Add(new CGUIDialogContentSettings);

    g_windowManager.Add(new CGUIDialogPlayEject);

    g_windowManager.Add(new CGUIDialogPeripheralManager);
    g_windowManager.Add(new CGUIDialogPeripheralSettings);
    
    g_windowManager.Add(new CGUIDialogMediaFilter);

    g_windowManager.Add(new CGUIWindowMusicPlayList);
    g_windowManager.Add(new CGUIWindowMusicSongs);
    g_windowManager.Add(new CGUIWindowMusicNav);
    g_windowManager.Add(new CGUIWindowMusicPlaylistEditor);

    /* Load PVR related Windows and Dialogs */
    g_windowManager.Add(new CGUIDialogTeletext);
    g_windowManager.Add(new CGUIWindowPVR);
    g_windowManager.Add(new CGUIDialogPVRGuideInfo);
    g_windowManager.Add(new CGUIDialogPVRRecordingInfo);
    g_windowManager.Add(new CGUIDialogPVRTimerSettings);
    g_windowManager.Add(new CGUIDialogPVRGroupManager);
    g_windowManager.Add(new CGUIDialogPVRChannelManager);
    g_windowManager.Add(new CGUIDialogPVRGuideSearch);
    g_windowManager.Add(new CGUIDialogPVRChannelsOSD);
    g_windowManager.Add(new CGUIDialogPVRGuideOSD);
    g_windowManager.Add(new CGUIDialogPVRDirectorOSD);
    g_windowManager.Add(new CGUIDialogPVRCutterOSD);

    g_windowManager.Add(new CGUIDialogSelect);
    g_windowManager.Add(new CGUIDialogMusicInfo);
    g_windowManager.Add(new CGUIDialogOK);
    g_windowManager.Add(new CGUIDialogVideoInfo);
    g_windowManager.Add(new CGUIDialogTextViewer);
    g_windowManager.Add(new CGUIWindowFullScreen);
    g_windowManager.Add(new CGUIWindowVisualisation);
    g_windowManager.Add(new CGUIWindowSlideShow);
    g_windowManager.Add(new CGUIDialogFileStacking);
#ifdef HAS_KARAOKE
    g_windowManager.Add(new CGUIWindowKaraokeLyrics);
#endif

    g_windowManager.Add(new CGUIDialogVideoOSD);
    g_windowManager.Add(new CGUIDialogMusicOverlay);
    g_windowManager.Add(new CGUIDialogVideoOverlay);
    g_windowManager.Add(new CGUIWindowScreensaver);
    g_windowManager.Add(new CGUIWindowWeather);
    g_windowManager.Add(new CGUIWindowStartup);

    /* PLEX */
    g_windowManager.Add(new CGUIWindowSharedContent);
    g_windowManager.Add(new CGUIWindowNowPlaying);         // window id = 50
    g_windowManager.Add(new CGUIWindowPlexSearch);         // window id = 51
    g_windowManager.Add(new CGUIDialogRating);                 // window id = 200
    g_windowManager.Add(new CGUIDialogTimer);                 // window id = 201
    g_windowManager.Add(new CGUIDialogFilterSort);
#if 0 // Add these later to enable filtering again
    g_windowManager.Add(new CGUIPlexMediaWindow);
    g_windowManager.Add(new CGUIPlexMusicWindow);
#endif
    g_windowManager.Add(new CGUIDialogMyPlexPin);
    /* END PLEX */

    /* window id's 3000 - 3100 are reserved for python */

    // Make sure we have at least the default skin
    if (!LoadSkin(g_guiSettings.GetString("lookandfeel.skin")) && !LoadSkin(DEFAULT_SKIN))
    {
        CLog::Log(LOGERROR, "Default skin '%s' not found! Terminating..", DEFAULT_SKIN);
        return false;
    }

    if (g_advancedSettings.m_splashImage)
      SAFE_DELETE(m_splash);

    if (g_guiSettings.GetBool("masterlock.startuplock") &&
        g_settings.GetMasterProfile().getLockMode() != LOCK_MODE_EVERYONE &&
       !g_settings.GetMasterProfile().getLockCode().IsEmpty())
    {
       g_passwordManager.CheckStartUpLock();
    }

    // check if we should use the login screen
    if (g_settings.UsingLoginScreen())
      g_windowManager.ActivateWindow(WINDOW_LOGIN_SCREEN);
    else
    {
#ifdef HAS_JSONRPC
      CJSONRPC::Initialize();
#endif
      ADDON::CAddonMgr::Get().StartServices(false);
      if (g_SkinInfo->GetFirstWindow() == WINDOW_PVR)
      {
        g_windowManager.ActivateWindow(WINDOW_HOME);
        StartPVRManager(true);
      }
      else
      {
        StartPVRManager(false);
        g_windowManager.ActivateWindow(g_SkinInfo->GetFirstWindow());
      }
    }

  }
  else //No GUI Created
  {
#ifdef HAS_JSONRPC
    CJSONRPC::Initialize();
#endif
    ADDON::CAddonMgr::Get().StartServices(false);
  }

  g_sysinfo.Refresh();

  CLog::Log(LOGINFO, "removing tempfiles");
  CUtil::RemoveTempFiles();

  if (!g_settings.UsingLoginScreen())
  {
    UpdateLibraries();
#ifdef HAS_PYTHON
    g_pythonParser.m_bLogin = true;
#endif
  }

  m_slowTimer.StartZero();

#if defined(HAVE_LIBCRYSTALHD)
  CCrystalHD::GetInstance();
#endif

  CAddonMgr::Get().StartServices(true);

  CLog::Log(LOGNOTICE, "initialize done");

  m_bInitializing = false;

  // reset our screensaver (starts timers etc.)
  ResetScreenSaver();

#ifdef HAS_SDL_JOYSTICK
  g_Joystick.SetEnabled(g_guiSettings.GetBool("input.enablejoystick") &&
                    CPeripheralImon::GetCountOfImonsConflictWithDInput() == 0 );
#endif

  /* PLEX */
  MyPlexManager::Get().scanAsync();
  /* END PLEX */

  return true;
}

bool CApplication::StartServer(enum ESERVERS eServer, bool bStart, bool bWait/* = false*/)
{
  bool ret = true;
  bool oldSetting = false;

  switch(eServer)
  {
    case ES_WEBSERVER:
      oldSetting = g_guiSettings.GetBool("services.webserver");
      g_guiSettings.SetBool("services.webserver", bStart);

      if (bStart)
        ret = StartWebServer();
      else
        StopWebServer();

      if (!ret)
      {
        g_guiSettings.SetBool("services.webserver", oldSetting);
      }
      break;
    case ES_AIRPLAYSERVER:
      oldSetting = g_guiSettings.GetBool("services.esenabled");
      g_guiSettings.SetBool("services.airplay", bStart);

      if (bStart)
        ret = StartAirplayServer();
      else
        StopAirplayServer(bWait);

      if (!ret)
      {
        g_guiSettings.SetBool("services.esenabled", oldSetting);
      }
      break;
    case ES_JSONRPCSERVER:
      oldSetting = g_guiSettings.GetBool("services.esenabled");
      g_guiSettings.SetBool("services.esenabled", bStart);

      if (bStart)
        ret = StartJSONRPCServer();
      else
        StopJSONRPCServer(bWait);

      if (!ret)
      {
        g_guiSettings.SetBool("services.esenabled", oldSetting);
      }
      break;
    case ES_UPNPSERVER:
      g_guiSettings.SetBool("services.upnpserver", bStart);
      if (bStart)
        StartUPnPServer();
      else
        StopUPnPServer();
      break;
    case ES_UPNPRENDERER:
      g_guiSettings.SetBool("services.upnprenderer", bStart);
      if (bStart)
        StartUPnPRenderer();
      else
        StopUPnPRenderer();
      break;
    case ES_EVENTSERVER:
      oldSetting = g_guiSettings.GetBool("services.esenabled");
      g_guiSettings.SetBool("services.esenabled", bStart);

      if (bStart)
        ret = StartEventServer();
      else
        StopEventServer(bWait, false);

      if (!ret)
      {
        g_guiSettings.SetBool("services.esenabled", oldSetting);
      }

      break;
    case ES_ZEROCONF:
      g_guiSettings.SetBool("services.zeroconf", bStart);
      if (bStart)
        StartZeroconf();
      else
        StopZeroconf();
      break;
    default:
      ret = false;
      break;
  }
  g_settings.Save();

  return ret;
}

bool CApplication::StartWebServer()
{
#ifdef HAS_WEB_SERVER
  if (g_guiSettings.GetBool("services.webserver") && m_network->IsAvailable())
  {
    int webPort = atoi(g_guiSettings.GetString("services.webserverport"));
    CLog::Log(LOGNOTICE, "Webserver: Starting...");
#ifdef _LINUX
    if (webPort < 1024 && !CUtil::CanBindPrivileged())
    {
        CLog::Log(LOGERROR, "Cannot start Web Server on port %i, no permission to bind to ports below 1024", webPort);
        return false;
    }
#endif

    bool started = false;
    if (m_WebServer.Start(webPort, g_guiSettings.GetString("services.webserverusername"), g_guiSettings.GetString("services.webserverpassword")))
    {
      std::map<std::string, std::string> txt;
      started = true;
      // publish web frontend and API services
#ifdef HAS_WEB_INTERFACE
      CZeroconf::GetInstance()->PublishService("servers.webserver", "_http._tcp", g_infoManager.GetLabel(SYSTEM_FRIENDLY_NAME), webPort, txt);
#endif
#ifdef HAS_JSONRPC
      CZeroconf::GetInstance()->PublishService("servers.jsonrpc-http", "_xbmc-jsonrpc-h._tcp", g_infoManager.GetLabel(SYSTEM_FRIENDLY_NAME), webPort, txt);
#endif
    }

    return started;
  }
#endif

  return true;
}

void CApplication::StopWebServer()
{
#ifdef HAS_WEB_SERVER
  if (m_WebServer.IsStarted())
  {
    CLog::Log(LOGNOTICE, "Webserver: Stopping...");
    m_WebServer.Stop();
    if(! m_WebServer.IsStarted() )
    {
      CLog::Log(LOGNOTICE, "Webserver: Stopped...");
      CZeroconf::GetInstance()->RemoveService("servers.webserver");
      CZeroconf::GetInstance()->RemoveService("servers.jsonrpc-http");
      CZeroconf::GetInstance()->RemoveService("servers.webapi");
    } else
      CLog::Log(LOGWARNING, "Webserver: Failed to stop.");
  }
#endif
}

bool CApplication::StartAirplayServer()
{
  bool ret = false;
#ifdef HAS_AIRPLAY
  if (g_guiSettings.GetBool("services.airplay") && m_network->IsAvailable())
  {
    int listenPort = g_advancedSettings.m_airPlayPort;
    CStdString password = g_guiSettings.GetString("services.airplaypassword");
    bool usePassword = g_guiSettings.GetBool("services.useairplaypassword");

    if (CAirPlayServer::StartServer(listenPort, true))
    {
      CAirPlayServer::SetCredentials(usePassword, password);
      std::map<std::string, std::string> txt;
      CNetworkInterface* iface = g_application.getNetwork().GetFirstConnectedInterface();
      if (iface)
      {
        txt["deviceid"] = iface->GetMacAddress();
      }
      else
      {
        txt["deviceid"] = "FF:FF:FF:FF:FF:F2";
      }
      txt["features"] = "0x77";
      txt["model"] = "AppleTV2,1";
      txt["srcvers"] = AIRPLAY_SERVER_VERSION_STR;
      CZeroconf::GetInstance()->PublishService("servers.airplay", "_airplay._tcp", g_infoManager.GetLabel(SYSTEM_FRIENDLY_NAME), listenPort, txt);
      ret = true;
    }
  }
  if (ret)
#endif
  {
#ifdef HAS_AIRTUNES
    if (g_guiSettings.GetBool("services.airplay") && m_network->IsAvailable())
    {
      int listenPort = g_advancedSettings.m_airTunesPort;
      CStdString password = g_guiSettings.GetString("services.airplaypassword");
      bool usePassword = g_guiSettings.GetBool("services.useairplaypassword");

      if (!CAirTunesServer::StartServer(listenPort, true, usePassword, password))
      {
        CLog::Log(LOGERROR, "Failed to start AirTunes Server");
      }
      ret = true;
    }
#endif
  }
  return ret;
}

void CApplication::StopAirplayServer(bool bWait)
{
#ifdef HAS_AIRPLAY
  CAirPlayServer::StopServer(bWait);
  CZeroconf::GetInstance()->RemoveService("servers.airplay");
#endif
#ifdef HAS_AIRTUNES
  CAirTunesServer::StopServer(bWait);
#endif
}

bool CApplication::StartJSONRPCServer()
{
#ifdef HAS_JSONRPC
  if (g_guiSettings.GetBool("services.esenabled"))
  {
    if (CTCPServer::StartServer(g_advancedSettings.m_jsonTcpPort, g_guiSettings.GetBool("services.esallinterfaces")))
    {
      std::map<std::string, std::string> txt;
      CZeroconf::GetInstance()->PublishService("servers.jsonrpc-tpc", "_xbmc-jsonrpc._tcp", g_infoManager.GetLabel(SYSTEM_FRIENDLY_NAME), g_advancedSettings.m_jsonTcpPort, txt);
      return true;
    }
    else
      return false;
  }
#endif

  return true;
}

void CApplication::StopJSONRPCServer(bool bWait)
{
#ifdef HAS_JSONRPC
  CTCPServer::StopServer(bWait);
  CZeroconf::GetInstance()->RemoveService("servers.jsonrpc-tcp");
#endif
}

void CApplication::StartUPnP()
{
#ifdef HAS_UPNP
  StartUPnPServer();
  StartUPnPRenderer();
#endif
}

void CApplication::StopUPnP(bool bWait)
{
#ifdef HAS_UPNP
  if (UPNP::CUPnP::IsInstantiated())
  {
    CLog::Log(LOGNOTICE, "stopping upnp");
    UPNP::CUPnP::ReleaseInstance(bWait);
  }
#endif
}

bool CApplication::StartEventServer()
{
#ifdef HAS_EVENT_SERVER
  CEventServer* server = CEventServer::GetInstance();
  if (!server)
  {
    CLog::Log(LOGERROR, "ES: Out of memory");
    return false;
  }
  if (g_guiSettings.GetBool("services.esenabled"))
  {
    CLog::Log(LOGNOTICE, "ES: Starting event server");
    server->StartServer();
    return true;
  }
#endif
  return true;
}

bool CApplication::StopEventServer(bool bWait, bool promptuser)
{
#ifdef HAS_EVENT_SERVER
  CEventServer* server = CEventServer::GetInstance();
  if (!server)
  {
    CLog::Log(LOGERROR, "ES: Out of memory");
    return false;
  }
  if (promptuser)
  {
    if (server->GetNumberOfClients() > 0)
    {
      bool cancelled = false;
      if (!CGUIDialogYesNo::ShowAndGetInput(13140, 13141, 13142, 20022,
                                            -1, -1, cancelled, 10000)
          || cancelled)
      {
        CLog::Log(LOGNOTICE, "ES: Not stopping event server");
        return false;
      }
    }
    CLog::Log(LOGNOTICE, "ES: Stopping event server with confirmation");

    CEventServer::GetInstance()->StopServer(true);
  }
  else
  {
    if (!bWait)
      CLog::Log(LOGNOTICE, "ES: Stopping event server");

    CEventServer::GetInstance()->StopServer(bWait);
  }

  return true;
#endif
}

void CApplication::RefreshEventServer()
{
#ifdef HAS_EVENT_SERVER
  if (g_guiSettings.GetBool("services.esenabled"))
  {
    CEventServer::GetInstance()->RefreshSettings();
  }
#endif
}

void CApplication::StartUPnPRenderer()
{
#ifdef HAS_UPNP
  if (g_guiSettings.GetBool("services.upnprenderer"))
  {
    CLog::Log(LOGNOTICE, "starting upnp renderer");
    UPNP::CUPnP::GetInstance()->StartRenderer();
  }
#endif
}

void CApplication::StopUPnPRenderer()
{
#ifdef HAS_UPNP
  if (UPNP::CUPnP::IsInstantiated())
  {
    CLog::Log(LOGNOTICE, "stopping upnp renderer");
    UPNP::CUPnP::GetInstance()->StopRenderer();
  }
#endif
}

void CApplication::StartUPnPServer()
{
#ifdef HAS_UPNP
  if (g_guiSettings.GetBool("services.upnpserver"))
  {
    CLog::Log(LOGNOTICE, "starting upnp server");
    UPNP::CUPnP::GetInstance()->StartServer();
  }
#endif
}

void CApplication::StopUPnPServer()
{
#ifdef HAS_UPNP
  if (UPNP::CUPnP::IsInstantiated())
  {
    CLog::Log(LOGNOTICE, "stopping upnp server");
    UPNP::CUPnP::GetInstance()->StopServer();
  }
#endif
}

void CApplication::StartZeroconf()
{
#ifdef HAS_ZEROCONF
  //entry in guisetting only present if HAS_ZEROCONF is set
  if(g_guiSettings.GetBool("services.zeroconf"))
  {
    CLog::Log(LOGNOTICE, "starting zeroconf publishing");
    CZeroconf::GetInstance()->Start();
  }
#endif
}

void CApplication::StopZeroconf()
{
#ifdef HAS_ZEROCONF
  if(CZeroconf::IsInstantiated())
  {
    CLog::Log(LOGNOTICE, "stopping zeroconf publishing");
    CZeroconf::GetInstance()->Stop();
  }
#endif
}

void CApplication::StartPVRManager(bool bOpenPVRWindow /* = false */)
{
  if (g_guiSettings.GetBool("pvrmanager.enabled"))
    g_PVRManager.Start(true, bOpenPVRWindow);
}

void CApplication::StopPVRManager()
{
  CLog::Log(LOGINFO, "stopping PVRManager");
  if (g_PVRManager.IsPlaying())
    StopPlaying();
  g_PVRManager.Stop();
  g_EpgContainer.Stop();
}

void CApplication::DimLCDOnPlayback(bool dim)
{
#ifdef HAS_LCD
  if (g_lcd)
  {
    if (dim)
      g_lcd->DisableOnPlayback(IsPlayingVideo(), IsPlayingAudio());
    else
      g_lcd->SetBackLight(1);
  }
#endif
}

void CApplication::StartServices()
{
#if !defined(_WIN32) && defined(HAS_DVD_DRIVE)
  // Start Thread for DVD Mediatype detection
  CLog::Log(LOGNOTICE, "start dvd mediatype detection");
  m_DetectDVDType.Create(false, THREAD_MINSTACKSIZE);
#endif

  CLog::Log(LOGNOTICE, "initializing playlistplayer");
  g_playlistPlayer.SetRepeat(PLAYLIST_MUSIC, g_settings.m_bMyMusicPlaylistRepeat ? PLAYLIST::REPEAT_ALL : PLAYLIST::REPEAT_NONE);
  g_playlistPlayer.SetShuffle(PLAYLIST_MUSIC, g_settings.m_bMyMusicPlaylistShuffle);
  g_playlistPlayer.SetRepeat(PLAYLIST_VIDEO, g_settings.m_bMyVideoPlaylistRepeat ? PLAYLIST::REPEAT_ALL : PLAYLIST::REPEAT_NONE);
  g_playlistPlayer.SetShuffle(PLAYLIST_VIDEO, g_settings.m_bMyVideoPlaylistShuffle);
  CLog::Log(LOGNOTICE, "DONE initializing playlistplayer");

#ifdef HAS_LCD
  CLCDFactory factory;
  g_lcd = factory.Create();
  if (g_lcd)
  {
    g_lcd->Initialize();
  }
#endif
}

void CApplication::StopServices()
{
  m_network->NetworkMessage(CNetwork::SERVICES_DOWN, 0);

#if !defined(_WIN32) && defined(HAS_DVD_DRIVE)
  CLog::Log(LOGNOTICE, "stop dvd detect media");
  m_DetectDVDType.StopThread();
#endif

  g_peripherals.Clear();
}

void CApplication::ReloadSkin()
{
  m_skinReloading = false;
  CGUIMessage msg(GUI_MSG_LOAD_SKIN, -1, g_windowManager.GetActiveWindow());
  g_windowManager.SendMessage(msg);
  
  // Reload the skin, restoring the previously focused control.  We need this as
  // the window unload will reset all control states.
  int iCtrlID = -1;
  CGUIWindow* pWindow = g_windowManager.GetWindow(g_windowManager.GetActiveWindow());
  if (pWindow)
    iCtrlID = pWindow->GetFocusedControlID();
  
  g_application.LoadSkin(g_guiSettings.GetString("lookandfeel.skin"));
 
  if (iCtrlID != -1)
  {
    pWindow = g_windowManager.GetWindow(g_windowManager.GetActiveWindow());
    if (pWindow && pWindow->HasSaveLastControl())
    {
      CGUIMessage msg3(GUI_MSG_SETFOCUS, g_windowManager.GetActiveWindow(), iCtrlID, 0);
      pWindow->OnMessage(msg3);
    }
  }
}

bool CApplication::LoadSkin(const CStdString& skinID)
{
  if (m_skinReloading)
    return false;

  AddonPtr addon;
  if (CAddonMgr::Get().GetAddon(skinID, addon, ADDON_SKIN))
  {
    LoadSkin(boost::dynamic_pointer_cast<ADDON::CSkinInfo>(addon));
    return true;
  }
  return false;
}

void CApplication::LoadSkin(const SkinPtr& skin)
{
  if (!skin)
  {
    CLog::Log(LOGERROR, "failed to load requested skin, fallback to \"%s\" skin", DEFAULT_SKIN);
    g_guiSettings.SetString("lookandfeel.skin", DEFAULT_SKIN);
    LoadSkin(DEFAULT_SKIN);
    return ;
  }

  skin->Start();
  if (!skin->HasSkinFile("Home.xml"))
  {
    // failed to find home.xml
    // fallback to default skin
    if (strcmpi(skin->ID().c_str(), DEFAULT_SKIN) != 0)
    {
      CLog::Log(LOGERROR, "home.xml doesn't exist in skin: %s, fallback to \"%s\" skin", skin->ID().c_str(), DEFAULT_SKIN);
      g_guiSettings.SetString("lookandfeel.skin", DEFAULT_SKIN);
      LoadSkin(DEFAULT_SKIN);
      CGUIDialogKaiToast::QueueNotification(CGUIDialogKaiToast::Error, g_localizeStrings.Get(24102), g_localizeStrings.Get(24103));
      return ;
    }
  }

  bool bPreviousPlayingState=false;
  bool bPreviousRenderingState=false;
  if (g_application.m_pPlayer && g_application.IsPlayingVideo())
  {
    bPreviousPlayingState = !g_application.m_pPlayer->IsPaused();
    if (bPreviousPlayingState)
      g_application.m_pPlayer->Pause();
#ifdef HAS_VIDEO_PLAYBACK
    if (!g_renderManager.Paused())
    {
      if (g_windowManager.GetActiveWindow() == WINDOW_FULLSCREEN_VIDEO)
     {
        g_windowManager.ActivateWindow(WINDOW_HOME);
        bPreviousRenderingState = true;
      }
    }
#endif
  }
  // close the music and video overlays (they're re-opened automatically later)
  CSingleLock lock(g_graphicsContext);

  // save the current window details
  int currentWindow = g_windowManager.GetActiveWindow();
  vector<int> currentModelessWindows;
  g_windowManager.GetActiveModelessWindows(currentModelessWindows);

  UnloadSkin();

  CLog::Log(LOGINFO, "  load skin from: %s (version: %s)", skin->Path().c_str(), skin->Version().c_str());
  g_SkinInfo = skin;
  g_SkinInfo->Start();

  CLog::Log(LOGINFO, "  load fonts for skin...");
  g_graphicsContext.SetMediaDir(skin->Path());
  g_directoryCache.ClearSubPaths(skin->Path());
  if (g_langInfo.ForceUnicodeFont() && !g_fontManager.IsFontSetUnicode(g_guiSettings.GetString("lookandfeel.font")))
  {
    CLog::Log(LOGINFO, "    language needs a ttf font, loading first ttf font available");
    CStdString strFontSet;
    if (g_fontManager.GetFirstFontSetUnicode(strFontSet))
    {
      CLog::Log(LOGINFO, "    new font is '%s'", strFontSet.c_str());
      g_guiSettings.SetString("lookandfeel.font", strFontSet);
      g_settings.Save();
    }
    else
      CLog::Log(LOGERROR, "    no ttf font found, but needed for the language %s.", g_guiSettings.GetString("locale.language").c_str());
  }
  g_colorManager.Load(g_guiSettings.GetString("lookandfeel.skincolors"));

  g_fontManager.LoadFonts(g_guiSettings.GetString("lookandfeel.font"));

  // load in the skin strings
  CStdString langPath;
  URIUtils::AddFileToFolder(skin->Path(), "language", langPath);
  URIUtils::AddSlashAtEnd(langPath);

  g_localizeStrings.LoadSkinStrings(langPath, g_guiSettings.GetString("locale.language"));

  g_SkinInfo->LoadIncludes();

  int64_t start;
  start = CurrentHostCounter();

  CLog::Log(LOGINFO, "  load new skin...");

  // Load the user windows
  LoadUserWindows();

  int64_t end, freq;
  end = CurrentHostCounter();
  freq = CurrentHostFrequency();
  CLog::Log(LOGDEBUG,"Load Skin XML: %.2fms", 1000.f * (end - start) / freq);

  CLog::Log(LOGINFO, "  initialize new skin...");
  g_windowManager.AddMsgTarget(this);
  g_windowManager.AddMsgTarget(&g_playlistPlayer);
  g_windowManager.AddMsgTarget(&g_infoManager);
  g_windowManager.AddMsgTarget(&g_fontManager);
  g_windowManager.SetCallback(*this);
  g_windowManager.Initialize();
  CTextureCache::Get().Initialize();
  g_audioManager.Enable(true);
  g_audioManager.Load();

  if (g_SkinInfo->HasSkinFile("DialogFullScreenInfo.xml"))
    g_windowManager.Add(new CGUIDialogFullScreenInfo);

  { // we can't register visible condition in dialog's ctor because infomanager is cleared when unloading skin
    CGUIDialog *overlay = (CGUIDialog *)g_windowManager.GetWindow(WINDOW_DIALOG_VIDEO_OVERLAY);
    if (overlay) overlay->SetVisibleCondition("skin.hasvideooverlay");
    overlay = (CGUIDialog *)g_windowManager.GetWindow(WINDOW_DIALOG_MUSIC_OVERLAY);
    if (overlay) overlay->SetVisibleCondition("skin.hasmusicoverlay");
  }

  CLog::Log(LOGINFO, "  skin loaded...");

  // leave the graphics lock
  lock.Leave();

  // restore windows
  if (currentWindow != WINDOW_INVALID)
  {
    g_windowManager.ActivateWindow(currentWindow);
    for (unsigned int i = 0; i < currentModelessWindows.size(); i++)
    {
      CGUIDialog *dialog = (CGUIDialog *)g_windowManager.GetWindow(currentModelessWindows[i]);
      if (dialog) dialog->Show();
    }
  }

  if (g_application.m_pPlayer && g_application.IsPlayingVideo())
  {
    if (bPreviousPlayingState)
      g_application.m_pPlayer->Pause();
    if (bPreviousRenderingState)
      g_windowManager.ActivateWindow(WINDOW_FULLSCREEN_VIDEO);
  }
}

void CApplication::UnloadSkin(bool forReload /* = false */)
{
  m_skinReloading = forReload;

  CLog::Log(LOGINFO, "Unloading old skin %s...", forReload ? "for reload " : "");

  g_audioManager.Enable(false);

  g_windowManager.DeInitialize();
  CTextureCache::Get().Deinitialize();

  // remove the skin-dependent window
  g_windowManager.Delete(WINDOW_DIALOG_FULLSCREEN_INFO);

  g_TextureManager.Cleanup();
  g_largeTextureManager.CleanupUnusedImages(true);

  g_fontManager.Clear();

  g_colorManager.Clear();

  g_charsetConverter.reset();

  g_infoManager.Clear();

//  The g_SkinInfo boost shared_ptr ought to be reset here
// but there are too many places it's used without checking for NULL
// and as a result a race condition on exit can cause a crash.
}

bool CApplication::LoadUserWindows()
{
  // Start from wherever home.xml is
  std::vector<CStdString> vecSkinPath;
  g_SkinInfo->GetSkinPaths(vecSkinPath);
  for (unsigned int i = 0;i < vecSkinPath.size();++i)
  {
    CLog::Log(LOGINFO, "Loading user windows, path %s", vecSkinPath[i].c_str());
    CFileItemList items;
    if (CDirectory::GetDirectory(vecSkinPath[i], items, ".xml", DIR_FLAG_NO_FILE_DIRS))
    {
      for (int i = 0; i < items.Size(); ++i)
      {
        if (items[i]->m_bIsFolder)
          continue;
        CStdString skinFile = URIUtils::GetFileName(items[i]->GetPath());
        if (skinFile.Left(6).CompareNoCase("custom") == 0)
        {
          CXBMCTinyXML xmlDoc;
          if (!xmlDoc.LoadFile(items[i]->GetPath()))
          {
            CLog::Log(LOGERROR, "unable to load: %s, Line %d\n%s", items[i]->GetPath().c_str(), xmlDoc.ErrorRow(), xmlDoc.ErrorDesc());
            continue;
          }

          // Root element should be <window>
          TiXmlElement* pRootElement = xmlDoc.RootElement();
          CStdString strValue = pRootElement->Value();
          if (!strValue.Equals("window"))
          {
            CLog::Log(LOGERROR, "file: %s doesnt contain <window>", skinFile.c_str());
            continue;
          }

          // Read the <type> element to get the window type to create
          // If no type is specified, create a CGUIWindow as default
          CGUIWindow* pWindow = NULL;
          CStdString strType;
          if (pRootElement->Attribute("type"))
            strType = pRootElement->Attribute("type");
          else
          {
            const TiXmlNode *pType = pRootElement->FirstChild("type");
            if (pType && pType->FirstChild())
              strType = pType->FirstChild()->Value();
          }
          int id = WINDOW_INVALID;
          if (!pRootElement->Attribute("id", &id))
          {
            const TiXmlNode *pType = pRootElement->FirstChild("id");
            if (pType && pType->FirstChild())
              id = atol(pType->FirstChild()->Value());
          }
          CStdString visibleCondition;
          CGUIControlFactory::GetConditionalVisibility(pRootElement, visibleCondition);

          if (strType.Equals("dialog"))
            pWindow = new CGUIDialog(id + WINDOW_HOME, skinFile);
          else if (strType.Equals("submenu"))
            pWindow = new CGUIDialogSubMenu(id + WINDOW_HOME, skinFile);
          else if (strType.Equals("buttonmenu"))
            pWindow = new CGUIDialogButtonMenu(id + WINDOW_HOME, skinFile);
          else
            pWindow = new CGUIWindow(id + WINDOW_HOME, skinFile);

          // Check to make sure the pointer isn't still null
          if (pWindow == NULL)
          {
            CLog::Log(LOGERROR, "Out of memory / Failed to create new object in LoadUserWindows");
            return false;
          }
          if (id == WINDOW_INVALID || g_windowManager.GetWindow(WINDOW_HOME + id))
          {
            delete pWindow;
            continue;
          }
          pWindow->SetVisibleCondition(visibleCondition);
          pWindow->SetLoadType(CGUIWindow::KEEP_IN_MEMORY);
          g_windowManager.AddCustomWindow(pWindow);
        }
      }
    }
  }
  return true;
}

bool CApplication::RenderNoPresent()
{
  MEASURE_FUNCTION;

// DXMERGE: This may have been important?
//  g_graphicsContext.AcquireCurrentContext();

  g_graphicsContext.Lock();

  // dont show GUI when playing full screen video
  if (g_graphicsContext.IsFullScreenVideo())
  {
    if (m_bPresentFrame && IsPlaying() && !IsPaused())
    {
      ResetScreenSaver();
      g_renderManager.Present();
    }
    else
      g_renderManager.RenderUpdate(true);

    // close window overlays
    CGUIDialog *overlay = (CGUIDialog *)g_windowManager.GetWindow(WINDOW_DIALOG_VIDEO_OVERLAY);
    if (overlay) overlay->Close(true);
    overlay = (CGUIDialog *)g_windowManager.GetWindow(WINDOW_DIALOG_MUSIC_OVERLAY);
    if (overlay) overlay->Close(true);

  }

  bool hasRendered = g_windowManager.Render();

  g_graphicsContext.Unlock();

  return hasRendered;
}

float CApplication::GetDimScreenSaverLevel() const
{
  if (!m_bScreenSave || !m_screenSaver ||
      (m_screenSaver->ID() != "screensaver.xbmc.builtin.dim" &&
       m_screenSaver->ID() != "screensaver.xbmc.builtin.black" &&
       !m_screenSaver->ID().empty()))
    return 0;

  if (!m_screenSaver->GetSetting("level").IsEmpty())
    return 100.0f - (float)atof(m_screenSaver->GetSetting("level"));
  return 100.0f;
}

bool CApplication::WaitFrame(unsigned int timeout)
{
  bool done = false;

  // Wait for all other frames to be presented
  CSingleLock lock(m_frameMutex);
  //wait until event is set, but modify remaining time

  TightConditionVariable<InversePredicate<int&> > cv(m_frameCond, InversePredicate<int&>(m_frameCount));
  cv.wait(lock,timeout);
  done = m_frameCount == 0;

  return done;
}

void CApplication::NewFrame()
{
  /* PLEX */
  HideBusyIndicator();
  /* END PLEX */

  // We just posted another frame. Keep track and notify.
  {
    CSingleLock lock(m_frameMutex);
    m_frameCount++;
  }

  m_frameCond.notifyAll();
}

void CApplication::Render()
{
  // do not render if we are stopped
  if (m_bStop)
    return;

  if (!m_AppActive && !m_bStop && (!IsPlayingVideo() || IsPaused()))
  {
    Sleep(1);
    ResetScreenSaver();
    return;
  }

  MEASURE_FUNCTION;

  int vsync_mode = g_guiSettings.GetInt("videoscreen.vsync");

  bool decrement = false;
  bool hasRendered = false;
  bool limitFrames = false;
  unsigned int singleFrameTime = 10; // default limit 100 fps

  {
    // Less fps in DPMS
    bool lowfps = m_dpmsIsActive || g_Windowing.EnableFrameLimiter();
    // Whether externalplayer is playing and we're unfocused
    bool extPlayerActive = m_eCurrentPlayer == EPC_EXTPLAYER && IsPlaying() && !m_AppFocused;

    m_bPresentFrame = false;
    /* PLEX */
    bool isBusyDialogShowing = ((CGUIDialogBusy*)g_windowManager.GetWindow(WINDOW_DIALOG_BUSY))->IsDialogRunning();

    if (!extPlayerActive && g_graphicsContext.IsFullScreenVideo() && !IsPaused() && !isBusyDialogShowing)
    /* END PLEX */
    //if (!extPlayerActive && g_graphicsContext.IsFullScreenVideo() && !IsPaused())
    {
      CSingleLock lock(m_frameMutex);

      TightConditionVariable<int&> cv(m_frameCond,m_frameCount);
      cv.wait(lock,100);

      m_bPresentFrame = m_frameCount > 0;
      decrement = m_bPresentFrame;
      hasRendered = true;
    }
    else
    {
      // engage the frame limiter as needed
      limitFrames = lowfps || extPlayerActive;
      // DXMERGE - we checked for g_videoConfig.GetVSyncMode() before this
      //           perhaps allowing it to be set differently than the UI option??
      if (vsync_mode == VSYNC_DISABLED || vsync_mode == VSYNC_VIDEO)
        limitFrames = true; // not using vsync.
      else if ((g_infoManager.GetFPS() > g_graphicsContext.GetFPS() + 10) && g_infoManager.GetFPS() > 1000 / singleFrameTime)
        limitFrames = true; // using vsync, but it isn't working.

      if (limitFrames)
      {
        if (extPlayerActive)
        {
          ResetScreenSaver();  // Prevent screensaver dimming the screen
          singleFrameTime = 1000;  // 1 fps, high wakeup latency but v.low CPU usage
        }
        else if (lowfps)
          singleFrameTime = 200;  // 5 fps, <=200 ms latency to wake up
      }

      decrement = true;
    }
  }

  CSingleLock lock(g_graphicsContext);
  g_infoManager.UpdateFPS();

  if (g_graphicsContext.IsFullScreenVideo() && IsPlaying() && vsync_mode == VSYNC_VIDEO)
    g_Windowing.SetVSync(true);
  else if (vsync_mode == VSYNC_ALWAYS)
    g_Windowing.SetVSync(true);
  else if (vsync_mode != VSYNC_DRIVER)
    g_Windowing.SetVSync(false);

  if(!g_Windowing.BeginRender())
    return;

  CDirtyRegionList dirtyRegions = g_windowManager.GetDirty();
  if (RenderNoPresent())
    hasRendered = true;

  g_Windowing.EndRender();

  // reset our info cache - we do this at the end of Render so that it is
  // fresh for the next process(), or after a windowclose animation (where process()
  // isn't called)
  g_infoManager.ResetCache();
  lock.Leave();

  unsigned int now = XbmcThreads::SystemClockMillis();
  if (hasRendered)
    m_lastRenderTime = now;

  //when nothing has been rendered for m_guiDirtyRegionNoFlipTimeout milliseconds,
  //we don't call g_graphicsContext.Flip() anymore, this saves gpu and cpu usage
  bool flip;
  if (g_advancedSettings.m_guiDirtyRegionNoFlipTimeout >= 0)
    flip = hasRendered || (now - m_lastRenderTime) < (unsigned int)g_advancedSettings.m_guiDirtyRegionNoFlipTimeout;
  else
    flip = true;

  //fps limiter, make sure each frame lasts at least singleFrameTime milliseconds
  if (limitFrames || !flip)
  {
    if (!limitFrames)
      singleFrameTime = 40; //if not flipping, loop at 25 fps

    unsigned int frameTime = now - m_lastFrameTime;
    if (frameTime < singleFrameTime)
      Sleep(singleFrameTime - frameTime);
  }
  m_lastFrameTime = XbmcThreads::SystemClockMillis();

  if (flip)
    g_graphicsContext.Flip(dirtyRegions);
  CTimeUtils::UpdateFrameTime(flip);

  g_TextureManager.FreeUnusedTextures();

  g_renderManager.UpdateResolution();
  g_renderManager.ManageCaptures();

  {
    CSingleLock lock(m_frameMutex);
    if(m_frameCount > 0 && decrement)
      m_frameCount--;
  }
  m_frameCond.notifyAll();
}

void CApplication::SetStandAlone(bool value)
{
  g_advancedSettings.m_handleMounting = m_bStandalone = value;
}

// OnKey() translates the key into a CAction which is sent on to our Window Manager.
// The window manager will return true if the event is processed, false otherwise.
// If not already processed, this routine handles global keypresses.  It returns
// true if the key has been processed, false otherwise.

bool CApplication::OnKey(const CKey& key)
{

  // Turn the mouse off, as we've just got a keypress from controller or remote
  g_Mouse.SetActive(false);

  // get the current active window
  int iWin = g_windowManager.GetActiveWindow() & WINDOW_ID_MASK;

  // this will be checked for certain keycodes that need
  // special handling if the screensaver is active
  CAction action = CButtonTranslator::GetInstance().GetAction(iWin, key);

  // a key has been pressed.
  // reset Idle Timer
  m_idleTimer.StartZero();
  bool processKey = AlwaysProcess(action);

  ResetScreenSaver();

  // allow some keys to be processed while the screensaver is active
  if (WakeUpScreenSaverAndDPMS(processKey) && !processKey)
  {
    CLog::Log(LOGDEBUG, "%s: %s pressed, screen saver/dpms woken up", __FUNCTION__, g_Keyboard.GetKeyName((int) key.GetButtonCode()).c_str());
    return true;
  }

  // change this if we have a dialog up
  if (g_windowManager.HasModalDialog())
  {
    iWin = g_windowManager.GetTopMostModalDialogID() & WINDOW_ID_MASK;
  }
  if (iWin == WINDOW_DIALOG_FULLSCREEN_INFO)
  { // fullscreen info dialog - special case
    action = CButtonTranslator::GetInstance().GetAction(iWin, key);

    if (!key.IsAnalogButton())
      CLog::Log(LOGDEBUG, "%s: %s pressed, trying fullscreen info action %s", __FUNCTION__, g_Keyboard.GetKeyName((int) key.GetButtonCode()).c_str(), action.GetName().c_str());

    if (OnAction(action))
      return true;

    // fallthrough to the main window
    iWin = WINDOW_FULLSCREEN_VIDEO;
  }
  if (iWin == WINDOW_FULLSCREEN_VIDEO)
  {
    // current active window is full screen video.
    if (g_application.m_pPlayer && g_application.m_pPlayer->IsInMenu())
    {
      // if player is in some sort of menu, (ie DVDMENU) map buttons differently
      action = CButtonTranslator::GetInstance().GetAction(WINDOW_VIDEO_MENU, key);
    }
    else if (g_PVRManager.IsStarted() && g_application.CurrentFileItem().HasPVRChannelInfoTag())
    {
      // check for PVR specific keymaps in FULLSCREEN_VIDEO window
      action = CButtonTranslator::GetInstance().GetAction(WINDOW_FULLSCREEN_LIVETV, key, false);

      // if no PVR specific action/mapping is found, fall back to default
      if (action.GetID() == 0)
        action = CButtonTranslator::GetInstance().GetAction(iWin, key);
    }
    else
    {
      // in any other case use the fullscreen window section of keymap.xml to map key->action
      action = CButtonTranslator::GetInstance().GetAction(iWin, key);
    }
  }
  else
  {
    // current active window isnt the fullscreen window
    // just use corresponding section from keymap.xml
    // to map key->action

    // first determine if we should use keyboard input directly
#ifndef __PLEX__
    bool useKeyboard = key.FromKeyboard() && (iWin == WINDOW_DIALOG_KEYBOARD || iWin == WINDOW_DIALOG_NUMERIC);
#else
    bool useKeyboard = key.FromKeyboard() && (iWin == WINDOW_DIALOG_KEYBOARD || iWin == WINDOW_DIALOG_NUMERIC || iWin == WINDOW_PLEX_SEARCH);
#endif
    CGUIWindow *window = g_windowManager.GetWindow(iWin);
    if (window)
    {
      CGUIControl *control = window->GetFocusedControl();
      if (control)
      {
        // If this is an edit control set usekeyboard to true. This causes the
        // keypress to be processed directly not through the key mappings.
        if (control->GetControlType() == CGUIControl::GUICONTROL_EDIT)
          useKeyboard = true;

        // If the key pressed is shift-A to shift-Z set usekeyboard to true.
        // This causes the keypress to be used for list navigation.
        if (control->IsContainer() && key.GetModifiers() == CKey::MODIFIER_SHIFT && key.GetVKey() >= XBMCVK_A && key.GetVKey() <= XBMCVK_Z)
          useKeyboard = true;
      }
    }
    if (useKeyboard)
    {
      action = CAction(0); // reset our action
      if (g_guiSettings.GetBool("input.remoteaskeyboard"))
      {
        // users remote is executing keyboard commands, so use the virtualkeyboard section of keymap.xml
        // and send those rather than actual keyboard presses.  Only for navigation-type commands though
        action = CButtonTranslator::GetInstance().GetAction(WINDOW_DIALOG_KEYBOARD, key);
        if (!(action.GetID() == ACTION_MOVE_LEFT ||
              action.GetID() == ACTION_MOVE_RIGHT ||
              action.GetID() == ACTION_MOVE_UP ||
              action.GetID() == ACTION_MOVE_DOWN ||
              action.GetID() == ACTION_SELECT_ITEM ||
              action.GetID() == ACTION_ENTER ||
              action.GetID() == ACTION_PREVIOUS_MENU ||
              action.GetID() == ACTION_NAV_BACK))
        {
          // the action isn't plain navigation - check for a keyboard-specific keymap
          action = CButtonTranslator::GetInstance().GetAction(WINDOW_DIALOG_KEYBOARD, key, false);
          if (!(action.GetID() >= REMOTE_0 && action.GetID() <= REMOTE_9) ||
                action.GetID() == ACTION_BACKSPACE ||
                action.GetID() == ACTION_SHIFT ||
                action.GetID() == ACTION_SYMBOLS ||
                action.GetID() == ACTION_CURSOR_LEFT ||
                action.GetID() == ACTION_CURSOR_RIGHT)
            action = CAction(0); // don't bother with this action
        }
      }
      if (!action.GetID())
      {
        // keyboard entry - pass the keys through directly
        if (key.GetFromService())
          action = CAction(key.GetButtonCode() != KEY_INVALID ? key.GetButtonCode() : 0, key.GetUnicode());
        else
        { // see if we've got an ascii key
          if (key.GetUnicode())
            action = CAction(key.GetAscii() | KEY_ASCII, key.GetUnicode());
          else
            action = CAction(key.GetVKey() | KEY_VKEY);
        }
      }

      CLog::Log(LOGDEBUG, "%s: %s pressed, trying keyboard action %i", __FUNCTION__, g_Keyboard.GetKeyName((int) key.GetButtonCode()).c_str(), action.GetID());

      if (OnAction(action))
        return true;
      // failed to handle the keyboard action, drop down through to standard action
    }
    if (key.GetFromService())
    {
      if (key.GetButtonCode() != KEY_INVALID)
        action = CButtonTranslator::GetInstance().GetAction(iWin, key);
    }
    else
      action = CButtonTranslator::GetInstance().GetAction(iWin, key);
  }
  if (!key.IsAnalogButton())
    CLog::Log(LOGDEBUG, "%s: %s pressed, action is %s", __FUNCTION__, g_Keyboard.GetKeyName((int) key.GetButtonCode()).c_str(), action.GetName().c_str());

  return ExecuteInputAction(action);
}

// OnAppCommand is called in response to a XBMC_APPCOMMAND event.
// This needs to return true if it processed the appcommand or false if it didn't
bool CApplication::OnAppCommand(const CAction &action)
{
  // Reset the screen saver
  ResetScreenSaver();

  // If we were currently in the screen saver wake up and don't process the appcommand
  if (WakeUpScreenSaverAndDPMS())
    return true;

  // The action ID is the APPCOMMAND code. We need to retrieve the action
  // associated with this appcommand from the mapping table.
  uint32_t appcmd = action.GetID();
  CKey key(appcmd | KEY_APPCOMMAND, (unsigned int) 0);
  int iWin = g_windowManager.GetActiveWindow() & WINDOW_ID_MASK;
  CAction appcmdaction = CButtonTranslator::GetInstance().GetAction(iWin, key);

  // If we couldn't find an action return false to indicate we have not
  // handled this appcommand
  if (!appcmdaction.GetID())
  {
    CLog::Log(LOGDEBUG, "%s: unknown appcommand %d", __FUNCTION__, appcmd);
    return false;
  }

  // Process the appcommand
  CLog::Log(LOGDEBUG, "%s: appcommand %d, trying action %s", __FUNCTION__, appcmd, appcmdaction.GetName().c_str());
  OnAction(appcmdaction);

  // Always return true regardless of whether the action succeeded or not.
  // This stops Windows handling the appcommand itself.
  return true;
}

bool CApplication::OnAction(const CAction &action)
{
  // special case for switching between GUI & fullscreen mode.
  if (action.GetID() == ACTION_SHOW_GUI)
  { // Switch to fullscreen mode if we can
    if (SwitchToFullScreen())
    {
      m_navigationTimer.StartZero();
      return true;
    }
  }

  if (action.GetID() == ACTION_TOGGLE_FULLSCREEN)
  {
    g_graphicsContext.ToggleFullScreenRoot();
    return true;
  }

  if (action.IsMouse())
    g_Mouse.SetActive(true);

  // The action PLAYPAUSE behaves as ACTION_PAUSE if we are currently
  // playing or ACTION_PLAYER_PLAY if we are not playing.
  if (action.GetID() == ACTION_PLAYER_PLAYPAUSE)
  {
    if (IsPlaying())
      return OnAction(CAction(ACTION_PAUSE));
    else
      return OnAction(CAction(ACTION_PLAYER_PLAY));
  }

  /* PLEX */
  if (action.GetID() == ACTION_PARENT_DIR && m_bPlaybackStarting)
  {
    HideBusyIndicator();
    StopPlaying();
    return true;
  }
  /* END PLEX */

  //if the action would start or stop inertial scrolling
  //by gesture - bypass the normal OnAction handler of current window
  if( !m_pInertialScrollingHandler->CheckForInertialScrolling(&action) )
  {
    // in normal case
    // just pass the action to the current window and let it handle it
    if (g_windowManager.OnAction(action))
    {
      m_navigationTimer.StartZero();
      return true;
    }
  }

  // handle extra global presses

  // screenshot : take a screenshot :)
  if (action.GetID() == ACTION_TAKE_SCREENSHOT)
  {
    CScreenShot::TakeScreenshot();
    return true;
  }
  // built in functions : execute the built-in
  if (action.GetID() == ACTION_BUILT_IN_FUNCTION)
  {
    CBuiltins::Execute(action.GetName());
    m_navigationTimer.StartZero();
    return true;
  }

  // reload keymaps
  if (action.GetID() == ACTION_RELOAD_KEYMAPS)
  {
    CButtonTranslator::GetInstance().Clear();
    CButtonTranslator::GetInstance().Load();
  }

  // show info : Shows the current video or song information
  if (action.GetID() == ACTION_SHOW_INFO)
  {
    g_infoManager.ToggleShowInfo();
    return true;
  }

  // codec info : Shows the current song, video or picture codec information
  if (action.GetID() == ACTION_SHOW_CODEC)
  {
    g_infoManager.ToggleShowCodec();
    return true;
  }

  if ((action.GetID() == ACTION_INCREASE_RATING || action.GetID() == ACTION_DECREASE_RATING) && IsPlayingAudio())
  {
    const CMusicInfoTag *tag = g_infoManager.GetCurrentSongTag();
    if (tag)
    {
      *m_itemCurrentFile->GetMusicInfoTag() = *tag;
      char rating = tag->GetRating();
      bool needsUpdate(false);
      if (rating > '0' && action.GetID() == ACTION_DECREASE_RATING)
      {
        m_itemCurrentFile->GetMusicInfoTag()->SetRating(rating - 1);
        needsUpdate = true;
      }
      else if (rating < '5' && action.GetID() == ACTION_INCREASE_RATING)
      {
        m_itemCurrentFile->GetMusicInfoTag()->SetRating(rating + 1);
        needsUpdate = true;
      }
      if (needsUpdate)
      {
        CMusicDatabase db;
        if (db.Open())      // OpenForWrite() ?
        {
          db.SetSongRating(m_itemCurrentFile->GetPath(), m_itemCurrentFile->GetMusicInfoTag()->GetRating());
          db.Close();
        }
        // send a message to all windows to tell them to update the fileitem (eg playlistplayer, media windows)
        CGUIMessage msg(GUI_MSG_NOTIFY_ALL, 0, 0, GUI_MSG_UPDATE_ITEM, 0, m_itemCurrentFile);
        g_windowManager.SendMessage(msg);
      }
    }
    return true;
  }

  // stop : stops playing current audio song
  if (action.GetID() == ACTION_STOP)
  {
    StopPlaying();
    return true;
  }

  // previous : play previous song from playlist
  if (action.GetID() == ACTION_PREV_ITEM)
  {
    // first check whether we're within 3 seconds of the start of the track
    // if not, we just revert to the start of the track
    if (m_pPlayer && m_pPlayer->CanSeek() && GetTime() > 3)
    {
      SeekTime(0);
      SetPlaySpeed(1);
    }
    else
    {
      g_playlistPlayer.PlayPrevious();
    }
    return true;
  }

  // next : play next song from playlist
  if (action.GetID() == ACTION_NEXT_ITEM)
  {
    if (IsPlaying() && m_pPlayer->SkipNext())
      return true;

    if (IsPaused())
      m_pPlayer->Pause();

    g_playlistPlayer.PlayNext();

    return true;
  }

  if (IsPlaying())
  {
    // forward channel switches to the player - he knows what to do
    if (action.GetID() == ACTION_CHANNEL_UP || action.GetID() == ACTION_CHANNEL_DOWN)
    {
      m_pPlayer->OnAction(action);
      return true;
    }

    // pause : pauses current audio song
    if (action.GetID() == ACTION_PAUSE && m_iPlaySpeed == 1)
    {
      m_pPlayer->Pause();
#ifdef HAS_KARAOKE
      m_pKaraokeMgr->SetPaused( m_pPlayer->IsPaused() );
#endif
      if (!m_pPlayer->IsPaused())
      { // unpaused - set the playspeed back to normal
        SetPlaySpeed(1);
      }
      g_audioManager.Enable(m_pPlayer->IsPaused());
      return true;
    }
    if (!m_pPlayer->IsPaused())
    {
      // if we do a FF/RW in my music then map PLAY action togo back to normal speed
      // if we are playing at normal speed, then allow play to pause
      if (action.GetID() == ACTION_PLAYER_PLAY || action.GetID() == ACTION_PAUSE)
      {
        if (m_iPlaySpeed != 1)
        {
          SetPlaySpeed(1);
        }
        else
        {
          m_pPlayer->Pause();
        }
        return true;
      }
      if (action.GetID() == ACTION_PLAYER_FORWARD || action.GetID() == ACTION_PLAYER_REWIND)
      {
        int iPlaySpeed = m_iPlaySpeed;
        if (action.GetID() == ACTION_PLAYER_REWIND && iPlaySpeed == 1) // Enables Rewinding
          iPlaySpeed *= -2;
        else if (action.GetID() == ACTION_PLAYER_REWIND && iPlaySpeed > 1) //goes down a notch if you're FFing
          iPlaySpeed /= 2;
        else if (action.GetID() == ACTION_PLAYER_FORWARD && iPlaySpeed < 1) //goes up a notch if you're RWing
          iPlaySpeed /= 2;
        else
          iPlaySpeed *= 2;

        if (action.GetID() == ACTION_PLAYER_FORWARD && iPlaySpeed == -1) //sets iSpeed back to 1 if -1 (didn't plan for a -1)
          iPlaySpeed = 1;
        if (iPlaySpeed > 32 || iPlaySpeed < -32)
          iPlaySpeed = 1;

        SetPlaySpeed(iPlaySpeed);
        return true;
      }
      else if ((action.GetAmount() || GetPlaySpeed() != 1) && (action.GetID() == ACTION_ANALOG_REWIND || action.GetID() == ACTION_ANALOG_FORWARD))
      {
        // calculate the speed based on the amount the button is held down
        int iPower = (int)(action.GetAmount() * MAX_FFWD_SPEED + 0.5f);
        // returns 0 -> MAX_FFWD_SPEED
        int iSpeed = 1 << iPower;
        if (iSpeed != 1 && action.GetID() == ACTION_ANALOG_REWIND)
          iSpeed = -iSpeed;
        g_application.SetPlaySpeed(iSpeed);
        if (iSpeed == 1)
          CLog::Log(LOGDEBUG,"Resetting playspeed");
        return true;
      }
    }
    // allow play to unpause
    else
    {
      if (action.GetID() == ACTION_PLAYER_PLAY)
      {
        // unpause, and set the playspeed back to normal
        m_pPlayer->Pause();
        g_audioManager.Enable(m_pPlayer->IsPaused());

        g_application.SetPlaySpeed(1);
        return true;
      }
    }
  }

  if (g_peripherals.OnAction(action))
    return true;

  if (action.GetID() == ACTION_MUTE)
  {
    ToggleMute();
    return true;
  }

  if (action.GetID() == ACTION_TOGGLE_DIGITAL_ANALOG)
  {
    switch(g_guiSettings.GetInt("audiooutput.mode"))
    {
      case AUDIO_ANALOG: g_guiSettings.SetInt("audiooutput.mode", AUDIO_IEC958); break;
      case AUDIO_IEC958: g_guiSettings.SetInt("audiooutput.mode", AUDIO_HDMI  ); break;
      case AUDIO_HDMI  : g_guiSettings.SetInt("audiooutput.mode", AUDIO_ANALOG); break;
    }

    g_application.Restart();
    if (g_windowManager.GetActiveWindow() == WINDOW_SETTINGS_SYSTEM)
    {
      CGUIMessage msg(GUI_MSG_WINDOW_INIT, 0,0,WINDOW_INVALID,g_windowManager.GetActiveWindow());
      g_windowManager.SendMessage(msg);
    }
    return true;
  }

  // Check for global volume control
  if (action.GetAmount() && (action.GetID() == ACTION_VOLUME_UP || action.GetID() == ACTION_VOLUME_DOWN))
  {
    if (!m_pPlayer || !m_pPlayer->IsPassthrough())
    {
      if (g_settings.m_bMute)
        UnMute();
      float volume = g_settings.m_fVolumeLevel;
      float step   = (VOLUME_MAXIMUM - VOLUME_MINIMUM) / VOLUME_CONTROL_STEPS;
      if (action.GetRepeat())
        step *= action.GetRepeat() * 50; // 50 fps

      if (action.GetID() == ACTION_VOLUME_UP)
        volume += (float)fabs(action.GetAmount()) * action.GetAmount() * step;
      else
        volume -= (float)fabs(action.GetAmount()) * action.GetAmount() * step;

      SetVolume(volume, false);
    }
    // show visual feedback of volume change...
    ShowVolumeBar(&action);
    return true;
  }
  // Check for global seek control
  if (IsPlaying() && action.GetAmount() && (action.GetID() == ACTION_ANALOG_SEEK_FORWARD || action.GetID() == ACTION_ANALOG_SEEK_BACK))
  {
    if (!m_pPlayer->CanSeek()) return false;
    m_seekHandler->Seek(action.GetID() == ACTION_ANALOG_SEEK_FORWARD, action.GetAmount(), action.GetRepeat());
    return true;
  }
  if (action.GetID() == ACTION_GUIPROFILE_BEGIN)
  {
    CGUIControlProfiler::Instance().SetOutputFile(CSpecialProtocol::TranslatePath("special://home/guiprofiler.xml"));
    CGUIControlProfiler::Instance().Start();
    return true;
  }
  if (action.GetID() == ACTION_SHOW_PLAYLIST)
  {
    int iPlaylist = g_playlistPlayer.GetCurrentPlaylist();
    if (iPlaylist == PLAYLIST_VIDEO && g_windowManager.GetActiveWindow() != WINDOW_VIDEO_PLAYLIST)
      g_windowManager.ActivateWindow(WINDOW_VIDEO_PLAYLIST);
    else if (iPlaylist == PLAYLIST_MUSIC && g_windowManager.GetActiveWindow() != WINDOW_MUSIC_PLAYLIST)
      g_windowManager.ActivateWindow(WINDOW_MUSIC_PLAYLIST);
    return true;
  }
  return false;
}

void CApplication::UpdateLCD()
{
#ifdef HAS_LCD
  static unsigned int lTickCount = 0;

  if (!g_lcd || !g_guiSettings.GetBool("videoscreen.haslcd"))
    return ;
  unsigned int lTimeOut = 1000;
  if ( m_iPlaySpeed != 1)
    lTimeOut = 0;
  if ( (XbmcThreads::SystemClockMillis() - lTickCount) >= lTimeOut)
  {
    if (g_application.NavigationIdleTime() < 5)
      g_lcd->Render(ILCD::LCD_MODE_NAVIGATION);
    else if (g_PVRManager.IsPlayingTV())
      g_lcd->Render(ILCD::LCD_MODE_PVRTV);
    else if (g_PVRManager.IsPlayingRadio())
      g_lcd->Render(ILCD::LCD_MODE_PVRRADIO);
    else if (IsPlayingVideo())
      g_lcd->Render(ILCD::LCD_MODE_VIDEO);
    else if (IsPlayingAudio())
      g_lcd->Render(ILCD::LCD_MODE_MUSIC);
    else if (IsInScreenSaver())
      g_lcd->Render(ILCD::LCD_MODE_SCREENSAVER);
    else
      g_lcd->Render(ILCD::LCD_MODE_GENERAL);

    // reset tick count
    lTickCount = XbmcThreads::SystemClockMillis();
  }
#endif
}

void CApplication::FrameMove(bool processEvents, bool processGUI)
{
  MEASURE_FUNCTION;

  if (processEvents)
  {
    // currently we calculate the repeat time (ie time from last similar keypress) just global as fps
    float frameTime = m_frameTime.GetElapsedSeconds();
    m_frameTime.StartZero();
    // never set a frametime less than 2 fps to avoid problems when debuggin and on breaks
    if( frameTime > 0.5 ) frameTime = 0.5;

    if (processGUI && m_renderGUI)
    {
      g_graphicsContext.Lock();
      // check if there are notifications to display
      CGUIDialogKaiToast *toast = (CGUIDialogKaiToast *)g_windowManager.GetWindow(WINDOW_DIALOG_KAI_TOAST);
      if (toast && toast->DoWork())
      {
        if (!toast->IsDialogRunning())
        {
          toast->Show();
        }
      }
      g_graphicsContext.Unlock();
      CWinEvents::MessagePump();
    }

    UpdateLCD();

#if defined(HAS_LIRC) || defined(HAS_IRSERVERSUITE)
    // Read the input from a remote
    g_RemoteControl.Update();
#endif

    // process input actions
    ProcessRemote(frameTime);
    ProcessGamepad(frameTime);
    ProcessEventServer(frameTime);
    ProcessPeripherals(frameTime);
    if (processGUI && m_renderGUI)
    {
      m_pInertialScrollingHandler->ProcessInertialScroll(frameTime);
      m_seekHandler->Process();
    }
  }
  if (processGUI && m_renderGUI)
  {
    if (!m_bStop)
      g_windowManager.Process(CTimeUtils::GetFrameTime());
    g_windowManager.FrameMove();
  }
}

bool CApplication::ProcessGamepad(float frameTime)
{
#ifdef HAS_SDL_JOYSTICK
  if (!m_AppFocused)
    return false;

  int iWin = GetActiveWindowID();
  int bid = 0;
  g_Joystick.Update();
  if (g_Joystick.GetButton(bid))
  {
    // reset Idle Timer
    m_idleTimer.StartZero();

    ResetScreenSaver();
    if (WakeUpScreenSaverAndDPMS())
    {
      g_Joystick.Reset(true);
      return true;
    }

    int actionID;
    CStdString actionName;
    bool fullrange;
    if (CButtonTranslator::GetInstance().TranslateJoystickString(iWin, g_Joystick.GetJoystick().c_str(), bid, JACTIVE_BUTTON, actionID, actionName, fullrange))
    {
      CAction action(actionID, 1.0f, 0.0f, actionName);
      g_Joystick.Reset();
      g_Mouse.SetActive(false);
      return ExecuteInputAction(action);
    }
    else
    {
      g_Joystick.Reset();
    }
  }
  if (g_Joystick.GetAxis(bid))
  {
    if (g_Joystick.GetAmount() < 0)
    {
      bid = -bid;
    }

    int actionID;
    CStdString actionName;
    bool fullrange;
    if (CButtonTranslator::GetInstance().TranslateJoystickString(iWin, g_Joystick.GetJoystick().c_str(), bid, JACTIVE_AXIS, actionID, actionName, fullrange))
    {
      ResetScreenSaver();
      if (WakeUpScreenSaverAndDPMS())
      {
        return true;
      }

      CAction action(actionID, fullrange ? (g_Joystick.GetAmount() + 1.0f)/2.0f : fabs(g_Joystick.GetAmount()), 0.0f, actionName);
      g_Joystick.Reset();
      g_Mouse.SetActive(false);
      return ExecuteInputAction(action);
    }
    else
    {
      g_Joystick.ResetAxis(abs(bid));
    }
  }
  int position = 0;
  if (g_Joystick.GetHat(bid, position))
  {
    // reset Idle Timer
    m_idleTimer.StartZero();

    ResetScreenSaver();
    if (WakeUpScreenSaverAndDPMS())
    {
      g_Joystick.Reset();
      return true;
    }

    int actionID;
    CStdString actionName;
    bool fullrange;

    bid = position<<16|bid;

    if (bid && CButtonTranslator::GetInstance().TranslateJoystickString(iWin, g_Joystick.GetJoystick().c_str(), bid, JACTIVE_HAT, actionID, actionName, fullrange))
    {
      CAction action(actionID, 1.0f, 0.0f, actionName);
      g_Joystick.Reset();
      g_Mouse.SetActive(false);
      return ExecuteInputAction(action);
    }
  }
#endif
  return false;
}

bool CApplication::ProcessRemote(float frameTime)
{
#if defined(HAS_LIRC) || defined(HAS_IRSERVERSUITE)
  if (g_RemoteControl.GetButton())
  {
    CKey key(g_RemoteControl.GetButton(), g_RemoteControl.GetHoldTime());
    g_RemoteControl.Reset();
    return OnKey(key);
  }
#endif
  return false;
}

bool CApplication::ProcessPeripherals(float frameTime)
{
  CKey key;
  if (g_peripherals.GetNextKeypress(frameTime, key))
    return OnKey(key);
  return false;
}

bool CApplication::ProcessMouse()
{
  MEASURE_FUNCTION;

  if (!g_Mouse.IsActive() || !m_AppFocused)
    return false;

  // Get the mouse command ID
  uint32_t mousecommand = g_Mouse.GetAction();
  if (mousecommand == ACTION_NOOP)
    return true;

  // Reset the screensaver and idle timers
  m_idleTimer.StartZero();
  ResetScreenSaver();
  if (WakeUpScreenSaverAndDPMS())
    return true;

  // Retrieve the corresponding action
  int iWin = GetActiveWindowID();
  CKey key(mousecommand | KEY_MOUSE, (unsigned int) 0);
  CAction mouseaction = CButtonTranslator::GetInstance().GetAction(iWin, key);

  // If we couldn't find an action return false to indicate we have not
  // handled this mouse action
  if (!mouseaction.GetID())
  {
    CLog::Log(LOGDEBUG, "%s: unknown mouse command %d", __FUNCTION__, mousecommand);
    return false;
  }

  // Log mouse actions except for move and noop
  if (mouseaction.GetID() != ACTION_MOUSE_MOVE && mouseaction.GetID() != ACTION_NOOP)
    CLog::Log(LOGDEBUG, "%s: trying mouse action %s", __FUNCTION__, mouseaction.GetName().c_str());

  // The action might not be a mouse action. For example wheel moves might
  // be mapped to volume up/down in mouse.xml. In this case we do not want
  // the mouse position saved in the action.
  if (!mouseaction.IsMouse())
    return OnAction(mouseaction);

  // This is a mouse action so we need to record the mouse position
  return OnAction(CAction(mouseaction.GetID(),
                          g_Mouse.GetHold(MOUSE_LEFT_BUTTON),
                          (float)g_Mouse.GetX(),
                          (float)g_Mouse.GetY(),
                          (float)g_Mouse.GetDX(),
                          (float)g_Mouse.GetDY(),
                          mouseaction.GetName()));
}

bool CApplication::ProcessEventServer(float frameTime)
{
#ifdef HAS_EVENT_SERVER
  CEventServer* es = CEventServer::GetInstance();
  if (!es || !es->Running() || es->GetNumberOfClients()==0)
    return false;

  // process any queued up actions
  if (es->ExecuteNextAction())
  {
    // reset idle timers
    m_idleTimer.StartZero();
    ResetScreenSaver();
    WakeUpScreenSaverAndDPMS();
  }

  // now handle any buttons or axis
  std::string joystickName;
  bool isAxis = false;
  float fAmount = 0.0;

  // es->ExecuteNextAction() invalidates the ref to the CEventServer instance
  // when the action exits XBMC
  es = CEventServer::GetInstance();
  if (!es || !es->Running() || es->GetNumberOfClients()==0)
    return false;
  unsigned int wKeyID = es->GetButtonCode(joystickName, isAxis, fAmount);

  if (wKeyID)
  {
    if (joystickName.length() > 0)
    {
      if (isAxis == true)
      {
        if (fabs(fAmount) >= 0.08)
          m_lastAxisMap[joystickName][wKeyID] = fAmount;
        else
          m_lastAxisMap[joystickName].erase(wKeyID);
      }

      return ProcessJoystickEvent(joystickName, wKeyID, isAxis, fAmount);
    }
    else
    {
      CKey key;
      if (wKeyID & ES_FLAG_UNICODE)
      {
        key = CKey((uint8_t)0, wKeyID & ~ES_FLAG_UNICODE, 0, 0, 0);
        return OnKey(key);
      }

      if(wKeyID == KEY_BUTTON_LEFT_ANALOG_TRIGGER)
        key = CKey(wKeyID, (BYTE)(255*fAmount), 0, 0.0, 0.0, 0.0, 0.0, frameTime);
      else if(wKeyID == KEY_BUTTON_RIGHT_ANALOG_TRIGGER)
        key = CKey(wKeyID, 0, (BYTE)(255*fAmount), 0.0, 0.0, 0.0, 0.0, frameTime);
      else if(wKeyID == KEY_BUTTON_LEFT_THUMB_STICK_LEFT)
        key = CKey(wKeyID, 0, 0, -fAmount, 0.0, 0.0, 0.0, frameTime);
      else if(wKeyID == KEY_BUTTON_LEFT_THUMB_STICK_RIGHT)
        key = CKey(wKeyID, 0, 0,  fAmount, 0.0, 0.0, 0.0, frameTime);
      else if(wKeyID == KEY_BUTTON_LEFT_THUMB_STICK_UP)
        key = CKey(wKeyID, 0, 0, 0.0,  fAmount, 0.0, 0.0, frameTime);
      else if(wKeyID == KEY_BUTTON_LEFT_THUMB_STICK_DOWN)
        key = CKey(wKeyID, 0, 0, 0.0, -fAmount, 0.0, 0.0, frameTime);
      else if(wKeyID == KEY_BUTTON_RIGHT_THUMB_STICK_LEFT)
        key = CKey(wKeyID, 0, 0, 0.0, 0.0, -fAmount, 0.0, frameTime);
      else if(wKeyID == KEY_BUTTON_RIGHT_THUMB_STICK_RIGHT)
        key = CKey(wKeyID, 0, 0, 0.0, 0.0,  fAmount, 0.0, frameTime);
      else if(wKeyID == KEY_BUTTON_RIGHT_THUMB_STICK_UP)
        key = CKey(wKeyID, 0, 0, 0.0, 0.0, 0.0,  fAmount, frameTime);
      else if(wKeyID == KEY_BUTTON_RIGHT_THUMB_STICK_DOWN)
        key = CKey(wKeyID, 0, 0, 0.0, 0.0, 0.0, -fAmount, frameTime);
      else
        key = CKey(wKeyID);
      key.SetFromService(true);
      return OnKey(key);
    }
  }

  if (m_lastAxisMap.size() > 0)
  {
    // Process all the stored axis.
    for (map<std::string, map<int, float> >::iterator iter = m_lastAxisMap.begin(); iter != m_lastAxisMap.end(); ++iter)
    {
      for (map<int, float>::iterator iterAxis = (*iter).second.begin(); iterAxis != (*iter).second.end(); ++iterAxis)
        ProcessJoystickEvent((*iter).first, (*iterAxis).first, true, (*iterAxis).second);
    }
  }

  {
    CPoint pos;
    if (es->GetMousePos(pos.x, pos.y) && g_Mouse.IsEnabled())
      return OnAction(CAction(ACTION_MOUSE_MOVE, pos.x, pos.y));
  }
#endif
  return false;
}

bool CApplication::ProcessJoystickEvent(const std::string& joystickName, int wKeyID, bool isAxis, float fAmount, unsigned int holdTime /*=0*/)
{
#if defined(HAS_EVENT_SERVER)
  m_idleTimer.StartZero();

   // Make sure to reset screen saver, mouse.
   ResetScreenSaver();
   if (WakeUpScreenSaverAndDPMS())
     return true;

#ifdef HAS_SDL_JOYSTICK
   g_Joystick.Reset();
#endif
   g_Mouse.SetActive(false);

   int iWin = GetActiveWindowID();
   int actionID;
   CStdString actionName;
   bool fullRange = false;

   // Translate using regular joystick translator.
   if (CButtonTranslator::GetInstance().TranslateJoystickString(iWin, joystickName.c_str(), wKeyID, isAxis ? JACTIVE_AXIS : JACTIVE_BUTTON, actionID, actionName, fullRange))
     return ExecuteInputAction( CAction(actionID, fAmount, 0.0f, actionName, holdTime) );
   else
     CLog::Log(LOGDEBUG, "ERROR mapping joystick action. Joystick: %s %i",joystickName.c_str(), wKeyID);
#endif

   return false;
}

bool CApplication::ExecuteInputAction(CAction action)
{
  bool bResult = false;

  // play sound before the action unless the button is held,
  // where we execute after the action as held actions aren't fired every time.
  if(action.GetHoldTime())
  {
    bResult = OnAction(action);
    if(bResult)
      g_audioManager.PlayActionSound(action);
  }
  else
  {
    g_audioManager.PlayActionSound(action);
    bResult = OnAction(action);
  }
  return bResult;
}

int CApplication::GetActiveWindowID(void)
{
  // Get the currently active window
  int iWin = g_windowManager.GetActiveWindow() & WINDOW_ID_MASK;

  // If there is a dialog active get the dialog id instead
  if (g_windowManager.HasModalDialog())
    iWin = g_windowManager.GetTopMostModalDialogID() & WINDOW_ID_MASK;

  // If the window is FullScreenVideo check for special cases
  if (iWin == WINDOW_FULLSCREEN_VIDEO)
  {
    // check if we're in a DVD menu
    if(g_application.m_pPlayer && g_application.m_pPlayer->IsInMenu())
      iWin = WINDOW_VIDEO_MENU;
    // check for LiveTV and switch to it's virtual window
    else if (g_PVRManager.IsStarted() && g_application.CurrentFileItem().HasPVRChannelInfoTag())
      iWin = WINDOW_FULLSCREEN_LIVETV;
  }

  // Return the window id
  return iWin;
}

bool CApplication::Cleanup()
{
  try
  {
    /* PLEX */
    m_plexApp.reset();

    g_windowManager.Delete(WINDOW_SHARED_CONTENT);
    g_windowManager.Delete(WINDOW_NOW_PLAYING);
    g_windowManager.Delete(WINDOW_PLEX_SEARCH);
    g_windowManager.Delete(WINDOW_DIALOG_TIMER);
    g_windowManager.Delete(WINDOW_DIALOG_RATING);
    g_windowManager.Delete(WINDOW_DIALOG_FILTER_SORT);
    /* END PLEX */

    g_windowManager.Delete(WINDOW_MUSIC_PLAYLIST);
    g_windowManager.Delete(WINDOW_MUSIC_PLAYLIST_EDITOR);
    g_windowManager.Delete(WINDOW_MUSIC_FILES);
    g_windowManager.Delete(WINDOW_MUSIC_NAV);
    g_windowManager.Delete(WINDOW_DIALOG_MUSIC_INFO);
    g_windowManager.Delete(WINDOW_DIALOG_VIDEO_INFO);
    g_windowManager.Delete(WINDOW_VIDEO_FILES);
    g_windowManager.Delete(WINDOW_VIDEO_PLAYLIST);
    g_windowManager.Delete(WINDOW_VIDEO_NAV);
    g_windowManager.Delete(WINDOW_FILES);
    g_windowManager.Delete(WINDOW_DIALOG_YES_NO);
    g_windowManager.Delete(WINDOW_DIALOG_PROGRESS);
    g_windowManager.Delete(WINDOW_DIALOG_NUMERIC);
    g_windowManager.Delete(WINDOW_DIALOG_GAMEPAD);
    g_windowManager.Delete(WINDOW_DIALOG_SUB_MENU);
    g_windowManager.Delete(WINDOW_DIALOG_BUTTON_MENU);
    g_windowManager.Delete(WINDOW_DIALOG_CONTEXT_MENU);
    g_windowManager.Delete(WINDOW_DIALOG_PLAYER_CONTROLS);
    g_windowManager.Delete(WINDOW_DIALOG_KARAOKE_SONGSELECT);
    g_windowManager.Delete(WINDOW_DIALOG_KARAOKE_SELECTOR);
    g_windowManager.Delete(WINDOW_DIALOG_MUSIC_OSD);
    g_windowManager.Delete(WINDOW_DIALOG_VIS_PRESET_LIST);
    g_windowManager.Delete(WINDOW_DIALOG_SELECT);
    g_windowManager.Delete(WINDOW_DIALOG_OK);
    g_windowManager.Delete(WINDOW_DIALOG_FILESTACKING);
    g_windowManager.Delete(WINDOW_DIALOG_KEYBOARD);
    g_windowManager.Delete(WINDOW_FULLSCREEN_VIDEO);
    g_windowManager.Delete(WINDOW_DIALOG_PROFILE_SETTINGS);
    g_windowManager.Delete(WINDOW_DIALOG_LOCK_SETTINGS);
    g_windowManager.Delete(WINDOW_DIALOG_NETWORK_SETUP);
    g_windowManager.Delete(WINDOW_DIALOG_MEDIA_SOURCE);
    g_windowManager.Delete(WINDOW_DIALOG_VIDEO_OSD_SETTINGS);
    g_windowManager.Delete(WINDOW_DIALOG_AUDIO_OSD_SETTINGS);
    g_windowManager.Delete(WINDOW_DIALOG_VIDEO_BOOKMARKS);
    g_windowManager.Delete(WINDOW_DIALOG_CONTENT_SETTINGS);
    g_windowManager.Delete(WINDOW_DIALOG_FAVOURITES);
    g_windowManager.Delete(WINDOW_DIALOG_SONG_INFO);
    g_windowManager.Delete(WINDOW_DIALOG_SMART_PLAYLIST_EDITOR);
    g_windowManager.Delete(WINDOW_DIALOG_SMART_PLAYLIST_RULE);
    g_windowManager.Delete(WINDOW_DIALOG_BUSY);
    g_windowManager.Delete(WINDOW_DIALOG_PICTURE_INFO);
    g_windowManager.Delete(WINDOW_DIALOG_ADDON_INFO);
    g_windowManager.Delete(WINDOW_DIALOG_ADDON_SETTINGS);
    g_windowManager.Delete(WINDOW_DIALOG_ACCESS_POINTS);
    g_windowManager.Delete(WINDOW_DIALOG_SLIDER);
    g_windowManager.Delete(WINDOW_DIALOG_MEDIA_FILTER);

    /* Delete PVR related windows and dialogs */
    g_windowManager.Delete(WINDOW_PVR);
    g_windowManager.Delete(WINDOW_DIALOG_PVR_GUIDE_INFO);
    g_windowManager.Delete(WINDOW_DIALOG_PVR_RECORDING_INFO);
    g_windowManager.Delete(WINDOW_DIALOG_PVR_TIMER_SETTING);
    g_windowManager.Delete(WINDOW_DIALOG_PVR_GROUP_MANAGER);
    g_windowManager.Delete(WINDOW_DIALOG_PVR_CHANNEL_MANAGER);
    g_windowManager.Delete(WINDOW_DIALOG_PVR_GUIDE_SEARCH);
    g_windowManager.Delete(WINDOW_DIALOG_PVR_CHANNEL_SCAN);
    g_windowManager.Delete(WINDOW_DIALOG_PVR_UPDATE_PROGRESS);
    g_windowManager.Delete(WINDOW_DIALOG_PVR_OSD_CHANNELS);
    g_windowManager.Delete(WINDOW_DIALOG_PVR_OSD_GUIDE);
    g_windowManager.Delete(WINDOW_DIALOG_PVR_OSD_DIRECTOR);
    g_windowManager.Delete(WINDOW_DIALOG_PVR_OSD_CUTTER);
    g_windowManager.Delete(WINDOW_DIALOG_OSD_TELETEXT);

    g_windowManager.Delete(WINDOW_DIALOG_TEXT_VIEWER);
    g_windowManager.Delete(WINDOW_DIALOG_PLAY_EJECT);
    g_windowManager.Delete(WINDOW_STARTUP_ANIM);
    g_windowManager.Delete(WINDOW_LOGIN_SCREEN);
    g_windowManager.Delete(WINDOW_VISUALISATION);
    g_windowManager.Delete(WINDOW_KARAOKELYRICS);
    g_windowManager.Delete(WINDOW_SETTINGS_MENU);
    g_windowManager.Delete(WINDOW_SETTINGS_PROFILES);
    g_windowManager.Delete(WINDOW_SETTINGS_MYPICTURES);  // all the settings categories
    g_windowManager.Delete(WINDOW_TEST_PATTERN);
    g_windowManager.Delete(WINDOW_SCREEN_CALIBRATION);
    g_windowManager.Delete(WINDOW_SYSTEM_INFORMATION);
    g_windowManager.Delete(WINDOW_SCREENSAVER);
    g_windowManager.Delete(WINDOW_DIALOG_VIDEO_OSD);
    g_windowManager.Delete(WINDOW_DIALOG_MUSIC_OVERLAY);
    g_windowManager.Delete(WINDOW_DIALOG_VIDEO_OVERLAY);
    g_windowManager.Delete(WINDOW_SLIDESHOW);
    g_windowManager.Delete(WINDOW_ADDON_BROWSER);
    g_windowManager.Delete(WINDOW_SKIN_SETTINGS);

    g_windowManager.Delete(WINDOW_HOME);
    g_windowManager.Delete(WINDOW_PROGRAMS);
    g_windowManager.Delete(WINDOW_PICTURES);
    g_windowManager.Delete(WINDOW_WEATHER);

    g_windowManager.Delete(WINDOW_SETTINGS_MYPICTURES);
    g_windowManager.Remove(WINDOW_SETTINGS_MYPROGRAMS);
    g_windowManager.Remove(WINDOW_SETTINGS_MYWEATHER);
    g_windowManager.Remove(WINDOW_SETTINGS_MYMUSIC);
    g_windowManager.Remove(WINDOW_SETTINGS_SYSTEM);
    g_windowManager.Remove(WINDOW_SETTINGS_MYVIDEOS);
    g_windowManager.Remove(WINDOW_SETTINGS_SERVICE);
    g_windowManager.Remove(WINDOW_SETTINGS_APPEARANCE);
    g_windowManager.Remove(WINDOW_SETTINGS_MYPVR);
    g_windowManager.Remove(WINDOW_DIALOG_KAI_TOAST);

    g_windowManager.Remove(WINDOW_DIALOG_SEEK_BAR);
    g_windowManager.Remove(WINDOW_DIALOG_VOLUME_BAR);

    /* PLEX */
    if (m_pLaunchHost)
      m_pLaunchHost->OnShutdown();
    /* END PLEX */

#ifndef __PLEX__
    CAddonMgr::Get().DeInit();

#if defined(HAS_LIRC) || defined(HAS_IRSERVERSUITE)
    CLog::Log(LOGNOTICE, "closing down remote control service");
    g_RemoteControl.Disconnect();
#endif

    CLog::Log(LOGNOTICE, "unload sections");

#ifdef HAS_PERFORMANCE_SAMPLE
    CLog::Log(LOGNOTICE, "performance statistics");
    m_perfStats.DumpStats();
#endif

    //  Shutdown as much as possible of the
    //  application, to reduce the leaks dumped
    //  to the vc output window before calling
    //  _CrtDumpMemoryLeaks(). Most of the leaks
    //  shown are no real leaks, as parts of the app
    //  are still allocated.

    g_localizeStrings.Clear();
    g_LangCodeExpander.Clear();
    g_charsetConverter.clear();
    g_directoryCache.Clear();
    CButtonTranslator::GetInstance().Clear();
    CLastfmScrobbler::RemoveInstance();
    CLibrefmScrobbler::RemoveInstance();
    CLastFmManager::RemoveInstance();
#ifdef HAS_EVENT_SERVER
    CEventServer::RemoveInstance();
#endif
    DllLoaderContainer::Clear();
    g_playlistPlayer.Clear();
    g_settings.Clear();
    g_guiSettings.Clear();
    g_advancedSettings.Clear();
#endif // __PLEX__

#ifdef _LINUX
    CXHandle::DumpObjectTracker();

#ifdef HAS_DVD_DRIVE
    CLibcdio::ReleaseInstance();
#endif
#endif 
#if defined(TARGET_ANDROID)
    // enable for all platforms once it's safe
    g_sectionLoader.UnloadAll();
#endif
#ifdef _CRTDBG_MAP_ALLOC
    _CrtDumpMemoryLeaks();
    while(1); // execution ends
#endif

    delete m_network;
    m_network = NULL;

    return true;
  }
  catch (...)
  {
    CLog::Log(LOGERROR, "Exception in CApplication::Cleanup()");
    return false;
  }
}

void CApplication::Stop(int exitCode)
{
  try
  {
    CVariant vExitCode(exitCode);
    CAnnouncementManager::Announce(System, "xbmc", "OnQuit", vExitCode);

#ifndef __PLEX__
    SaveFileState(true);
#else
    UpdateFileState("stop");
#endif

    // cancel any jobs from the jobmanager
    CJobManager::GetInstance().CancelJobs();

    g_alarmClock.StopThread();

    if( m_bSystemScreenSaverEnable )
      g_Windowing.EnableSystemScreenSaver(true);

    CLog::Log(LOGNOTICE, "Storing total System Uptime");
    g_settings.m_iSystemTimeTotalUp = g_settings.m_iSystemTimeTotalUp + (int)(CTimeUtils::GetFrameTime() / 60000);

    /* PLEX */
    // Make sure background loader threads are all dead.
    CBackgroundRunner::StopAll();
    for (int i=0; CBackgroundRunner::GetNumActive() != 0 && i<120; i++)
    {
      CApplicationMessenger::Get().ProcessMessages();
      Sleep(50);
    }
    /* END PLEX */

    // Update the settings information (volume, uptime etc. need saving)
    if (CFile::Exists(g_settings.GetSettingsFile()))
    {
      CLog::Log(LOGNOTICE, "Saving settings");
      g_settings.Save();
    }
    else
      CLog::Log(LOGNOTICE, "Not saving settings (settings.xml is not present)");

    m_bStop = true;
    m_AppActive = false;
    m_AppFocused = false;
    m_ExitCode = exitCode;
    CLog::Log(LOGNOTICE, "stop all");

    // stop scanning before we kill the network and so on
    if (m_musicInfoScanner->IsScanning())
      m_musicInfoScanner->Stop();

    if (m_videoInfoScanner->IsScanning())
      m_videoInfoScanner->Stop();

    CApplicationMessenger::Get().Cleanup();

    StopPVRManager();
    StopServices();
    //Sleep(5000);

#ifdef HAS_WEB_SERVER
  CWebServer::UnregisterRequestHandler(&m_httpImageHandler);
  CWebServer::UnregisterRequestHandler(&m_httpVfsHandler);
#ifdef HAS_JSONRPC
  CWebServer::UnregisterRequestHandler(&m_httpJsonRpcHandler);
  CJSONRPC::Cleanup();
#endif
#ifdef HAS_WEB_INTERFACE
  CWebServer::UnregisterRequestHandler(&m_httpWebinterfaceAddonsHandler);
  CWebServer::UnregisterRequestHandler(&m_httpWebinterfaceHandler);
#endif
#endif

    if (m_pPlayer)
    {
      CLog::Log(LOGNOTICE, "stop player");
      delete m_pPlayer;
      m_pPlayer = NULL;
    }

#if HAS_FILESYTEM_DAAP
    CLog::Log(LOGNOTICE, "stop daap clients");
    g_DaapClient.Release();
#endif
#ifdef HAS_FILESYSTEM_SAP
    CLog::Log(LOGNOTICE, "stop sap announcement listener");
    g_sapsessions.StopThread();
#endif
#ifdef HAS_ZEROCONF
    if(CZeroconfBrowser::IsInstantiated())
    {
      CLog::Log(LOGNOTICE, "stop zeroconf browser");
      CZeroconfBrowser::GetInstance()->Stop();
      CZeroconfBrowser::ReleaseInstance();
    }
#endif

    CLog::Log(LOGNOTICE, "clean cached files!");
#ifdef HAS_FILESYSTEM_RAR
    g_RarManager.ClearCache(true);
#endif

#ifdef HAS_FILESYSTEM_SFTP
    CSFTPSessionManager::DisconnectAllSessions();
#endif

#ifndef __PLEX__
    CLog::Log(LOGNOTICE, "unload skin");
    UnloadSkin();
#endif

#if defined(TARGET_DARWIN_OSX)
#ifndef __PLEX__
    if (XBMCHelper::GetInstance().IsAlwaysOn() == false)
      XBMCHelper::GetInstance().Stop();
#else
    /* PLEX */
    if (PlexHelper::GetInstance().IsAlwaysOn() == false)
      PlexHelper::GetInstance().Stop();
    /* END PLEX */
#endif
#endif

    /* PLEX */
    PlexMediaServerQueue::Get().StopThread();
    /* END PLEX */

#if defined(HAVE_LIBCRYSTALHD)
    CCrystalHD::RemoveInstance();
#endif

  g_mediaManager.Stop();

  // Stop services before unloading Python
  CAddonMgr::Get().StopServices(false);

/* Python resource freeing must be done after skin has been unloaded, not before
   some windows still need it when deinitializing during skin unloading. */
#ifdef HAS_PYTHON
  CLog::Log(LOGNOTICE, "stop python");
  g_pythonParser.FreeResources();
#endif
#ifdef HAS_LCD
    if (g_lcd)
    {
      g_lcd->Stop();
      delete g_lcd;
      g_lcd=NULL;
    }
#endif

    g_Windowing.DestroyRenderSystem();
    g_Windowing.DestroyWindow();
    g_Windowing.DestroyWindowSystem();

    // shutdown the AudioEngine
    CAEFactory::Shutdown();
    CAEFactory::UnLoadEngine();

    CLog::Log(LOGNOTICE, "stopped");
  }
  catch (...)
  {
    CLog::Log(LOGERROR, "Exception in CApplication::Stop()");
  }

  // we may not get to finish the run cycle but exit immediately after a call to g_application.Stop()
  // so we may never get to Destroy() in CXBApplicationEx::Run(), we call it here.
  Destroy();

  //
  Sleep(200);
}

bool CApplication::PlayMedia(const CFileItem& item, int iPlaylist)
{
  //If item is a plugin, expand out now and run ourselves again
  if (item.IsPlugin())
  {
    CFileItem item_new(item);
    if (XFILE::CPluginDirectory::GetPluginResult(item.GetPath(), item_new))
      return PlayMedia(item_new, iPlaylist);
    return false;
  }
  if (item.IsLastFM())
  {
    g_partyModeManager.Disable();
    return CLastFmManager::GetInstance()->ChangeStation(item.GetAsUrl());
  }
  if (item.IsSmartPlayList())
  {
    CFileItemList items;
    CUtil::GetRecursiveListing(item.GetPath(), items, "");
    if (items.Size())
    {
      CSmartPlaylist smartpl;
      //get name and type of smartplaylist, this will always succeed as GetDirectory also did this.
      smartpl.OpenAndReadName(item.GetPath());
      CPlayList playlist;
      playlist.Add(items);
      return ProcessAndStartPlaylist(smartpl.GetName(), playlist, (smartpl.GetType() == "songs" || smartpl.GetType() == "albums") ? PLAYLIST_MUSIC:PLAYLIST_VIDEO);
    }
  }
  else if (item.IsPlayList() || item.IsInternetStream())
  {
    CGUIDialogCache* dlgCache = new CGUIDialogCache(5000, g_localizeStrings.Get(10214), item.GetLabel());

    //is or could be a playlist
    auto_ptr<CPlayList> pPlayList (CPlayListFactory::Create(item));
    bool gotPlayList = (pPlayList.get() && pPlayList->Load(item.GetPath()));

    if (dlgCache)
    {
       dlgCache->Close();
       if (dlgCache->IsCanceled())
          return true;
    }

    if (gotPlayList)
    {

      if (iPlaylist != PLAYLIST_NONE)
      {
        int track=0;
        if (item.HasProperty("playlist_starting_track"))
          track = (int)item.GetProperty("playlist_starting_track").asInteger();
        return ProcessAndStartPlaylist(item.GetPath(), *pPlayList, iPlaylist, track);
      }
      else
      {
        CLog::Log(LOGWARNING, "CApplication::PlayMedia called to play a playlist %s but no idea which playlist to use, playing first item", item.GetPath().c_str());
        if(pPlayList->size())
          return PlayFile(*(*pPlayList)[0], false);
      }
    }
  }

  //nothing special just play
  return PlayFile(item, false);
}

// PlayStack()
// For playing a multi-file video.  Particularly inefficient
// on startup, as we are required to calculate the length
// of each video, so we open + close each one in turn.
// A faster calculation of video time would improve this
// substantially.
bool CApplication::PlayStack(const CFileItem& item, bool bRestart)
{
  if (!item.IsStack())
    return false;

  CVideoDatabase dbs;

  // case 1: stacked ISOs
  if (CFileItem(CStackDirectory::GetFirstStackedFile(item.GetPath()),false).IsDVDImage())
  {
    CStackDirectory dir;
    CFileItemList movieList;
    dir.GetDirectory(item.GetPath(), movieList);

    // first assume values passed to the stack
    int selectedFile = item.m_lStartPartNumber;
    int startoffset = item.m_lStartOffset;

    // check if we instructed the stack to resume from default
    if (startoffset == STARTOFFSET_RESUME) // selected file is not specified, pick the 'last' resume point
    {
      if (dbs.Open())
      {
        CBookmark bookmark;
        if (dbs.GetResumeBookMark(item.GetPath(), bookmark))
        {
          startoffset = (int)(bookmark.timeInSeconds*75);
          selectedFile = bookmark.partNumber;
        }
        dbs.Close();
      }
      else
        CLog::Log(LOGERROR, "%s - Cannot open VideoDatabase", __FUNCTION__);
    }

    // make sure that the selected part is within the boundaries
    if (selectedFile <= 0)
    {
      CLog::Log(LOGWARNING, "%s - Selected part %d out of range, playing part 1", __FUNCTION__, selectedFile);
      selectedFile = 1;
    }
    else if (selectedFile > movieList.Size())
    {
      CLog::Log(LOGWARNING, "%s - Selected part %d out of range, playing part %d", __FUNCTION__, selectedFile, movieList.Size());
      selectedFile = movieList.Size();
    }

    // set startoffset in movieitem, track stack item for updating purposes, and finally play disc part
    movieList[selectedFile - 1]->m_lStartOffset = startoffset > 0 ? STARTOFFSET_RESUME : 0;
    movieList[selectedFile - 1]->SetProperty("stackFileItemToUpdate", true);
    *m_stackFileItemToUpdate = item;
    return PlayFile(*(movieList[selectedFile - 1]));
  }
  // case 2: all other stacks
  else
  {
    // see if we have the info in the database
    // TODO: If user changes the time speed (FPS via framerate conversion stuff)
    //       then these times will be wrong.
    //       Also, this is really just a hack for the slow load up times we have
    //       A much better solution is a fast reader of FPS and fileLength
    //       that we can use on a file to get it's time.
    vector<int> times;
    bool haveTimes(false);
    CVideoDatabase dbs;
    if (dbs.Open())
    {
      dbs.GetVideoSettings(item.GetPath(), g_settings.m_currentVideoSettings);
      haveTimes = dbs.GetStackTimes(item.GetPath(), times);
      dbs.Close();
    }


    // calculate the total time of the stack
    CStackDirectory dir;
    dir.GetDirectory(item.GetPath(), *m_currentStack);

    /* PLEX */
    // Move local paths in.
    if (item.HasProperty("localPath"))
    {
      CFileItemList stackedItems;
      dir.GetDirectory(item.GetProperty("localPath").asString(), stackedItems);
      for (int i=0; i<stackedItems.Size(); i++)
        (*m_currentStack)[i]->SetProperty("localPath", stackedItems[i]->GetPath());
    }
    /* END PLEX */

    long totalTime = 0;
    for (int i = 0; i < m_currentStack->Size(); i++)
    {

      /* PLEX */
      (*m_currentStack)[i]->SetProperty("partIndex", i);
      /* END PLEX */

      if (haveTimes)
        (*m_currentStack)[i]->m_lEndOffset = times[i];
      else
      {
#ifndef __PLEX__
        int duration;
#else
        /* PLEX */
        int duration = 0;
        if (item.m_mediaParts.size() > (unsigned int)i && item.m_mediaParts[i]->duration > 0)
        {
          duration = item.m_mediaParts[i]->duration;
        }
        /* END PLEX */
#endif

        if (!CDVDFileInfo::GetFileDuration((*m_currentStack)[i]->GetPath(), duration))
        {
          m_currentStack->Clear();
          return false;
        }
        totalTime += duration / 1000;
        (*m_currentStack)[i]->m_lEndOffset = totalTime;
        times.push_back(totalTime);
      }
    }

    double seconds = item.m_lStartOffset / 75.0;

#ifndef __PLEX__
    if (!haveTimes || item.m_lStartOffset == STARTOFFSET_RESUME )
    {  // have our times now, so update the dB
      if (dbs.Open())
      {
        if( !haveTimes )
          dbs.SetStackTimes(item.GetPath(), times);

        if( item.m_lStartOffset == STARTOFFSET_RESUME )
        {
          // can only resume seek here, not dvdstate
          CBookmark bookmark;
          if( dbs.GetResumeBookMark(item.GetPath(), bookmark) )
            seconds = bookmark.timeInSeconds;
          else
            seconds = 0.0f;
        }
        dbs.Close();
      }
    }
#endif

    /* PLEX */
    if (!haveTimes || item.m_lStartOffset == STARTOFFSET_RESUME)
    {
      // See if we have a view offset.
      if (item.HasProperty("viewOffset") && item.GetProperty("viewOffset").empty() == false)
        seconds = boost::lexical_cast<float>(item.GetProperty("viewOffset").asString())/1000.0;
      else
        seconds = 0.0f;
    }
    /* END PLEX */

    *m_itemCurrentFile = item;
    m_currentStackPosition = 0;
    m_eCurrentPlayer = EPC_NONE; // must be reset on initial play otherwise last player will be used

    if (seconds > 0)
    {
      // work out where to seek to
      for (int i = 0; i < m_currentStack->Size(); i++)
      {
        if (seconds < (*m_currentStack)[i]->m_lEndOffset)
        {
          CFileItem item(*(*m_currentStack)[i]);
          long start = (i > 0) ? (*m_currentStack)[i-1]->m_lEndOffset : 0;
          item.m_lStartOffset = (long)(seconds - start) * 75;
          m_currentStackPosition = i;
          return PlayFile(item, true);
        }
      }
    }

    return PlayFile(*(*m_currentStack)[0], true);
  }
  return false;
}

bool CApplication::PlayFile(const CFileItem& item, bool bRestart)
{
  if (!bRestart)
  {
    SaveCurrentFileSettings();

    OutputDebugString("new file set audiostream:0\n");
    // Switch to default options
    g_settings.m_currentVideoSettings = g_settings.m_defaultVideoSettings;
    // see if we have saved options in the database

    SetPlaySpeed(1);
    m_iPlaySpeed = 1;     // Reset both CApp's & Player's speed else we'll get confused

    *m_itemCurrentFile = item;
    m_nextPlaylistItem = -1;
    m_currentStackPosition = 0;
    m_currentStack->Clear();

    if (item.IsVideo())
      CUtil::ClearSubtitles();
  }

  if (item.IsDiscStub())
  {
#ifdef HAS_DVD_DRIVE
    // Display the Play Eject dialog if there is any optical disc drive
    if (g_mediaManager.HasOpticalDrive())
    {
      if (CGUIDialogPlayEject::ShowAndGetInput(item))
        // PlayDiscAskResume takes path to disc. No parameter means default DVD drive.
        // Can't do better as CGUIDialogPlayEject calls CMediaManager::IsDiscInDrive, which assumes default DVD drive anyway
        return MEDIA_DETECT::CAutorun::PlayDiscAskResume();
    }
    else
#endif
      CGUIDialogOK::ShowAndGetInput(435, 0, 436, 0);

    return true;
  }

  if (item.IsPlayList())
    return false;

  if (item.IsPlugin())
  { // we modify the item so that it becomes a real URL
    CFileItem item_new(item);
    if (XFILE::CPluginDirectory::GetPluginResult(item.GetPath(), item_new))
      return PlayFile(item_new, false);
    return false;
  }

#ifdef HAS_UPNP
  if (URIUtils::IsUPnP(item.GetPath()))
  {
    CFileItem item_new(item);
    if (XFILE::CUPnPDirectory::GetResource(item.GetPath(), item_new))
      return PlayFile(item_new, false);
    return false;
  }
#endif

  /* PLEX */
  BackgroundMusicPlayer::SendThemeChangeMessage();
  /* END PLEX */

  // if we have a stacked set of files, we need to setup our stack routines for
  // "seamless" seeking and total time of the movie etc.
  // will recall with restart set to true
  if (item.IsStack())
    return PlayStack(item, bRestart);

  //Is TuxBox, this should probably be moved to CTuxBoxFile
  if(item.IsTuxBox())
  {
    CLog::Log(LOGDEBUG, "%s - TuxBox URL Detected %s",__FUNCTION__, item.GetPath().c_str());

    if(g_tuxboxService.IsRunning())
      g_tuxboxService.Stop();

    CFileItem item_new;
    if(g_tuxbox.CreateNewItem(item, item_new))
    {

      // Make sure it doesn't have a player
      // so we actually select one normally
      m_eCurrentPlayer = EPC_NONE;

      // keep the tuxbox:// url as playing url
      // and give the new url to the player
      if(PlayFile(item_new, true))
      {
        if(!g_tuxboxService.IsRunning())
          g_tuxboxService.Start();
        return true;
      }
    }
    return false;
  }

  /* PLEX */
  PlexServerPtr bestServer = PlexServerManager::Get().bestServer();
  /* END PLEX */

  CPlayerOptions options;

  if( item.HasProperty("StartPercent") )
  {
    double fallback = 0.0f;
    if(item.GetProperty("StartPercent").isString())
      fallback = (double)atof(item.GetProperty("StartPercent").asString().c_str());
    options.startpercent = item.GetProperty("StartPercent").asDouble(fallback);
  }

  PLAYERCOREID eNewCore = EPC_NONE;
  /* PLEX */
  if (bestServer && bestServer->local == false && item.IsPlexWebkit())
  {
    eNewCore = EPC_DVDPLAYER;
  }
  /* END PLEX */

  //if( bRestart )
  else if ( bRestart )
  {
    // have to be set here due to playstack using this for starting the file
    options.starttime = item.m_lStartOffset / 75.0;
    if (m_itemCurrentFile->IsStack() && m_currentStack->Size() > 0 && m_itemCurrentFile->m_lStartOffset != 0)
      m_itemCurrentFile->m_lStartOffset = STARTOFFSET_RESUME; // to force fullscreen switching

    if( m_eForcedNextPlayer != EPC_NONE )
      eNewCore = m_eForcedNextPlayer;
    else if( m_eCurrentPlayer == EPC_NONE )
      eNewCore = CPlayerCoreFactory::GetDefaultPlayer(item);
    else
      eNewCore = m_eCurrentPlayer;
  }
  else
  {
    options.starttime = item.m_lStartOffset / 75.0;

#ifndef __PLEX__
    if (item.IsVideo())
    {
      // open the d/b and retrieve the bookmarks for the current movie
      CVideoDatabase dbs;
      dbs.Open();
      dbs.GetVideoSettings(item.GetPath(), g_settings.m_currentVideoSettings);

      if( item.m_lStartOffset == STARTOFFSET_RESUME )
      {
        options.starttime = 0.0f;
        CBookmark bookmark;
        CStdString path = item.GetPath();
        if (item.HasVideoInfoTag() && item.GetVideoInfoTag()->m_strFileNameAndPath.Find("removable://") == 0)
          path = item.GetVideoInfoTag()->m_strFileNameAndPath;
        else if (item.HasProperty("original_listitem_url") && URIUtils::IsPlugin(item.GetProperty("original_listitem_url").asString()))
          path = item.GetProperty("original_listitem_url").asString();
        if(dbs.GetResumeBookMark(path, bookmark))
        {
          options.starttime = bookmark.timeInSeconds;
          options.state = bookmark.playerState;
        }
        /*
         override with information from the actual item if available.  We do this as the VFS (eg plugins)
         may set the resume point to override whatever XBMC has stored, yet we ignore it until now so that,
         should the playerState be required, it is fetched from the database.
         See the note in CGUIWindowVideoBase::ShowResumeMenu.
         */
        if (item.HasVideoInfoTag() && item.GetVideoInfoTag()->m_resumePoint.IsSet())
          options.starttime = item.GetVideoInfoTag()->m_resumePoint.timeInSeconds;
      }
      else if (item.HasVideoInfoTag())
      {
        const CVideoInfoTag *tag = item.GetVideoInfoTag();

        if (tag->m_iBookmarkId != -1 && tag->m_iBookmarkId != 0)
        {
          CBookmark bookmark;
          dbs.GetBookMarkForEpisode(*tag, bookmark);
          options.starttime = bookmark.timeInSeconds;
          options.state = bookmark.playerState;
        }
      }

      dbs.Close();
    }
#else
    if (item.m_lStartOffset == STARTOFFSET_RESUME)
    {
      if (item.HasProperty("viewOffset"))
        options.starttime = boost::lexical_cast<float>(item.GetProperty("viewOffset").asString())/1000.0;
    }
#endif

    if (m_eForcedNextPlayer != EPC_NONE)
      eNewCore = m_eForcedNextPlayer;
    else
      eNewCore = CPlayerCoreFactory::GetDefaultPlayer(item);
  }

  // this really aught to be inside !bRestart, but since PlayStack
  // uses that to init playback, we have to keep it outside
  int playlist = g_playlistPlayer.GetCurrentPlaylist();
  if (item.IsVideo() && g_playlistPlayer.GetPlaylist(playlist).size() > 1)
  { // playing from a playlist by the looks
    // don't switch to fullscreen if we are not playing the first item...
    options.fullscreen = !g_playlistPlayer.HasPlayedFirstFile() && g_advancedSettings.m_fullScreenOnMovieStart && !g_settings.m_bStartVideoWindowed;
  }
  else if(m_itemCurrentFile->IsStack() && m_currentStack->Size() > 0)
  {
    // TODO - this will fail if user seeks back to first file in stack
    if(m_currentStackPosition == 0 || m_itemCurrentFile->m_lStartOffset == STARTOFFSET_RESUME)
      options.fullscreen = g_advancedSettings.m_fullScreenOnMovieStart && !g_settings.m_bStartVideoWindowed;
    else
      options.fullscreen = false;
    // reset this so we don't think we are resuming on seek
    m_itemCurrentFile->m_lStartOffset = 0;
  }
  else
    options.fullscreen = g_advancedSettings.m_fullScreenOnMovieStart && !g_settings.m_bStartVideoWindowed;

  // reset m_bStartVideoWindowed as it's a temp setting
  g_settings.m_bStartVideoWindowed = false;
  // reset any forced player
  m_eForcedNextPlayer = EPC_NONE;

#ifdef HAS_KARAOKE
  //We have to stop parsing a cdg before mplayer is deallocated
  // WHY do we have to do this????
  if (m_pKaraokeMgr)
    m_pKaraokeMgr->Stop();
#endif

  // tell system we are starting a file
  m_bPlaybackStarting = true;

  // We should restart the player, unless the previous and next tracks are using
  // one of the players that allows gapless playback (paplayer, dvdplayer)
  if (m_pPlayer)
  {
    if ( !(m_eCurrentPlayer == eNewCore && (m_eCurrentPlayer == EPC_DVDPLAYER || m_eCurrentPlayer  == EPC_PAPLAYER
#if defined(HAS_OMXPLAYER)
            || m_eCurrentPlayer == EPC_OMXPLAYER
#endif            
            )) )
    {
      delete m_pPlayer;
      m_pPlayer = NULL;
    }
  }

  if (!m_pPlayer)
  {
    m_eCurrentPlayer = eNewCore;
    m_pPlayer = CPlayerCoreFactory::CreatePlayer(eNewCore, *this);
  }

  bool bResult;
  if (m_pPlayer)
  {
    // don't hold graphicscontext here since player
    // may wait on another thread, that requires gfx
    CSingleExit ex(g_graphicsContext);
    bResult = m_pPlayer->OpenFile(item, options);
  }
  else
  {
    CLog::Log(LOGERROR, "Error creating player for item %s (File doesn't exist?)", item.GetPath().c_str());
    bResult = false;
  }

  /* PLEX */
  // If the player is opening asynchronously, we'll finish up with a callback.
  // Otherwise complete the open synchronously.
  //
  if (m_pPlayer->CanOpenAsync() == false)
    FinishPlayingFile(bResult);
  else
    ShowBusyIndicator();

  return bResult;
  /* END PLEX */
}

/* PLEX: note that we splitted the PlayFile method into two to handle the error above */
void CApplication::FinishPlayingFile(bool bResult, const CStdString& error)
{
  if(bResult)
  {
    if (m_iPlaySpeed != 1)
    {
      int iSpeed = m_iPlaySpeed;
      m_iPlaySpeed = 1;
      SetPlaySpeed(iSpeed);
    }

    if( IsPlayingAudio() )
    {
      if (g_windowManager.GetActiveWindow() == WINDOW_FULLSCREEN_VIDEO)
        g_windowManager.ActivateWindow(WINDOW_VISUALISATION);
    }

#ifdef HAS_VIDEO_PLAYBACK
    if( IsPlayingVideo() )
    {
      if (g_windowManager.GetActiveWindow() == WINDOW_VISUALISATION)
        g_windowManager.ActivateWindow(WINDOW_FULLSCREEN_VIDEO);

      // if player didn't manange to switch to fullscreen by itself do it here
      //if( options.fullscreen && g_renderManager.IsStarted()
      /* PLEX */
      if(m_bPlaybackInFullScreen && g_renderManager.IsStarted()
      /* END PLEX */
       && g_windowManager.GetActiveWindow() != WINDOW_FULLSCREEN_VIDEO )
       SwitchToFullScreen();

#ifndef __PLEX__
      if (!item.IsDVDImage() && !item.IsDVDFile())
      {
        CVideoInfoTag *details = m_itemCurrentFile->GetVideoInfoTag();
        // Save information about the stream if we currently have no data
        if (!details->HasStreamDetails() ||
             details->m_streamDetails.GetVideoDuration() <= 0)
        {
          if (m_pPlayer->GetStreamDetails(details->m_streamDetails) && details->HasStreamDetails())
          {
            CVideoDatabase dbs;
            dbs.Open();
            dbs.SetStreamDetailsForFileId(details->m_streamDetails, details->m_iFileId);
            dbs.Close();
            CUtil::DeleteVideoDatabaseDirectoryCache();
          }
        }
      }
#endif // __PLEX__
    }
#endif

#if !defined(TARGET_DARWIN) && !defined(_LINUX)
    g_audioManager.Enable(false);
#endif

#ifndef __PLEX__
    if (item.HasPVRChannelInfoTag())
      g_playlistPlayer.SetCurrentPlaylist(PLAYLIST_NONE);
#endif
  }
  m_bPlaybackStarting = false;

  if (bResult)
  {
    // we must have started, otherwise player might send this later
    if(IsPlaying())
      OnPlayBackStarted();
    else
      OnPlayBackEnded();
  }
  else
  {
    // we send this if it isn't playlistplayer that is doing this
    int next = g_playlistPlayer.GetNextSong();
    int size = g_playlistPlayer.GetPlaylist(g_playlistPlayer.GetCurrentPlaylist()).size();
    if(next < 0
    || next >= size)
      OnPlayBackStopped();
  }

  /* PLEX */
  // If we're supposed to activate the visualizer when playing audio, do so now.
  if (IsPlayingAudio() &&
      g_advancedSettings.m_bVisualizerOnPlay &&
      !g_playlistPlayer.HasPlayedFirstFile() &&
      !g_playlistPlayer.QueuedFirstFile())
  {
    ActivateVisualizer();
  }
  //return bResult;
  /* END PLEX */
}

void CApplication::OnPlayBackEnded()
{
  if(m_bPlaybackStarting)
    return;

  if (CJobManager::GetInstance().IsPaused(kJobTypeMediaFlags))
    CJobManager::GetInstance().UnPause(kJobTypeMediaFlags);

  // informs python script currently running playback has ended
  // (does nothing if python is not loaded)
#ifdef HAS_PYTHON
  g_pythonParser.OnPlayBackEnded();
#endif

  CVariant data(CVariant::VariantTypeObject);
  data["end"] = true;
  CAnnouncementManager::Announce(Player, "xbmc", "OnStop", m_itemCurrentFile, data);

  if (IsPlayingAudio())
  {
    CLastfmScrobbler::GetInstance()->SubmitQueue();
    CLibrefmScrobbler::GetInstance()->SubmitQueue();
  }

  CGUIMessage msg(GUI_MSG_PLAYBACK_ENDED, 0, 0);
  g_windowManager.SendThreadMessage(msg);
}

void CApplication::OnPlayBackStarted()
{
  if(m_bPlaybackStarting)
    return;

  if (!CJobManager::GetInstance().IsPaused(kJobTypeMediaFlags))
    CJobManager::GetInstance().Pause(kJobTypeMediaFlags);

#ifdef HAS_PYTHON
  // informs python script currently running playback has started
  // (does nothing if python is not loaded)
  g_pythonParser.OnPlayBackStarted();
#endif

  CGUIMessage msg(GUI_MSG_PLAYBACK_STARTED, 0, 0);
  g_windowManager.SendThreadMessage(msg);
}

void CApplication::OnQueueNextItem()
{
  // informs python script currently running that we are requesting the next track
  // (does nothing if python is not loaded)
#ifdef HAS_PYTHON
  g_pythonParser.OnQueueNextItem(); // currently unimplemented
#endif

  if(IsPlayingAudio())
  {
    CLastfmScrobbler::GetInstance()->SubmitQueue();
    CLibrefmScrobbler::GetInstance()->SubmitQueue();
  }

  CGUIMessage msg(GUI_MSG_QUEUE_NEXT_ITEM, 0, 0);
  g_windowManager.SendThreadMessage(msg);
}

void CApplication::OnPlayBackStopped()
{
  if(m_bPlaybackStarting)
    return;

  if (CJobManager::GetInstance().IsPaused(kJobTypeMediaFlags))
    CJobManager::GetInstance().UnPause(kJobTypeMediaFlags);

  // informs python script currently running playback has ended
  // (does nothing if python is not loaded)
#ifdef HAS_PYTHON
  g_pythonParser.OnPlayBackStopped();
#endif

  CVariant data(CVariant::VariantTypeObject);
  data["end"] = false;
  CAnnouncementManager::Announce(Player, "xbmc", "OnStop", m_itemCurrentFile, data);

  CLastfmScrobbler::GetInstance()->SubmitQueue();
  CLibrefmScrobbler::GetInstance()->SubmitQueue();

  CGUIMessage msg( GUI_MSG_PLAYBACK_STOPPED, 0, 0 );
  g_windowManager.SendThreadMessage(msg);
}

void CApplication::OnPlayBackPaused()
{
#ifdef HAS_PYTHON
  g_pythonParser.OnPlayBackPaused();
#endif

  CVariant param;
  param["player"]["speed"] = 0;
  param["player"]["playerid"] = g_playlistPlayer.GetCurrentPlaylist();
  CAnnouncementManager::Announce(Player, "xbmc", "OnPause", m_itemCurrentFile, param);
}

void CApplication::OnPlayBackResumed()
{
#ifdef HAS_PYTHON
  g_pythonParser.OnPlayBackResumed();
#endif

  CVariant param;
  param["player"]["speed"] = 1;
  param["player"]["playerid"] = g_playlistPlayer.GetCurrentPlaylist();
  CAnnouncementManager::Announce(Player, "xbmc", "OnPlay", m_itemCurrentFile, param);
}

void CApplication::OnPlayBackSpeedChanged(int iSpeed)
{
#ifdef HAS_PYTHON
  g_pythonParser.OnPlayBackSpeedChanged(iSpeed);
#endif

  CVariant param;
  param["player"]["speed"] = iSpeed;
  param["player"]["playerid"] = g_playlistPlayer.GetCurrentPlaylist();
  CAnnouncementManager::Announce(Player, "xbmc", "OnSpeedChanged", m_itemCurrentFile, param);
}

void CApplication::OnPlayBackSeek(int iTime, int seekOffset)
{
#ifdef HAS_PYTHON
  g_pythonParser.OnPlayBackSeek(iTime, seekOffset);
#endif

  CVariant param;
  CJSONUtils::MillisecondsToTimeObject(iTime, param["player"]["time"]);
  CJSONUtils::MillisecondsToTimeObject(seekOffset, param["player"]["seekoffset"]);;
  param["player"]["playerid"] = g_playlistPlayer.GetCurrentPlaylist();
  param["player"]["speed"] = GetPlaySpeed();
  CAnnouncementManager::Announce(Player, "xbmc", "OnSeek", m_itemCurrentFile, param);
  g_infoManager.SetDisplayAfterSeek(2500, seekOffset/1000);
}

void CApplication::OnPlayBackSeekChapter(int iChapter)
{
#ifdef HAS_PYTHON
  g_pythonParser.OnPlayBackSeekChapter(iChapter);
#endif
}

bool CApplication::IsPlaying() const
{
  if (!m_pPlayer)
    return false;
  if (!m_pPlayer->IsPlaying())
    return false;
  return true;
}

bool CApplication::IsPaused() const
{
  if (!m_pPlayer)
    return false;
  if (!m_pPlayer->IsPlaying())
    return false;
  return m_pPlayer->IsPaused();
}

bool CApplication::IsPlayingAudio() const
{
  if (!m_pPlayer)
    return false;
  if (!m_pPlayer->IsPlaying())
    return false;
  if (m_pPlayer->HasVideo())
    return false;
  if (m_pPlayer->HasAudio())
    return true;
  return false;
}

bool CApplication::IsPlayingVideo() const
{
  if (!m_pPlayer)
    return false;
  if (!m_pPlayer->IsPlaying())
    return false;
  if (m_pPlayer->HasVideo())
    return true;

  return false;
}

bool CApplication::IsPlayingFullScreenVideo() const
{
  return IsPlayingVideo() && g_graphicsContext.IsFullScreenVideo();
}

bool CApplication::IsFullScreen()
{
  return IsPlayingFullScreenVideo() ||
        (g_windowManager.GetActiveWindow() == WINDOW_VISUALISATION) ||
         g_windowManager.GetActiveWindow() == WINDOW_SLIDESHOW;
}

#ifndef __PLEX__
void CApplication::SaveFileState(bool bForeground /* = false */)
{
  if (m_progressTrackingItem->IsPVRChannel() || !g_settings.GetCurrentProfile().canWriteDatabases())
    return;

  if (bForeground)
  {
    CSaveFileStateJob job(*m_progressTrackingItem,
    *m_stackFileItemToUpdate,
    m_progressTrackingVideoResumeBookmark,
    m_progressTrackingPlayCountUpdate);

    // Run job in the foreground to make sure it finishes
    job.DoWork();
  }
  else
  {
    CJob* job = new CSaveFileStateJob(*m_progressTrackingItem,
        *m_stackFileItemToUpdate,
        m_progressTrackingVideoResumeBookmark,
        m_progressTrackingPlayCountUpdate);
    CJobManager::GetInstance().AddJob(job, NULL);
  }
}

void CApplication::UpdateFileState()
{
  // Did the file change?
  if (m_progressTrackingItem->GetPath() != "" && m_progressTrackingItem->GetPath() != CurrentFile())
  {
    SaveFileState();

    // Reset tracking item
    m_progressTrackingItem->Reset();
  }
  else
  {
    if (IsPlayingVideo() || IsPlayingAudio())
    {
      if (m_progressTrackingItem->GetPath() == "")
      {
        // Init some stuff
        *m_progressTrackingItem = CurrentFileItem();
        m_progressTrackingPlayCountUpdate = false;
      }

      if ((m_progressTrackingItem->IsAudio() && g_advancedSettings.m_audioPlayCountMinimumPercent > 0 &&
          GetPercentage() >= g_advancedSettings.m_audioPlayCountMinimumPercent) ||
          (m_progressTrackingItem->IsVideo() && g_advancedSettings.m_videoPlayCountMinimumPercent > 0 &&
          GetPercentage() >= g_advancedSettings.m_videoPlayCountMinimumPercent))
      {
        m_progressTrackingPlayCountUpdate = true;
      }

      if (m_progressTrackingItem->IsVideo())
      {
        if ((m_progressTrackingItem->IsDVDImage() || m_progressTrackingItem->IsDVDFile()) && m_pPlayer->GetTotalTime() > 15*60*1000)
        {
          m_progressTrackingItem->GetVideoInfoTag()->m_streamDetails.Reset();
          m_pPlayer->GetStreamDetails(m_progressTrackingItem->GetVideoInfoTag()->m_streamDetails);
        }
        // Update bookmark for save
        m_progressTrackingVideoResumeBookmark.player = CPlayerCoreFactory::GetPlayerName(m_eCurrentPlayer);
        m_progressTrackingVideoResumeBookmark.playerState = m_pPlayer->GetPlayerState();
        m_progressTrackingVideoResumeBookmark.thumbNailImage.Empty();

        if (g_advancedSettings.m_videoIgnorePercentAtEnd > 0 &&
            GetTotalTime() - GetTime() < 0.01f * g_advancedSettings.m_videoIgnorePercentAtEnd * GetTotalTime())
        {
          // Delete the bookmark
          m_progressTrackingVideoResumeBookmark.timeInSeconds = -1.0f;
        }
        else
        if (GetTime() > g_advancedSettings.m_videoIgnoreSecondsAtStart)
        {
          // Update the bookmark
          m_progressTrackingVideoResumeBookmark.timeInSeconds = GetTime();
          m_progressTrackingVideoResumeBookmark.totalTimeInSeconds = GetTotalTime();
        }
        else
        {
          // Do nothing
          m_progressTrackingVideoResumeBookmark.timeInSeconds = 0.0f;
        }
      }
    }
  }
}
#endif

void CApplication::StopPlaying()
{
  int iWin = g_windowManager.GetActiveWindow();
  if ( IsPlaying() )
  {
#ifdef HAS_KARAOKE
    if( m_pKaraokeMgr )
      m_pKaraokeMgr->Stop();
#endif

    if (g_PVRManager.IsPlayingTV() || g_PVRManager.IsPlayingRadio())
      g_PVRManager.SaveCurrentChannelSettings();

    if (m_pPlayer)
      //m_pPlayer->CloseFile();
    /* PLEX */
    {
      if (IsStartingPlayback())
        m_pPlayer->Abort();
      else
        m_pPlayer->CloseFile();
    }
    /* END PLEX */

    // turn off visualisation window when stopping
    if (iWin == WINDOW_VISUALISATION
    ||  iWin == WINDOW_FULLSCREEN_VIDEO)
      g_windowManager.PreviousWindow();

    g_partyModeManager.Disable();
  }
}

void CApplication::ResetSystemIdleTimer()
{
  // reset system idle timer
  m_idleTimer.StartZero();
}

void CApplication::ResetScreenSaver()
{
  // reset our timers
  m_shutdownTimer.StartZero();

  // screen saver timer is reset only if we're not already in screensaver or
  // DPMS mode
  if ((!m_bScreenSave && m_iScreenSaveLock == 0) && !m_dpmsIsActive)
    ResetScreenSaverTimer();
}

void CApplication::ResetScreenSaverTimer()
{
  m_screenSaverTimer.StartZero();
}

void CApplication::StopScreenSaverTimer()
{
  m_screenSaverTimer.Stop();
}

bool CApplication::ToggleDPMS(bool manual)
{
  if (manual || (m_dpmsIsManual == manual))
  {
    if (m_dpmsIsActive)
    {
      m_dpmsIsActive = false;
      m_dpmsIsManual = false;
      return m_dpms->DisablePowerSaving();
    }
    else
    {
      if (m_dpms->EnablePowerSaving(m_dpms->GetSupportedModes()[0]))
      {
        m_dpmsIsActive = true;
        m_dpmsIsManual = manual;
        return true;
      }
    }
  }
  return false;
}

bool CApplication::WakeUpScreenSaverAndDPMS(bool bPowerOffKeyPressed /* = false */)
{
  bool result;

#ifdef HAS_LCD
    // turn on lcd backlight
    if (g_lcd && g_advancedSettings.m_lcdDimOnScreenSave)
      g_lcd->SetBackLight(1);
#endif

  // First reset DPMS, if active
  if (m_dpmsIsActive)
  {
    if (m_dpmsIsManual)
      return false;
    // TODO: if screensaver lock is specified but screensaver is not active
    // (DPMS came first), activate screensaver now.
    ToggleDPMS(false);
    ResetScreenSaverTimer();
    result = !m_bScreenSave || WakeUpScreenSaver(bPowerOffKeyPressed);
  }
  else
    result = WakeUpScreenSaver(bPowerOffKeyPressed);

  if(result)
  {
    // allow listeners to ignore the deactivation if it preceeds a powerdown/suspend etc
    CVariant data(bPowerOffKeyPressed);
    CAnnouncementManager::Announce(GUI, "xbmc", "OnScreensaverDeactivated", data);
  }

  return result;
}

bool CApplication::WakeUpScreenSaver(bool bPowerOffKeyPressed /* = false */)
{
  if (m_iScreenSaveLock == 2)
    return false;

  // if Screen saver is active
  if (m_bScreenSave && m_screenSaver)
  {
    if (m_iScreenSaveLock == 0)
      if (g_settings.GetMasterProfile().getLockMode() != LOCK_MODE_EVERYONE &&
          (g_settings.UsingLoginScreen() || g_guiSettings.GetBool("masterlock.startuplock")) &&
          g_settings.GetCurrentProfile().getLockMode() != LOCK_MODE_EVERYONE &&
          m_screenSaver->ID() != "screensaver.xbmc.builtin.dim" && m_screenSaver->ID() != "screensaver.xbmc.builtin.black" && !m_screenSaver->ID().empty() && m_screenSaver->ID() != "visualization")
      {
        m_iScreenSaveLock = 2;
        CGUIMessage msg(GUI_MSG_CHECK_LOCK,0,0);

        CGUIWindow* pWindow = g_windowManager.GetWindow(WINDOW_SCREENSAVER);
        if (pWindow)
          pWindow->OnMessage(msg);
      }
    if (m_iScreenSaveLock == -1)
    {
      m_iScreenSaveLock = 0;
      return true;
    }

    // disable screensaver
    m_bScreenSave = false;
    m_iScreenSaveLock = 0;
    ResetScreenSaverTimer();

    if (m_screenSaver->ID() == "visualization")
    {
      // we can just continue as usual from vis mode
      return false;
    }
    else if (m_screenSaver->ID() == "screensaver.xbmc.builtin.dim" || m_screenSaver->ID() == "screensaver.xbmc.builtin.black" || m_screenSaver->ID().empty())
      return true;
    else if (!m_screenSaver->ID().IsEmpty())
    { // we're in screensaver window
      if (g_windowManager.GetActiveWindow() == WINDOW_SCREENSAVER)
        g_windowManager.PreviousWindow();  // show the previous window
      if (g_windowManager.GetActiveWindow() == WINDOW_SLIDESHOW)
        CApplicationMessenger::Get().SendAction(CAction(ACTION_STOP), WINDOW_SLIDESHOW);
    }
    return true;
  }
  else
    return false;
}

void CApplication::CheckScreenSaverAndDPMS()
{
  if (!m_dpmsIsActive)
    g_Windowing.ResetOSScreensaver();

  bool maybeScreensaver =
      !m_dpmsIsActive && !m_bScreenSave
      && !g_guiSettings.GetString("screensaver.mode").IsEmpty();
  bool maybeDPMS =
      !m_dpmsIsActive && m_dpms->IsSupported()
      && g_guiSettings.GetInt("powermanagement.displaysoff") > 0;

  // Has the screen saver window become active?
  if (maybeScreensaver && g_windowManager.IsWindowActive(WINDOW_SCREENSAVER))
  {
    m_bScreenSave = true;
    maybeScreensaver = false;
  }

  if (m_bScreenSave && IsPlayingVideo() && !m_pPlayer->IsPaused())
  {
    WakeUpScreenSaverAndDPMS();
    return;
  }

  if (!maybeScreensaver && !maybeDPMS) return;  // Nothing to do.

  // See if we need to reset timer.
  // * Are we playing a video and it is not paused?
#ifndef __PLEX__
  if ((IsPlayingVideo() && !m_pPlayer->IsPaused())
      // * Are we playing some music in fullscreen vis?
      || (IsPlayingAudio() && g_windowManager.GetActiveWindow() == WINDOW_VISUALISATION
          && !g_guiSettings.GetString("musicplayer.visualisation").IsEmpty()))
#else
  if ((IsPlayingVideo() && !m_pPlayer->IsPaused())
      || (IsPlayingAudio() && IsVisualizerActive()))
#endif
  {
    ResetScreenSaverTimer();
    return;
  }

  float elapsed = m_screenSaverTimer.GetElapsedSeconds();

  // DPMS has priority (it makes the screensaver not needed)
  if (maybeDPMS
      && elapsed > g_guiSettings.GetInt("powermanagement.displaysoff") * 60)
  {
    ToggleDPMS(false);
    WakeUpScreenSaver();
  }
  else if (maybeScreensaver
           && elapsed > g_guiSettings.GetInt("screensaver.time") * 60)
  {
    ActivateScreenSaver();
  }
}

// activate the screensaver.
// if forceType is true, we ignore the various conditions that can alter
// the type of screensaver displayed
void CApplication::ActivateScreenSaver(bool forceType /*= false */)
{
  m_bScreenSave = true;

  // Get Screensaver Mode
  m_screenSaver.reset();
  if (!CAddonMgr::Get().GetAddon(g_guiSettings.GetString("screensaver.mode"), m_screenSaver))
    m_screenSaver.reset(new CScreenSaver(""));

#ifdef HAS_LCD
  // turn off lcd backlight if requested
  if (g_lcd && g_advancedSettings.m_lcdDimOnScreenSave)
    g_lcd->SetBackLight(0);
#endif

  CAnnouncementManager::Announce(GUI, "xbmc", "OnScreensaverActivated");

  // disable screensaver lock from the login screen
  m_iScreenSaveLock = g_windowManager.GetActiveWindow() == WINDOW_LOGIN_SCREEN ? 1 : 0;
  if (!forceType)
  {
    // set to Dim in the case of a dialog on screen or playing video
    if (g_windowManager.HasModalDialog() || (IsPlayingVideo() && g_guiSettings.GetBool("screensaver.usedimonpause")) || g_PVRManager.IsRunningChannelScan())
    {
      if (!CAddonMgr::Get().GetAddon("screensaver.xbmc.builtin.dim", m_screenSaver))
        m_screenSaver.reset(new CScreenSaver(""));
    }
    // Check if we are Playing Audio and Vis instead Screensaver!
    else if (IsPlayingAudio() && g_guiSettings.GetBool("screensaver.usemusicvisinstead") && !g_guiSettings.GetString("musicplayer.visualisation").IsEmpty())
    { // activate the visualisation
      m_screenSaver.reset(new CScreenSaver("visualization"));
      g_windowManager.ActivateWindow(WINDOW_VISUALISATION);
      return;
    }
  }
  if (m_screenSaver->ID() == "screensaver.xbmc.builtin.dim" || m_screenSaver->ID().empty())
    return;
  else if (m_screenSaver->ID() == "screensaver.xbmc.builtin.black")
    return;
  else if (!m_screenSaver->ID().IsEmpty())
    g_windowManager.ActivateWindow(WINDOW_SCREENSAVER);
}

void CApplication::CheckShutdown()
{
  // first check if we should reset the timer
  bool resetTimer = m_bInhibitIdleShutdown;

  if (IsPlaying() || IsPaused()) // is something playing?
    resetTimer = true;

  if (m_musicInfoScanner->IsScanning())
    resetTimer = true;

  if (m_videoInfoScanner->IsScanning())
    resetTimer = true;

  if (g_windowManager.IsWindowActive(WINDOW_DIALOG_PROGRESS)) // progress dialog is onscreen
    resetTimer = true;

  if (g_guiSettings.GetBool("pvrmanager.enabled") &&  !g_PVRManager.IsIdle())
    resetTimer = true;

  if (resetTimer)
  {
    m_shutdownTimer.StartZero();
    return;
  }

  if ( m_shutdownTimer.GetElapsedSeconds() > g_guiSettings.GetInt("powermanagement.shutdowntime") * 60 )
  {
    // Since it is a sleep instead of a shutdown, let's set everything to reset when we wake up.
    m_shutdownTimer.Stop();

    // Sleep the box
    CApplicationMessenger::Get().Shutdown();
  }
}

void CApplication::InhibitIdleShutdown(bool inhibit)
{
  m_bInhibitIdleShutdown = inhibit;
}

bool CApplication::IsIdleShutdownInhibited() const
{
  return m_bInhibitIdleShutdown;
}

bool CApplication::OnMessage(CGUIMessage& message)
{
  /* PLEX */
  if (m_plexApp->OnMessage(message))
    return true;
  /* END PLEX */

  switch ( message.GetMessage() )
  {
  case GUI_MSG_NOTIFY_ALL:
    {
      if (message.GetParam1()==GUI_MSG_REMOVED_MEDIA)
      {
        // Update general playlist: Remove DVD playlist items
        int nRemoved = g_playlistPlayer.RemoveDVDItems();
        if ( nRemoved > 0 )
        {
          CGUIMessage msg( GUI_MSG_PLAYLIST_CHANGED, 0, 0 );
          g_windowManager.SendMessage( msg );
        }
        // stop the file if it's on dvd (will set the resume point etc)
        if (m_itemCurrentFile->IsOnDVD())
          StopPlaying();
      }
    }
    break;

  case GUI_MSG_PLAYBACK_STARTED:
    {
#ifdef TARGET_DARWIN
      DarwinSetScheduling(message.GetMessage());
#endif
      // reset the seek handler
      m_seekHandler->Reset();
      CPlayList playList = g_playlistPlayer.GetPlaylist(g_playlistPlayer.GetCurrentPlaylist());

      // Update our infoManager with the new details etc.
      if (m_nextPlaylistItem >= 0)
      { 
        // playing an item which is not in the list - player might be stopped already
        // so do nothing
        if (playList.size() <= m_nextPlaylistItem)
          return true;

        // we've started a previously queued item
        CFileItemPtr item = playList[m_nextPlaylistItem];
        // update the playlist manager
        int currentSong = g_playlistPlayer.GetCurrentSong();
        int param = ((currentSong & 0xffff) << 16) | (m_nextPlaylistItem & 0xffff);
        CGUIMessage msg(GUI_MSG_PLAYLISTPLAYER_CHANGED, 0, 0, g_playlistPlayer.GetCurrentPlaylist(), param, item);
        g_windowManager.SendThreadMessage(msg);
        g_playlistPlayer.SetCurrentSong(m_nextPlaylistItem);
        *m_itemCurrentFile = *item;
      }
      g_infoManager.SetCurrentItem(*m_itemCurrentFile);
      CLastFmManager::GetInstance()->OnSongChange(*m_itemCurrentFile);
      g_partyModeManager.OnSongChange(true);

      CVariant param;
      param["player"]["speed"] = 1;
      param["player"]["playerid"] = g_playlistPlayer.GetCurrentPlaylist();
      CAnnouncementManager::Announce(Player, "xbmc", "OnPlay", m_itemCurrentFile, param);

      DimLCDOnPlayback(true);

      if (IsPlayingAudio())
      {
        // Start our cdg parser as appropriate
#ifdef HAS_KARAOKE
        if (m_pKaraokeMgr && g_guiSettings.GetBool("karaoke.enabled") && !m_itemCurrentFile->IsInternetStream())
        {
          m_pKaraokeMgr->Stop();
          if (m_itemCurrentFile->IsMusicDb())
          {
            if (!m_itemCurrentFile->HasMusicInfoTag() || !m_itemCurrentFile->GetMusicInfoTag()->Loaded())
            {
              IMusicInfoTagLoader* tagloader = CMusicInfoTagLoaderFactory::CreateLoader(m_itemCurrentFile->GetPath());
              tagloader->Load(m_itemCurrentFile->GetPath(),*m_itemCurrentFile->GetMusicInfoTag());
              delete tagloader;
            }
            m_pKaraokeMgr->Start(m_itemCurrentFile->GetMusicInfoTag()->GetURL());
          }
          else
            m_pKaraokeMgr->Start(m_itemCurrentFile->GetPath());
        }
#endif
        // Let scrobbler know about the track
        const CMusicInfoTag* tag=g_infoManager.GetCurrentSongTag();
        if (tag)
        {
          CLastfmScrobbler::GetInstance()->AddSong(*tag, CLastFmManager::GetInstance()->IsRadioEnabled());
          CLibrefmScrobbler::GetInstance()->AddSong(*tag, CLastFmManager::GetInstance()->IsRadioEnabled());
        }
      }

      return true;
    }
    break;

  case GUI_MSG_QUEUE_NEXT_ITEM:
    {
      // Check to see if our playlist player has a new item for us,
      // and if so, we check whether our current player wants the file
      int iNext = g_playlistPlayer.GetNextSong();
      CPlayList& playlist = g_playlistPlayer.GetPlaylist(g_playlistPlayer.GetCurrentPlaylist());
      if (iNext < 0 || iNext >= playlist.size())
      {
        if (m_pPlayer) m_pPlayer->OnNothingToQueueNotify();
        return true; // nothing to do
      }

      // ok, grab the next song
      CFileItem file(*playlist[iNext]);
      // handle plugin://
      CURL url(file.GetPath());
      if (url.GetProtocol() == "plugin")
        XFILE::CPluginDirectory::GetPluginResult(url.Get(), file);

#ifdef HAS_UPNP
      if (URIUtils::IsUPnP(file.GetPath()))
      {
        if (!XFILE::CUPnPDirectory::GetResource(file.GetPath(), file))
          return true;
      }
#endif

      // ok - send the file to the player if it wants it
      if (m_pPlayer && m_pPlayer->QueueNextFile(file))
      { // player wants the next file
        m_nextPlaylistItem = iNext;
      }
      return true;
    }
    break;

  case GUI_MSG_PLAYBACK_STOPPED:
  case GUI_MSG_PLAYBACK_ENDED:
  case GUI_MSG_PLAYLISTPLAYER_STOPPED:
    {
#ifdef HAS_KARAOKE
      if (m_pKaraokeMgr )
        m_pKaraokeMgr->Stop();
#endif

      /* PLEX */
      if (message.GetMessage() == GUI_MSG_PLAYBACK_STOPPED)
        UpdateFileState("stopped");

      if (message.GetMessage() == GUI_MSG_PLAYBACK_STOPPED || message.GetMessage() == GUI_MSG_PLAYBACK_ENDED)
        HideBusyIndicator();
      /* END PLEX */

#ifdef TARGET_DARWIN
      DarwinSetScheduling(message.GetMessage());
#endif
      // first check if we still have items in the stack to play
      if (message.GetMessage() == GUI_MSG_PLAYBACK_ENDED)
      {
        if (m_itemCurrentFile->IsStack() && m_currentStack->Size() > 0 && m_currentStackPosition < m_currentStack->Size() - 1)
        { // just play the next item in the stack
          PlayFile(*(*m_currentStack)[++m_currentStackPosition], true);
          return true;
        }
      }
      /* PLEX */
      else
      {
        UpdateFileState("stopped");
      }
      /* END PLEX */
      
      // In case playback ended due to user eg. skipping over the end, clear
      // our resume bookmark here
      if (message.GetMessage() == GUI_MSG_PLAYBACK_ENDED && m_progressTrackingPlayCountUpdate && g_advancedSettings.m_videoIgnorePercentAtEnd > 0)
      {
        // Delete the bookmark
        m_progressTrackingVideoResumeBookmark.timeInSeconds = -1.0f;
      }

      // reset the current playing file
      m_itemCurrentFile->Reset();
      g_infoManager.ResetCurrentItem();
      m_currentStack->Clear();

      if (message.GetMessage() == GUI_MSG_PLAYBACK_ENDED)
      {
        g_playlistPlayer.PlayNext(1, true);
      }
      else
      {
        // stop lastfm
        if (CLastFmManager::GetInstance()->IsRadioEnabled())
          CLastFmManager::GetInstance()->StopRadio();

        delete m_pPlayer;
        m_pPlayer = 0;

        // Reset playspeed
        m_iPlaySpeed = 1;
      }

      if (!IsPlaying())
      {
        g_audioManager.Enable(true);
        DimLCDOnPlayback(false);
      }

      if (!IsPlayingVideo())
      {
        if(g_windowManager.GetActiveWindow() == WINDOW_FULLSCREEN_VIDEO)
        {
          g_windowManager.PreviousWindow();
        }
        else
        {
          CSingleLock lock(g_graphicsContext);
          //  resets to res_desktop or look&feel resolution (including refreshrate)
          g_graphicsContext.SetFullScreenVideo(false);
        }
      }


      //if (!IsPlayingAudio() && g_playlistPlayer.GetCurrentPlaylist() == PLAYLIST_NONE && g_windowManager.GetActiveWindow() == WINDOW_VISUALISATION)
      /* PLEX */
      if (!IsPlayingAudio() && g_playlistPlayer.GetCurrentPlaylist() == PLAYLIST_NONE && IsVisualizerActive())
      /* END PLEX */
      {
        g_settings.Save();  // save vis settings
        WakeUpScreenSaverAndDPMS();
        g_windowManager.PreviousWindow();
      }

      // DVD ejected while playing in vis ?
      //if (!IsPlayingAudio() && (m_itemCurrentFile->IsCDDA() || m_itemCurrentFile->IsOnDVD()) && !g_mediaManager.IsDiscInDrive() && g_windowManager.GetActiveWindow() == WINDOW_VISUALISATION)
      /* PLEX */
      if (!IsPlayingAudio() && (m_itemCurrentFile->IsCDDA() || m_itemCurrentFile->IsOnDVD()) && !g_mediaManager.IsDiscInDrive() && IsVisualizerActive())
      /* END PLEX */
      {
        // yes, disable vis
        g_settings.Save();    // save vis settings
        WakeUpScreenSaverAndDPMS();
        g_windowManager.PreviousWindow();
      }

      if (IsEnableTestMode())
        CApplicationMessenger::Get().Quit();
      return true;
    }
    break;

  case GUI_MSG_PLAYLISTPLAYER_STARTED:
  case GUI_MSG_PLAYLISTPLAYER_CHANGED:
    {
      return true;
    }
    break;
  case GUI_MSG_FULLSCREEN:
    { // Switch to fullscreen, if we can
      SwitchToFullScreen();
      return true;
    }
    break;
  case GUI_MSG_EXECUTE:
    if (message.GetNumStringParams())
      return ExecuteXBMCAction(message.GetStringParam());
    break;
  }
  return false;
}

bool CApplication::ExecuteXBMCAction(std::string actionStr)
{
  // see if it is a user set string
  CLog::Log(LOGDEBUG,"%s : Translating %s", __FUNCTION__, actionStr.c_str());
  CGUIInfoLabel info(actionStr, "");
  actionStr = info.GetLabel(0);
  CLog::Log(LOGDEBUG,"%s : To %s", __FUNCTION__, actionStr.c_str());

  // user has asked for something to be executed
  if (CBuiltins::HasCommand(actionStr))
    CBuiltins::Execute(actionStr);
  else
  {
    // try translating the action from our ButtonTranslator
    int actionID;
    if (CButtonTranslator::TranslateActionString(actionStr.c_str(), actionID))
    {
      OnAction(CAction(actionID));
      return true;
    }
    CFileItem item(actionStr, false);
#ifdef HAS_PYTHON
    if (item.IsPythonScript())
    { // a python script
      g_pythonParser.evalFile(item.GetPath().c_str(),ADDON::AddonPtr());
    }
    else
#endif
    if (item.IsAudio() || item.IsVideo())
    { // an audio or video file
      PlayFile(item);
    }
    else
      return false;
  }
  return true;
}

void CApplication::Process()
{
  MEASURE_FUNCTION;

  // dispatch the messages generated by python or other threads to the current window
  g_windowManager.DispatchThreadMessages();

  // process messages which have to be send to the gui
  // (this can only be done after g_windowManager.Render())
  CApplicationMessenger::Get().ProcessWindowMessages();

#ifdef HAS_PYTHON
  // process any Python scripts
  g_pythonParser.Process();
#endif

  // process messages, even if a movie is playing
  CApplicationMessenger::Get().ProcessMessages();
  if (g_application.m_bStop) return; //we're done, everything has been unloaded

  // check how far we are through playing the current item
  // and do anything that needs doing (lastfm submission, playcount updates etc)
  CheckPlayingProgress();

  // update sound
  if (m_pPlayer)
    m_pPlayer->DoAudioWork();

  // do any processing that isn't needed on each run
  if( m_slowTimer.GetElapsedMilliseconds() > 500 )
  {
    m_slowTimer.Reset();
    ProcessSlow();
  }

  g_cpuInfo.getUsedPercentage(); // must call it to recalculate pct values
}

// We get called every 500ms
void CApplication::ProcessSlow()
{
  g_powerManager.ProcessEvents();

#if defined(TARGET_DARWIN_OSX)
  // There is an issue on OS X that several system services ask the cursor to become visible
  // during their startup routines.  Given that we can't control this, we hack it in by
  // forcing the
  if (g_Windowing.IsFullScreen())
  { // SDL thinks it's hidden
    Cocoa_HideMouse();
  }
#endif

  // Store our file state for use on close()
  UpdateFileState();

  if (IsPlayingAudio())
  {
    CLastfmScrobbler::GetInstance()->UpdateStatus();
    CLibrefmScrobbler::GetInstance()->UpdateStatus();
  }

  // Check if we need to activate the screensaver / DPMS.
  CheckScreenSaverAndDPMS();

  // Check if we need to shutdown (if enabled).
#if defined(TARGET_DARWIN)
  if (g_guiSettings.GetInt("powermanagement.shutdowntime") && g_advancedSettings.m_fullScreen)
#else
  if (g_guiSettings.GetInt("powermanagement.shutdowntime"))
#endif
  {
    CheckShutdown();
  }

  // check if we should restart the player
  CheckDelayedPlayerRestart();

  //  check if we can unload any unreferenced dlls or sections
  if (!IsPlayingVideo())
    CSectionLoader::UnloadDelayed();

  // check for any idle curl connections
  g_curlInterface.CheckIdle();

  // check for any idle myth sessions
  CMythSession::CheckIdle();

#ifdef HAS_FILESYSTEM_HTSP
  // check for any idle htsp sessions
  HTSP::CHTSPDirectorySession::CheckIdle();
#endif

#ifdef HAS_KARAOKE
  if ( m_pKaraokeMgr )
    m_pKaraokeMgr->ProcessSlow();
#endif

  // LED - LCD SwitchOn On Paused! m_bIsPaused=TRUE -> LED/LCD is ON!
  if(IsPaused() != m_bIsPaused)
  {
#ifdef HAS_LCD
    DimLCDOnPlayback(m_bIsPaused);
#endif
    m_bIsPaused = IsPaused();
  }

  if (!IsPlayingVideo())
    g_largeTextureManager.CleanupUnusedImages();

#ifdef HAS_DVD_DRIVE
  // checks whats in the DVD drive and tries to autostart the content (xbox games, dvd, cdda, avi files...)
  if (!IsPlayingVideo())
    m_Autorun->HandleAutorun();
#endif

  // update upnp server/renderer states
#ifdef HAS_UPNP
  if(UPNP::CUPnP::IsInstantiated())
    UPNP::CUPnP::GetInstance()->UpdateState();
#endif

#if defined(_LINUX) && defined(HAS_FILESYSTEM_SMB)
  smb.CheckIfIdle();
#endif

#ifdef HAS_FILESYSTEM_NFS
  gNfsConnection.CheckIfIdle();
#endif

#ifdef HAS_FILESYSTEM_AFP
  gAfpConnection.CheckIfIdle();
#endif

#ifdef HAS_FILESYSTEM_SFTP
  CSFTPSessionManager::ClearOutIdleSessions();
#endif

  g_mediaManager.ProcessEvents();

#ifdef HAS_LIRC
  if (g_RemoteControl.IsInUse() && !g_RemoteControl.IsInitialized())
    g_RemoteControl.Initialize();
#endif

#ifdef HAS_LCD
  // attempt to reinitialize the LCD (e.g. after resuming from sleep)
  if (!IsPlayingVideo())
  {
    if (g_lcd && !g_lcd->IsConnected())
    {
      g_lcd->Stop();
      g_lcd->Initialize();
    }
  }
#endif

  if (!IsPlayingVideo())
    CAddonInstaller::Get().UpdateRepos();

  CAEFactory::GarbageCollect();
}

// Global Idle Time in Seconds
// idle time will be resetet if on any OnKey()
// int return: system Idle time in seconds! 0 is no idle!
int CApplication::GlobalIdleTime()
{
  if(!m_idleTimer.IsRunning())
  {
    m_idleTimer.Stop();
    m_idleTimer.StartZero();
  }
  return (int)m_idleTimer.GetElapsedSeconds();
}

float CApplication::NavigationIdleTime()
{
  if (!m_navigationTimer.IsRunning())
  {
    m_navigationTimer.Stop();
    m_navigationTimer.StartZero();
  }
  return m_navigationTimer.GetElapsedSeconds();
}

void CApplication::DelayedPlayerRestart()
{
  m_restartPlayerTimer.StartZero();
}

void CApplication::CheckDelayedPlayerRestart()
{
  if (m_restartPlayerTimer.GetElapsedSeconds() > 3)
  {
    m_restartPlayerTimer.Stop();
    m_restartPlayerTimer.Reset();
    Restart(true);
  }
}

void CApplication::Restart(bool bSamePosition)
{
  // this function gets called when the user changes a setting (like noninterleaved)
  // and which means we gotta close & reopen the current playing file

  // first check if we're playing a file
  if ( !IsPlayingVideo() && !IsPlayingAudio())
    return ;

  if( !m_pPlayer )
    return ;

  /* PLEX */
  //SaveFileState();
  UpdateFileState("playing");
  /* END PLEX */

  // do we want to return to the current position in the file
  if (false == bSamePosition)
  {
    // no, then just reopen the file and start at the beginning
    PlayFile(*m_itemCurrentFile, true);
    return ;
  }

  // else get current position
  double time = GetTime();

  // get player state, needed for dvd's
  CStdString state = m_pPlayer->GetPlayerState();

  // set the requested starttime
  m_itemCurrentFile->m_lStartOffset = (long)(time * 75.0);

  // reopen the file
  if ( PlayFile(*m_itemCurrentFile, true) && m_pPlayer )
    m_pPlayer->SetPlayerState(state);
}

const CStdString& CApplication::CurrentFile()
{
  return m_itemCurrentFile->GetPath();
}

CFileItem& CApplication::CurrentFileItem()
{
  return *m_itemCurrentFile;
}

void CApplication::ShowVolumeBar(const CAction *action)
{
  CGUIDialog *volumeBar = (CGUIDialog *)g_windowManager.GetWindow(WINDOW_DIALOG_VOLUME_BAR);
  if (volumeBar)
  {
    volumeBar->Show();
    if (action)
      volumeBar->OnAction(*action);
  }
}

bool CApplication::IsMuted() const
{
  if (g_peripherals.IsMuted())
    return true;
  return CAEFactory::IsMuted();
}

void CApplication::ToggleMute(void)
{
  if (g_settings.m_bMute)
    UnMute();
  else
    Mute();
}

void CApplication::Mute()
{
  if (g_peripherals.Mute())
    return;

  CAEFactory::SetMute(true);
  g_settings.m_bMute = true;
  VolumeChanged();
}

void CApplication::UnMute()
{
  if (g_peripherals.UnMute())
    return;

  CAEFactory::SetMute(false);
  g_settings.m_bMute = false;
  VolumeChanged();
}

void CApplication::SetVolume(float iValue, bool isPercentage/*=true*/)
{
  float hardwareVolume = iValue;

  if(isPercentage)
    hardwareVolume /= 100.0f;

  SetHardwareVolume(hardwareVolume);
  VolumeChanged();
}

void CApplication::SetHardwareVolume(float hardwareVolume)
{
  hardwareVolume = std::max(VOLUME_MINIMUM, std::min(VOLUME_MAXIMUM, hardwareVolume));
  g_settings.m_fVolumeLevel = hardwareVolume;

  float value = 0.0f;
  if (hardwareVolume > VOLUME_MINIMUM)
  {
    float dB = CAEUtil::PercentToGain(hardwareVolume);
    value = CAEUtil::GainToScale(dB);
  }
  if (value >= 0.99f)
    value = 1.0f;

  CAEFactory::SetVolume(value);

  /* for platforms where we do not have AE */
  if (!CAEFactory::GetEngine() && m_pPlayer)
    m_pPlayer->SetVolume(g_settings.m_fVolumeLevel);
}

int CApplication::GetVolume() const
{
  // converts the hardware volume to a percentage
  return (int)(g_settings.m_fVolumeLevel * 100.0f);
}

void CApplication::VolumeChanged() const
{
  CVariant data(CVariant::VariantTypeObject);
  data["volume"] = GetVolume();
  data["muted"] = g_settings.m_bMute;
  CAnnouncementManager::Announce(Application, "xbmc", "OnVolumeChanged", data);
}

int CApplication::GetSubtitleDelay() const
{
  // converts subtitle delay to a percentage
  return int(((float)(g_settings.m_currentVideoSettings.m_SubtitleDelay + g_advancedSettings.m_videoSubsDelayRange)) / (2 * g_advancedSettings.m_videoSubsDelayRange)*100.0f + 0.5f);
}

int CApplication::GetAudioDelay() const
{
  // converts subtitle delay to a percentage
  return int(((float)(g_settings.m_currentVideoSettings.m_AudioDelay + g_advancedSettings.m_videoAudioDelayRange)) / (2 * g_advancedSettings.m_videoAudioDelayRange)*100.0f + 0.5f);
}

void CApplication::SetPlaySpeed(int iSpeed)
{
  if (!IsPlayingAudio() && !IsPlayingVideo())
    return ;
  if (m_iPlaySpeed == iSpeed)
    return ;
  if (!m_pPlayer->CanSeek())
    return;
  if (m_pPlayer->IsPaused())
  {
    if (
      ((m_iPlaySpeed > 1) && (iSpeed > m_iPlaySpeed)) ||
      ((m_iPlaySpeed < -1) && (iSpeed < m_iPlaySpeed))
    )
    {
      iSpeed = m_iPlaySpeed; // from pause to ff/rw, do previous ff/rw speed
    }
    m_pPlayer->Pause();
  }
  m_iPlaySpeed = iSpeed;

  m_pPlayer->ToFFRW(m_iPlaySpeed);
  if (m_iPlaySpeed == 1)
  { // restore volume
    m_pPlayer->SetVolume(VOLUME_MAXIMUM);
  }
  else
  { // mute volume
    m_pPlayer->SetVolume(VOLUME_MINIMUM);
  }
}

int CApplication::GetPlaySpeed() const
{
  return m_iPlaySpeed;
}

// Returns the total time in seconds of the current media.  Fractional
// portions of a second are possible - but not necessarily supported by the
// player class.  This returns a double to be consistent with GetTime() and
// SeekTime().
double CApplication::GetTotalTime() const
{
  double rc = 0.0;

  if (IsPlaying() && m_pPlayer)
  {
    if (m_itemCurrentFile->IsStack() && m_currentStack->Size() > 0)
      rc = (*m_currentStack)[m_currentStack->Size() - 1]->m_lEndOffset;
    else
      rc = static_cast<double>(m_pPlayer->GetTotalTime() * 0.001f);
  }

  return rc;
}

void CApplication::StopShutdownTimer()
{
  if (m_shutdownTimer.IsRunning())
    m_shutdownTimer.Stop();
}

void CApplication::ResetShutdownTimers()
{
  // reset system shutdown timer
  m_shutdownTimer.StartZero();

  // delete custom shutdown timer
  if (g_alarmClock.HasAlarm("shutdowntimer"))
    g_alarmClock.Stop("shutdowntimer", true);
}

// Returns the current time in seconds of the currently playing media.
// Fractional portions of a second are possible.  This returns a double to
// be consistent with GetTotalTime() and SeekTime().
double CApplication::GetTime() const
{
  double rc = 0.0;

  if (IsPlaying() && m_pPlayer)
  {
    if (m_itemCurrentFile->IsStack() && m_currentStack->Size() > 0)
    {
      long startOfCurrentFile = (m_currentStackPosition > 0) ? (*m_currentStack)[m_currentStackPosition-1]->m_lEndOffset : 0;
      rc = (double)startOfCurrentFile + m_pPlayer->GetTime() * 0.001;
    }
    else
      rc = static_cast<double>(m_pPlayer->GetTime() * 0.001f);
  }

  return rc;
}

// Sets the current position of the currently playing media to the specified
// time in seconds.  Fractional portions of a second are valid.  The passed
// time is the time offset from the beginning of the file as opposed to a
// delta from the current position.  This method accepts a double to be
// consistent with GetTime() and GetTotalTime().
void CApplication::SeekTime( double dTime )
{
  if (IsPlaying() && m_pPlayer && (dTime >= 0.0))
  {
    if (!m_pPlayer->CanSeek()) return;
    if (m_itemCurrentFile->IsStack() && m_currentStack->Size() > 0)
    {
      // find the item in the stack we are seeking to, and load the new
      // file if necessary, and calculate the correct seek within the new
      // file.  Otherwise, just fall through to the usual routine if the
      // time is higher than our total time.
      for (int i = 0; i < m_currentStack->Size(); i++)
      {
        if ((*m_currentStack)[i]->m_lEndOffset > dTime)
        {
          long startOfNewFile = (i > 0) ? (*m_currentStack)[i-1]->m_lEndOffset : 0;
          if (m_currentStackPosition == i)
            m_pPlayer->SeekTime((int64_t)((dTime - startOfNewFile) * 1000.0));
          else
          { // seeking to a new file
            m_currentStackPosition = i;
            CFileItem item(*(*m_currentStack)[i]);
            item.m_lStartOffset = (long)((dTime - startOfNewFile) * 75.0);
            // don't just call "PlayFile" here, as we are quite likely called from the
            // player thread, so we won't be able to delete ourselves.
            CApplicationMessenger::Get().PlayFile(item, true);
          }
          return;
        }
      }
    }
    // convert to milliseconds and perform seek
    m_pPlayer->SeekTime( static_cast<int64_t>( dTime * 1000.0 ) );
  }
}

float CApplication::GetPercentage() const
{
  if (IsPlaying() && m_pPlayer)
  {
    if (m_pPlayer->GetTotalTime() == 0 && IsPlayingAudio() && m_itemCurrentFile->HasMusicInfoTag())
    {
      const CMusicInfoTag& tag = *m_itemCurrentFile->GetMusicInfoTag();
      if (tag.GetDuration() > 0)
        return (float)(GetTime() / tag.GetDuration() * 100);
    }

    if (m_itemCurrentFile->IsStack() && m_currentStack->Size() > 0)
    {
      double totalTime = GetTotalTime();
      if (totalTime > 0.0f)
        return (float)(GetTime() / totalTime * 100);
    }
    else
      return m_pPlayer->GetPercentage();
  }
  return 0.0f;
}

float CApplication::GetCachePercentage() const
{
  if (IsPlaying() && m_pPlayer)
  {
    // Note that the player returns a relative cache percentage and we want an absolute percentage
    if (m_itemCurrentFile->IsStack() && m_currentStack->Size() > 0)
    {
      float stackedTotalTime = (float) GetTotalTime();
      // We need to take into account the stack's total time vs. currently playing file's total time
      if (stackedTotalTime > 0.0f)
        return min( 100.0f, GetPercentage() + (m_pPlayer->GetCachePercentage() * m_pPlayer->GetTotalTime() * 0.001f / stackedTotalTime ) );
    }
    else
      return min( 100.0f, m_pPlayer->GetPercentage() + m_pPlayer->GetCachePercentage() );
  }
  return 0.0f;
}

void CApplication::SeekPercentage(float percent)
{
  if (IsPlaying() && m_pPlayer && (percent >= 0.0))
  {
    if (!m_pPlayer->CanSeek()) return;
    if (m_itemCurrentFile->IsStack() && m_currentStack->Size() > 0)
      SeekTime(percent * 0.01 * GetTotalTime());
    else
      m_pPlayer->SeekPercentage(percent);
  }
}

// SwitchToFullScreen() returns true if a switch is made, else returns false
bool CApplication::SwitchToFullScreen()
{
  // if playing from the video info window, close it first!
  if (g_windowManager.HasModalDialog() && g_windowManager.GetTopMostModalDialogID() == WINDOW_DIALOG_VIDEO_INFO)
  {
    CGUIDialogVideoInfo* pDialog = (CGUIDialogVideoInfo*)g_windowManager.GetWindow(WINDOW_DIALOG_VIDEO_INFO);
    if (pDialog) pDialog->Close(true);
  }

  // don't switch if there is a dialog on screen or the slideshow is active
  if (/*g_windowManager.HasModalDialog() ||*/ g_windowManager.GetActiveWindow() == WINDOW_SLIDESHOW)
    return false;

  // See if we're playing a video, and are in GUI mode
  if ( IsPlayingVideo() && g_windowManager.GetActiveWindow() != WINDOW_FULLSCREEN_VIDEO)
  {
    // Reset frame count so that timing is FPS will be correct.
    {
      CSingleLock lock(m_frameMutex);
      m_frameCount = 0;
    }

    // then switch to fullscreen mode
    g_windowManager.ActivateWindow(WINDOW_FULLSCREEN_VIDEO);
    return true;
  }
  // special case for switching between GUI & visualisation mode. (only if we're playing an audio song)
  // if (IsPlayingAudio() && g_windowManager.GetActiveWindow() != WINDOW_VISUALISATION)
  /* PLEX */
  if (IsPlayingAudio() && !IsVisualizerActive())
  { // then switch to visualisation
    //g_windowManager.ActivateWindow(WINDOW_VISUALISATION);
    ActivateVisualizer();
    /* END PLEX */
    return true;
  }
  return false;
}

void CApplication::Minimize()
{
  g_Windowing.Minimize();
}

PLAYERCOREID CApplication::GetCurrentPlayer()
{
  return m_eCurrentPlayer;
}

void CApplication::UpdateLibraries()
{
  if (g_guiSettings.GetBool("videolibrary.updateonstartup"))
  {
    CLog::Log(LOGNOTICE, "%s - Starting video library startup scan", __FUNCTION__);
    StartVideoScan("");
  }

  if (g_guiSettings.GetBool("musiclibrary.updateonstartup"))
  {
    CLog::Log(LOGNOTICE, "%s - Starting music library startup scan", __FUNCTION__);
    StartMusicScan("");
  }
}

bool CApplication::IsVideoScanning() const
{
  return m_videoInfoScanner->IsScanning();
}

bool CApplication::IsMusicScanning() const
{
  return m_musicInfoScanner->IsScanning();
}

void CApplication::StopVideoScan()
{
  if (m_videoInfoScanner->IsScanning())
    m_videoInfoScanner->Stop();
}

void CApplication::StopMusicScan()
{
  if (m_musicInfoScanner->IsScanning())
    m_musicInfoScanner->Stop();
}

void CApplication::StartVideoCleanup()
{
  if (m_videoInfoScanner->IsScanning())
    return;

  m_videoInfoScanner->CleanDatabase();
}

void CApplication::StartVideoScan(const CStdString &strDirectory, bool scanAll)
{
  if (m_videoInfoScanner->IsScanning())
    return;

  m_videoInfoScanner->ShowDialog(true);

  m_videoInfoScanner->Start(strDirectory,scanAll);
}

void CApplication::StartMusicScan(const CStdString &strDirectory, int flags)
{
  if (m_musicInfoScanner->IsScanning())
    return;

  if (!flags)
  { // setup default flags
    if (g_guiSettings.GetBool("musiclibrary.downloadinfo"))
      flags |= CMusicInfoScanner::SCAN_ONLINE;
    if (g_guiSettings.GetBool("musiclibrary.backgroundupdate"))
      flags |= CMusicInfoScanner::SCAN_BACKGROUND;
  }

  if (!(flags & CMusicInfoScanner::SCAN_BACKGROUND))
    m_musicInfoScanner->ShowDialog(true);

  m_musicInfoScanner->Start(strDirectory, flags);
}

void CApplication::StartMusicAlbumScan(const CStdString& strDirectory,
                                       bool refresh)
{
  if (m_musicInfoScanner->IsScanning())
    return;

  m_musicInfoScanner->ShowDialog(true);

  m_musicInfoScanner->FetchAlbumInfo(strDirectory,refresh);
}

void CApplication::StartMusicArtistScan(const CStdString& strDirectory,
                                        bool refresh)
{
  if (m_musicInfoScanner->IsScanning())
    return;

  m_musicInfoScanner->ShowDialog(true);

  m_musicInfoScanner->FetchArtistInfo(strDirectory,refresh);
}

void CApplication::CheckPlayingProgress()
{
  // check if we haven't rewound past the start of the file
  if (IsPlaying())
  {
    int iSpeed = g_application.GetPlaySpeed();
    if (iSpeed < 1)
    {
      iSpeed *= -1;
      int iPower = 0;
      while (iSpeed != 1)
      {
        iSpeed >>= 1;
        iPower++;
      }
      if (g_infoManager.GetPlayTime() / 1000 < iPower)
      {
        g_application.SetPlaySpeed(1);
        g_application.SeekTime(0);
      }
    }
  }
}

bool CApplication::ProcessAndStartPlaylist(const CStdString& strPlayList, CPlayList& playlist, int iPlaylist, int track)
{
  CLog::Log(LOGDEBUG,"CApplication::ProcessAndStartPlaylist(%s, %i)",strPlayList.c_str(), iPlaylist);

  // initial exit conditions
  // no songs in playlist just return
  if (playlist.size() == 0)
    return false;

  // illegal playlist
  if (iPlaylist < PLAYLIST_MUSIC || iPlaylist > PLAYLIST_VIDEO)
    return false;

  // setup correct playlist
  g_playlistPlayer.ClearPlaylist(iPlaylist);

  // if the playlist contains an internet stream, this file will be used
  // to generate a thumbnail for musicplayer.cover
  g_application.m_strPlayListFile = strPlayList;

  // add the items to the playlist player
  g_playlistPlayer.Add(iPlaylist, playlist);

  // if we have a playlist
  if (g_playlistPlayer.GetPlaylist(iPlaylist).size())
  {
    // start playing it
    g_playlistPlayer.SetCurrentPlaylist(iPlaylist);
    g_playlistPlayer.Reset();
    g_playlistPlayer.Play(track);
    return true;
  }
  return false;
}

void CApplication::SaveCurrentFileSettings()
{
  // don't store settings for PVR in video database
  if (m_itemCurrentFile->IsVideo() && !m_itemCurrentFile->IsPVRChannel())
  {
    // save video settings
    if (g_settings.m_currentVideoSettings != g_settings.m_defaultVideoSettings)
    {
      CVideoDatabase dbs;
      dbs.Open();
      dbs.SetVideoSettings(m_itemCurrentFile->GetPath(), g_settings.m_currentVideoSettings);
      dbs.Close();
    }
  }
  else if (m_itemCurrentFile->IsPVRChannel())
  {
    g_PVRManager.SaveCurrentChannelSettings();
  }
}

bool CApplication::AlwaysProcess(const CAction& action)
{
  // check if this button is mapped to a built-in function
  if (!action.GetName().IsEmpty())
  {
    CStdString builtInFunction;
    vector<CStdString> params;
    CUtil::SplitExecFunction(action.GetName(), builtInFunction, params);
    builtInFunction.ToLower();

    // should this button be handled normally or just cancel the screensaver?
    if (   builtInFunction.Equals("powerdown")
        || builtInFunction.Equals("reboot")
        || builtInFunction.Equals("restart")
        || builtInFunction.Equals("restartapp")
        || builtInFunction.Equals("suspend")
        || builtInFunction.Equals("hibernate")
        || builtInFunction.Equals("quit")
        || builtInFunction.Equals("shutdown"))
    {
      return true;
    }
  }

  return false;
}

bool CApplication::IsCurrentThread() const
{
  return CThread::IsCurrentThread(m_threadID);
}

bool CApplication::IsPresentFrame()
{
  CSingleLock lock(m_frameMutex);
  bool ret = m_bPresentFrame;

  return ret;
}

void CApplication::SetRenderGUI(bool renderGUI)
{
  if (renderGUI && ! m_renderGUI)
    g_windowManager.MarkDirty();
  m_renderGUI = renderGUI;
}

CNetwork& CApplication::getNetwork()
{
  return *m_network;
}
#ifdef HAS_PERFORMANCE_SAMPLE
CPerformanceStats &CApplication::GetPerformanceStats()
{
  return m_perfStats;
}
#endif

/* PLEX */
bool CApplication::IsBuffering() const
{
  if (!m_pPlayer)
    return false;
  if (m_pPlayer->IsCaching() && m_pPlayer->IsPaused() && g_infoManager.GetSeeking() == false)
    return true;
  return false;
}

void CApplication::UpdateFileState(const string& aState)
{
  if (!m_itemCurrentFile)
    return;

  // Update the media server as needed.
  static time_t lastUpdated = 0;
  static string lastState;
  static double lastTime = 0.0;
  static double latestTime = 0.0;
  static bool   hasScrobbled = false;
  static string lastKey;

  // Compute the state if not passed on.
  string state = aState;
  if (state.empty())
    state = IsBuffering() ? "buffering" : IsPaused() ? "paused" : "playing";

  // Keep latest time.
  double nowTime = GetTime();
  if (nowTime > 0.0)
    latestTime = nowTime;

  // If the item changed, reset things.
  if (lastKey != m_itemCurrentFile->GetProperty("key").asString())
  {
    hasScrobbled = false;
    latestTime = 0.0;
  }

  // Every 5 seconds by default.
  int cadence = 5;
  if (m_itemCurrentFile->GetProperty("pluginIdentifier") == "com.plexapp.plugins.myplex")
    cadence = 20;

  if (state == "stopped" || IsPlayingVideo() || IsPlayingAudio())
  {
    // Enough time has passed, we changed state, we skipped, or we're playing something different.
    time_t now = time(0);
    if (now - lastUpdated > cadence        ||
        lastState != state                 ||
        fabs(lastTime-nowTime) > cadence*2 ||
        lastKey != m_itemCurrentFile->GetProperty("key").asString())
    {
      // Update state.
      lastUpdated = time(0);
      lastState = state;
      lastTime = nowTime;
      lastKey = m_itemCurrentFile->GetProperty("key").asString();

      // If we've stopped, use the most up to date time possible.
      double t = nowTime;
      if (state == "stopped")
        t = latestTime;

      // Update progress.
      if (hasScrobbled == false)
      {
        if (t>5.0)
        {
          m_itemCurrentFile->SetProperty("viewOffset", boost::lexical_cast<string>((int)(t*1000)));
          m_itemCurrentFile->SetOverlayImage(CGUIListItem::ICON_OVERLAY_IN_PROGRESS);
        }

        PlexMediaServerQueue::Get().onPlayingProgress(m_itemCurrentFile, int(t*1000), state);
      }
      else
      {
        PlexMediaServerQueue::Get().onPlayTimeline(m_itemCurrentFile, int(t*1000), state);
      }
    }

    // See if we should scrobble.
    if (hasScrobbled == false && GetPercentage() >= g_advancedSettings.m_videoPlayCountMinimumPercent)
    {
      hasScrobbled = true;

      // Scrobble.
      m_itemCurrentFile->GetVideoInfoTag()->m_playCount++;
      m_itemCurrentFile->SetOverlayImage(CGUIListItem::ICON_OVERLAY_WATCHED);
      m_itemCurrentFile->ClearProperty("viewOffset");
      PlexMediaServerQueue::Get().onViewed(m_itemCurrentFile, true);
    }

    // Update the item in place.
    CGUIMediaWindow* mediaWindow = (CGUIMediaWindow* )g_windowManager.GetWindow(WINDOW_VIDEO_FILES);
    if (mediaWindow)
      mediaWindow->UpdateSelectedItem(m_itemCurrentFile);

    mediaWindow = (CGUIMediaWindow* )g_windowManager.GetWindow(WINDOW_VIDEO_NAV);
    if (mediaWindow)
      mediaWindow->UpdateSelectedItem(m_itemCurrentFile);
  }
}

void CApplication::UpdateViewOffset()
{
  if (m_progressTrackingVideoResumeBookmark.timeInSeconds < 0.0f)
    m_progressTrackingItem->ClearProperty("viewOffset");

  else if (m_progressTrackingVideoResumeBookmark.timeInSeconds > 0.0f)
    m_progressTrackingItem->SetProperty("viewOffset", boost::lexical_cast<string>((int)m_progressTrackingVideoResumeBookmark.timeInSeconds));
}

bool CApplication::IsVisualizerActive()
{
  return (g_windowManager.GetActiveWindow() == WINDOW_VISUALISATION ||
          g_windowManager.GetActiveWindow() == WINDOW_NOW_PLAYING);
}

void CApplication::ActivateVisualizer()
{
  // See which visualizer to activate.
  CStdString name = g_guiSettings.GetString("musicplayer.visualisation");
  if (name == "Now Playing" || name == "Now Playing.vis" || name == "visualization.nowplaying")
    g_windowManager.ActivateWindow(WINDOW_NOW_PLAYING);
  else
    g_windowManager.ActivateWindow(WINDOW_VISUALISATION);
}

void CApplication::ShowBusyIndicator()
{
  CGUIDialogBusy* dialog = (CGUIDialogBusy*)g_windowManager.GetWindow(WINDOW_DIALOG_BUSY);
  dialog->Show();
}

void CApplication::HideBusyIndicator()
{
  CGUIDialogBusy* dialog = (CGUIDialogBusy*)g_windowManager.GetWindow(WINDOW_DIALOG_BUSY);
  if (dialog->IsDialogRunning())
    dialog->Close();
}

void CApplication::RestartWithNewPlayer(CGUIDialogCache* cacheDlg, const CStdString& newURL)
{
  CFileItem newFile(newURL, false);
  newFile.SetLabel(m_itemCurrentFile->GetLabel());
  *m_itemCurrentFile = newFile;

  // We're moving to a new player, so whack the old one.
  delete m_pPlayer;
  m_pPlayer = 0;

  // Create the new player.
  PLAYERCOREID eNewCore = CPlayerCoreFactory::GetDefaultPlayer(newFile);
  m_eCurrentPlayer = eNewCore;
  m_pPlayer = CPlayerCoreFactory::CreatePlayer(eNewCore, *this);

  // See if we're passing along the cache dialog.
  if (cacheDlg)
  {
    if (eNewCore == EPC_PMSPLAYER)
      ((CPlexMediaServerPlayer* )m_pPlayer)->SetCacheDialog(cacheDlg);
    else
      cacheDlg->Close();
  }

  PlayFile(*m_itemCurrentFile, false);
}

CFileItemPtr& CApplication::CurrentFileItemPtr()
{
  return m_itemCurrentFile;
}

void CApplication::Hide()
{
  g_Windowing.Hide();
}

void CApplication::OnWakeUp()
{
  m_plexApp->OnWakeUp();
}

void CApplication::ForceVersionCheck()
{
  m_plexApp->ForceVersionCheck();
}

/* END PLEX */<|MERGE_RESOLUTION|>--- conflicted
+++ resolved
@@ -492,12 +492,9 @@
   delete m_seekHandler;
   delete m_pInertialScrollingHandler;
 
-<<<<<<< HEAD
   /* PLEX */
   delete m_pLaunchHost;
   /* END PLEX */
-=======
->>>>>>> a6058c01
 }
 
 bool CApplication::OnEvent(XBMC_Event& newEvent)
