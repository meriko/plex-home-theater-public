--- conflicted
+++ resolved
@@ -2097,12 +2097,10 @@
   m_slowTimer.StartZero();
   
 #ifdef __APPLE__
-<<<<<<< HEAD
   QTPlayer::InitQuickTime();
-=======
+
   // Register for low battery warnings (ignored on unsupported models)
   Cocoa_HW_SetBatteryWarningEnabled(g_guiSettings.GetBool("system.batterywarning"));
->>>>>>> edc076f5
 #endif
 
   CLog::Log(LOGNOTICE, "initialize done");
