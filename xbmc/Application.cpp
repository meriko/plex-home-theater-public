--- conflicted
+++ resolved
@@ -2096,13 +2096,8 @@
   }
 
   m_slowTimer.StartZero();
-<<<<<<< HEAD
   
 #ifdef __APPLE__
-  QTPlayer::InitQuickTime();
-=======
->>>>>>> 3ae215bf
-
   // Register for low battery warnings (ignored on unsupported models)
   Cocoa_HW_SetBatteryWarningEnabled(g_guiSettings.GetBool("system.batterywarning"));
 #endif
