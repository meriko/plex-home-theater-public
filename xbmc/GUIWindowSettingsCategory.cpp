/*
 *      Copyright (C) 2005-2008 Team XBMC
 *      http://www.xbmc.org
 *
 *  This Program is free software; you can redistribute it and/or modify
 *  it under the terms of the GNU General Public License as published by
 *  the Free Software Foundation; either version 2, or (at your option)
 *  any later version.
 *
 *  This Program is distributed in the hope that it will be useful,
 *  but WITHOUT ANY WARRANTY; without even the implied warranty of
 *  MERCHANTABILITY or FITNESS FOR A PARTICULAR PURPOSE. See the
 *  GNU General Public License for more details.
 *
 *  You should have received a copy of the GNU General Public License
 *  along with XBMC; see the file COPYING.  If not, write to
 *  the Free Software Foundation, 675 Mass Ave, Cambridge, MA 02139, USA.
 *  http://www.gnu.org/copyleft/gpl.html
 *
 */

#include "stdafx.h"
#include "GUIWindowSettingsCategory.h"
#include "Application.h"
#include "KeyboardLayoutConfiguration.h"
#include "FileSystem/HDDirectory.h"
#include "Util.h"
#include "GUILabelControl.h"
#include "GUICheckMarkControl.h"
#include "utils/Weather.h"
#include "MusicDatabase.h"
#include "VideoDatabase.h"
#include "ProgramDatabase.h"
#include "ViewDatabase.h"
#include "VisualisationFactory.h"
#include "XBAudioConfig.h"
#include "XBVideoConfig.h"
#ifdef HAS_XBOX_HARDWARE
#include "utils/LED.h"
#include "utils/FanController.h"
#include "xbox/XKHDD.h"
#endif
#ifdef _LINUX
#include <dlfcn.h>
#endif
#ifdef HAS_LCD
#include "utils/LCDFactory.h"
#endif
#include "PlayListPlayer.h"
#include "SkinInfo.h"
#include "GUIAudioManager.h"
#include "AudioContext.h"
#include "lib/libscrobbler/scrobbler.h"
#include "GUIPassword.h"
#include "utils/GUIInfoManager.h"
#include "GUIDialogGamepad.h"
#include "GUIDialogNumeric.h"
#include "GUIDialogFileBrowser.h"
#include "GUIFontManager.h"
#include "GUIDialogContextMenu.h"
#include "GUIDialogKeyboard.h"
#include "GUIDialogYesNo.h"
#include "GUIDialogOK.h"
#include "GUIWindowPrograms.h"
#include "MediaManager.h"
#include "utils/Network.h"
#include "lib/libGoAhead/WebServer.h"
#include "GUIControlGroupList.h"
#include "GUIWindowManager.h"
#ifdef HAS_XBOX_HARDWARE
#include "XBTimeZone.h"
#endif
#ifdef _LINUX
#include "LinuxTimezone.h"
#ifdef HAS_HAL
#include "HalManager.h"
#endif
#endif
#ifdef __APPLE__
#include "CPortAudio.h"
#include "XBMCHelper.h"
#include "CocoaUtils.h"
#endif
#ifdef HAS_LINUX_NETWORK
#include "GUIDialogAccessPoints.h"
#endif
#include "FileSystem/Directory.h"
#include "utils/ScraperParser.h"

#include "FileItem.h"
#include "GUIToggleButtonControl.h"

using namespace std;
using namespace DIRECTORY;

#ifdef PRE_SKIN_VERSION_2_1_COMPATIBILITY
#define CATEGORY_GROUP_ID               3
#define SETTINGS_GROUP_ID               5
#endif

#define CONTROL_GROUP_BUTTONS           0
#define CONTROL_GROUP_SETTINGS          1
#define CONTROL_SETTINGS_LABEL          2
#define CONTROL_BUTTON_AREA             3
#define CONTROL_BUTTON_GAP              4
#define CONTROL_AREA                    5
#define CONTROL_GAP                     6
#define CONTROL_DEFAULT_BUTTON          7
#define CONTROL_DEFAULT_RADIOBUTTON     8
#define CONTROL_DEFAULT_SPIN            9
#define CONTROL_DEFAULT_CATEGORY_BUTTON 10
#define CONTROL_DEFAULT_SEPARATOR       11
#define CONTROL_START_BUTTONS           30
#define CONTROL_START_CONTROL           50

CGUIWindowSettingsCategory::CGUIWindowSettingsCategory(void)
    : CGUIWindow(WINDOW_SETTINGS_MYPICTURES, "SettingsCategory.xml")
{
  m_pOriginalSpin = NULL;
  m_pOriginalRadioButton = NULL;
  m_pOriginalButton = NULL;
  m_pOriginalCategoryButton = NULL;
  m_pOriginalImage = NULL;
  // set the correct ID range...
  m_dwIDRange = 8;
  m_iScreen = 0;
  // set the network settings so that we don't reset them unnecessarily
  m_iNetworkAssignment = -1;
  m_strErrorMessage = "";
  m_strOldTrackFormat = "";
  m_strOldTrackFormatRight = "";
  m_iSectionBeforeJump=-1;
  m_iControlBeforeJump=-1;
  m_iWindowBeforeJump=WINDOW_INVALID;
  m_returningFromSkinLoad = false;
}

CGUIWindowSettingsCategory::~CGUIWindowSettingsCategory(void)
{}

bool CGUIWindowSettingsCategory::OnAction(const CAction &action)
{
  if (action.wID == ACTION_PREVIOUS_MENU)
  {
    g_settings.Save();
    if (m_iWindowBeforeJump!=WINDOW_INVALID)
    {
      JumpToPreviousSection();
      return true;
    }
    m_lastControlID = 0; // don't save the control as we go to a different window each time
    m_gWindowManager.PreviousWindow();
    return true;
  }
  return CGUIWindow::OnAction(action);
}

bool CGUIWindowSettingsCategory::OnMessage(CGUIMessage &message)
{
  switch (message.GetMessage())
  {
  case GUI_MSG_CLICKED:
    {
      unsigned int iControl = message.GetSenderId();
      /*   if (iControl >= CONTROL_START_BUTTONS && iControl < CONTROL_START_BUTTONS + m_vecSections.size())
         {
          // change the setting...
          m_iSection = iControl-CONTROL_START_BUTTONS;
          CheckNetworkSettings();
          CreateSettings();
          return true;
         }*/
      for (unsigned int i = 0; i < m_vecSettings.size(); i++)
      {
        if (m_vecSettings[i]->GetID() == iControl)
          OnClick(m_vecSettings[i]);
      }
    }
    break;
  case GUI_MSG_FOCUSED:
    {
      CGUIWindow::OnMessage(message);
      DWORD focusedControl = GetFocusedControlID();
      if (focusedControl >= CONTROL_START_BUTTONS && focusedControl < (DWORD) (CONTROL_START_BUTTONS + m_vecSections.size()) &&
          focusedControl - CONTROL_START_BUTTONS != (DWORD) m_iSection)
      {
        if (m_vecSections[focusedControl-CONTROL_START_BUTTONS]->m_strCategory == "masterlock")
        {
          if (!g_passwordManager.IsMasterLockUnlocked(true))
          { // unable to go to this category - focus the previous one
            SET_CONTROL_FOCUS(CONTROL_START_BUTTONS + m_iSection, 0);
            return false;
          }
        }
        m_iSection = focusedControl - CONTROL_START_BUTTONS;
        CheckNetworkSettings();

        CreateSettings();
      }
      return true;
    }
  case GUI_MSG_LOAD_SKIN:
    {
      // Do we need to reload the language file
      if (!m_strNewLanguage.IsEmpty())
      {
        g_guiSettings.SetString("locale.language", m_strNewLanguage);
        g_settings.Save();

        CStdString strLangInfoPath;
        strLangInfoPath.Format("Q:\\language\\%s\\langinfo.xml", m_strNewLanguage.c_str());
        g_langInfo.Load(_P(strLangInfoPath));

        if (g_langInfo.ForceUnicodeFont() && !g_fontManager.IsFontSetUnicode())
        {
          CLog::Log(LOGINFO, "Language needs a ttf font, loading first ttf font available");
          CStdString strFontSet;
          if (g_fontManager.GetFirstFontSetUnicode(strFontSet))
          {
            m_strNewSkinFontSet=strFontSet;
          }
          else
            CLog::Log(LOGERROR, "No ttf font found but needed: %s", strFontSet.c_str());
        }

        g_charsetConverter.reset();

        CStdString strKeyboardLayoutConfigurationPath;
        strKeyboardLayoutConfigurationPath.Format("Q:\\language\\%s\\keyboardmap.xml", m_strNewLanguage.c_str());
        strKeyboardLayoutConfigurationPath = _P(strKeyboardLayoutConfigurationPath);
        CLog::Log(LOGINFO, "load keyboard layout configuration info file: %s", strKeyboardLayoutConfigurationPath.c_str());
        g_keyboardLayoutConfiguration.Load(strKeyboardLayoutConfigurationPath);

        CStdString strLanguagePath;
        strLanguagePath.Format("Q:\\language\\%s\\strings.xml", m_strNewLanguage.c_str());
        g_localizeStrings.Load(_P(strLanguagePath));

        // also tell our weather to reload, as this must be localized
        g_weatherManager.ResetTimer();
      }

      // Do we need to reload the skin font set
      if (!m_strNewSkinFontSet.IsEmpty())
      {
        g_guiSettings.SetString("lookandfeel.font", m_strNewSkinFontSet);
        g_settings.Save();
      }

      // Reload another skin
      if (!m_strNewSkin.IsEmpty())
      {
        g_guiSettings.SetString("lookandfeel.skin", m_strNewSkin);
        g_settings.Save();
      }

      // Reload a skin theme
      if (!m_strNewSkinTheme.IsEmpty())
      {
        g_guiSettings.SetString("lookandfeel.skintheme", m_strNewSkinTheme);
        // also set the default color theme
        CStdString colorTheme(m_strNewSkinTheme);
        CUtil::ReplaceExtension(colorTheme, ".xml", colorTheme);
        if (colorTheme.Equals("Textures.xml"))
          colorTheme = "defaults.xml";
        g_guiSettings.SetString("lookandfeel.skincolors", colorTheme);
        g_settings.Save();
      }

      // Reload a skin color
      if (!m_strNewSkinColors.IsEmpty())
      {
        g_guiSettings.SetString("lookandfeel.skincolors", m_strNewSkinColors);
        g_settings.Save();
      }

      if (IsActive())
        m_returningFromSkinLoad = true;
    }
    break;
  case GUI_MSG_WINDOW_INIT:
    {
      if (message.GetParam1() != WINDOW_INVALID && !m_returningFromSkinLoad)
      { // coming to this window first time (ie not returning back from some other window)
        // so we reset our section and control states
        m_iSection = 0;
        ResetControlStates();
      }
      m_returningFromSkinLoad = false;
      m_iScreen = (int)message.GetParam2() - (int)m_dwWindowId;
      return CGUIWindow::OnMessage(message);
    }
    break;
  case GUI_MSG_WINDOW_DEINIT:
    {
      if ((g_guiSettings.GetInt("audiooutput.mode") == AUDIO_DIGITAL))
      {
        g_audioConfig.SetAC3Enabled(g_guiSettings.GetBool("audiooutput.ac3passthrough"));
        g_audioConfig.SetDTSEnabled(g_guiSettings.GetBool("audiooutput.dtspassthrough"));
        if (g_audioConfig.NeedsSave())
        { // should we perhaps show a dialog here?
          g_audioConfig.Save();
        }
      }
#ifndef __APPLE__
      switch(g_guiSettings.GetInt("videooutput.aspect"))
      {
      case VIDEO_NORMAL:
        g_videoConfig.SetNormal();
        break;
      case VIDEO_LETTERBOX:
        g_videoConfig.SetLetterbox(true);
        break;
      case VIDEO_WIDESCREEN:
        g_videoConfig.SetWidescreen(true);
        break;
      }
      g_videoConfig.Set480p(g_guiSettings.GetBool("videooutput.hd480p"));
      g_videoConfig.Set720p(g_guiSettings.GetBool("videooutput.hd720p"));
      g_videoConfig.Set1080i(g_guiSettings.GetBool("videooutput.hd1080i"));
#endif

      if (g_videoConfig.NeedsSave())
        g_videoConfig.Save();

#ifdef HAS_XBOX_HARDWARE
      if (g_timezone.GetTimeZoneIndex() != g_guiSettings.GetInt("locale.timezone"))
        g_timezone.SetTimeZoneIndex(g_guiSettings.GetInt("locale.timezone"));

      if (g_timezone.GetDST() != g_guiSettings.GetBool("locale.usedst"))
        g_timezone.SetDST(g_guiSettings.GetBool("locale.usedst"));
#endif

      CheckNetworkSettings();
      CGUIWindow::OnMessage(message);
      FreeControls();
      return true;
    }
    break;
  }
  return CGUIWindow::OnMessage(message);
}

void CGUIWindowSettingsCategory::SetupControls()
{
  // cleanup first, if necessary
  FreeControls();
  m_pOriginalSpin = (CGUISpinControlEx*)GetControl(CONTROL_DEFAULT_SPIN);
  m_pOriginalRadioButton = (CGUIRadioButtonControl *)GetControl(CONTROL_DEFAULT_RADIOBUTTON);
  m_pOriginalCategoryButton = (CGUIButtonControl *)GetControl(CONTROL_DEFAULT_CATEGORY_BUTTON);
  m_pOriginalButton = (CGUIButtonControl *)GetControl(CONTROL_DEFAULT_BUTTON);
  m_pOriginalImage = (CGUIImage *)GetControl(CONTROL_DEFAULT_SEPARATOR);
  if (!m_pOriginalCategoryButton || !m_pOriginalSpin || !m_pOriginalRadioButton || !m_pOriginalButton)
    return ;
  m_pOriginalSpin->SetVisible(false);
  m_pOriginalRadioButton->SetVisible(false);
  m_pOriginalButton->SetVisible(false);
  m_pOriginalCategoryButton->SetVisible(false);
  if (m_pOriginalImage) m_pOriginalImage->SetVisible(false);
  // setup our control groups...
#ifdef PRE_SKIN_VERSION_2_1_COMPATIBILITY
  CGUIControlGroupList *group = (CGUIControlGroupList *)GetControl(CATEGORY_GROUP_ID);
  if (!group || group->GetControlType() != CGUIControl::GUICONTROL_GROUPLIST)
  {
    // get the area to use...
    CGUIControl *area = (CGUIControl *)GetControl(CONTROL_BUTTON_AREA);
    const CGUIControl *gap = GetControl(CONTROL_BUTTON_GAP);
    if (!area || !gap)
      return;
    Remove(CONTROL_BUTTON_AREA);
    group = new CGUIControlGroupList(GetID(), CATEGORY_GROUP_ID, area->GetXPosition(), area->GetYPosition(),
                                     area->GetWidth(), 1080, gap->GetHeight() - m_pOriginalCategoryButton->GetHeight(),
                                     0, VERTICAL, false);
    group->SetNavigation(CATEGORY_GROUP_ID, CATEGORY_GROUP_ID, SETTINGS_GROUP_ID, SETTINGS_GROUP_ID);
    Insert(group, gap);
    area->FreeResources();
    delete area;
  }
#endif
  // get a list of different sections
  CSettingsGroup *pSettingsGroup = g_guiSettings.GetGroup(m_iScreen);
  if (!pSettingsGroup) return ;
  // update the screen string
  SET_CONTROL_LABEL(CONTROL_SETTINGS_LABEL, pSettingsGroup->GetLabelID());
  // get the categories we need
  pSettingsGroup->GetCategories(m_vecSections);
  // run through and create our buttons...
  int j=0;
  for (unsigned int i = 0; i < m_vecSections.size(); i++)
  {
    if (m_vecSections[i]->m_dwLabelID == 12360 && g_settings.m_iLastLoadedProfileIndex != 0)
      continue;
    CGUIButtonControl *pButton = NULL;
    if (m_pOriginalCategoryButton->GetControlType() == CGUIControl::GUICONTROL_TOGGLEBUTTON)
      pButton = new CGUIToggleButtonControl(*(CGUIToggleButtonControl *)m_pOriginalCategoryButton);
    else
      pButton = new CGUIButtonControl(*m_pOriginalCategoryButton);
    pButton->SetLabel(g_localizeStrings.Get(m_vecSections[i]->m_dwLabelID));
    pButton->SetID(CONTROL_START_BUTTONS + j);
    pButton->SetVisible(true);
    pButton->AllocResources();
    group->AddControl(pButton);
    j++;
  }
  if (m_iSection < 0 || m_iSection >= (int)m_vecSections.size())
    m_iSection = 0;
  CreateSettings();
  // set focus correctly
  m_dwDefaultFocusControlID = CONTROL_START_BUTTONS;
}

void CGUIWindowSettingsCategory::CreateSettings()
{
  FreeSettingsControls();

  CGUIControlGroupList *group = (CGUIControlGroupList *)GetControl(SETTINGS_GROUP_ID);
#ifdef PRE_SKIN_VERSION_2_1_COMPATIBILITY
  if (!group || group->GetControlType() != CGUIControl::GUICONTROL_GROUPLIST)
  {
    CGUIControl *area = (CGUIControl *)GetControl(CONTROL_AREA);
    const CGUIControl *gap = GetControl(CONTROL_GAP);
    Remove(CONTROL_AREA);
    group = new CGUIControlGroupList(GetID(), SETTINGS_GROUP_ID, area->GetXPosition(), area->GetYPosition(),
                                     area->GetWidth(), 1080, gap->GetHeight() - m_pOriginalButton->GetHeight(), 0, VERTICAL, false);
    group->SetNavigation(SETTINGS_GROUP_ID, SETTINGS_GROUP_ID, CATEGORY_GROUP_ID, CATEGORY_GROUP_ID);
    Insert(group, gap);
    area->FreeResources();
    delete area;
  }
#endif
  if (!group)
    return;
  vecSettings settings;
  g_guiSettings.GetSettingsGroup(m_vecSections[m_iSection]->m_strCategory, settings);
  int iControlID = CONTROL_START_CONTROL;
  for (unsigned int i = 0; i < settings.size(); i++)
  {
    CSetting *pSetting = settings[i];
    AddSetting(pSetting, group->GetWidth(), iControlID);
    CStdString strSetting = pSetting->GetSetting();
    if (strSetting.Equals("myprograms.ntscmode"))
    {
      CSettingInt *pSettingInt = (CSettingInt*)pSetting;
      CGUISpinControlEx *pControl = (CGUISpinControlEx *)GetControl(GetSetting(strSetting)->GetID());
      for (int i = pSettingInt->m_iMin; i <= pSettingInt->m_iMax; i++)
      {
        pControl->AddLabel(g_localizeStrings.Get(16106 + i), i);
      }
      pControl->SetValue(pSettingInt->GetData());
    }
    else if (strSetting.Equals("mymusic.visualisation"))
    {
      FillInVisualisations(pSetting, GetSetting(pSetting->GetSetting())->GetID());
    }
    else if (strSetting.Equals("musiclibrary.defaultscraper"))
    {
      CGUISpinControlEx *pControl = (CGUISpinControlEx *)GetControl(GetSetting(pSetting->GetSetting())->GetID());
      FillInMusicScrapers(pControl,g_stSettings.m_defaultMusicScraper);
    }
    else if (strSetting.Equals("karaoke.port0voicemask"))
    {
      FillInVoiceMasks(0, pSetting);
    }
    else if (strSetting.Equals("karaoke.port1voicemask"))
    {
      FillInVoiceMasks(1, pSetting);
    }
    else if (strSetting.Equals("karaoke.port2voicemask"))
    {
      FillInVoiceMasks(2, pSetting);
    }
    else if (strSetting.Equals("karaoke.port3voicemask"))
    {
      FillInVoiceMasks(3, pSetting);
    }
    else if (strSetting.Equals("audiooutput.mode"))
    {
      CSettingInt *pSettingInt = (CSettingInt*)pSetting;
      CGUISpinControlEx *pControl = (CGUISpinControlEx *)GetControl(GetSetting(strSetting)->GetID());
      pControl->AddLabel(g_localizeStrings.Get(338), AUDIO_ANALOG);
      //if (g_audioConfig.HasDigitalOutput())
      pControl->AddLabel(g_localizeStrings.Get(339), AUDIO_DIGITAL);
      pControl->SetValue(pSettingInt->GetData());
    }
    else if (strSetting.Equals("videooutput.aspect"))
    {
      CSettingInt *pSettingInt = (CSettingInt*)pSetting;
      CGUISpinControlEx *pControl = (CGUISpinControlEx *)GetControl(GetSetting(strSetting)->GetID());
      pControl->AddLabel(g_localizeStrings.Get(21375), VIDEO_NORMAL);
      pControl->AddLabel(g_localizeStrings.Get(21376), VIDEO_LETTERBOX);
      pControl->AddLabel(g_localizeStrings.Get(21377), VIDEO_WIDESCREEN);
      pControl->SetValue(pSettingInt->GetData());
    }
    else if (strSetting.Equals("cddaripper.encoder"))
    {
      CSettingInt *pSettingInt = (CSettingInt*)pSetting;
      CGUISpinControlEx *pControl = (CGUISpinControlEx *)GetControl(GetSetting(strSetting)->GetID());
      pControl->AddLabel("Lame", CDDARIP_ENCODER_LAME);
      pControl->AddLabel("Vorbis", CDDARIP_ENCODER_VORBIS);
      pControl->AddLabel("Wav", CDDARIP_ENCODER_WAV);
      pControl->SetValue(pSettingInt->GetData());
    }
    else if (strSetting.Equals("cddaripper.quality"))
    {
      CSettingInt *pSettingInt = (CSettingInt*)pSetting;
      CGUISpinControlEx *pControl = (CGUISpinControlEx *)GetControl(GetSetting(strSetting)->GetID());
      pControl->AddLabel(g_localizeStrings.Get(604), CDDARIP_QUALITY_CBR);
      pControl->AddLabel(g_localizeStrings.Get(601), CDDARIP_QUALITY_MEDIUM);
      pControl->AddLabel(g_localizeStrings.Get(602), CDDARIP_QUALITY_STANDARD);
      pControl->AddLabel(g_localizeStrings.Get(603), CDDARIP_QUALITY_EXTREME);
      pControl->SetValue(pSettingInt->GetData());
    }
    else if (strSetting.Equals("lcd.type"))
    {
      CSettingInt *pSettingInt = (CSettingInt*)pSetting;
      CGUISpinControlEx *pControl = (CGUISpinControlEx *)GetControl(GetSetting(strSetting)->GetID());
      pControl->AddLabel(g_localizeStrings.Get(351), LCD_TYPE_NONE);
#ifdef _XBOX
      pControl->AddLabel("LCD - HD44780", LCD_TYPE_LCD_HD44780);
      pControl->AddLabel("LCD - KS0073", LCD_TYPE_LCD_KS0073);
      pControl->AddLabel("VFD", LCD_TYPE_VFD);
#endif
#ifdef _LINUX
      pControl->AddLabel("LCDproc", LCD_TYPE_LCDPROC);
#endif
      pControl->SetValue(pSettingInt->GetData());
    }
#ifdef _XBOX
    else if (strSetting.Equals("lcd.modchip"))
    {
      CSettingInt *pSettingInt = (CSettingInt*)pSetting;
      CGUISpinControlEx *pControl = (CGUISpinControlEx *)GetControl(GetSetting(strSetting)->GetID());
      pControl->AddLabel("SmartXX", MODCHIP_SMARTXX);
      pControl->AddLabel("Xenium", MODCHIP_XENIUM);
      pControl->AddLabel("Xecuter3", MODCHIP_XECUTER3);
      pControl->SetValue(pSettingInt->GetData());
    }
#endif
    else if (strSetting.Equals("harddisk.aamlevel"))
    {
      CSettingInt *pSettingInt = (CSettingInt*)pSetting;
      CGUISpinControlEx *pControl = (CGUISpinControlEx *)GetControl(GetSetting(strSetting)->GetID());
      pControl->AddLabel(g_localizeStrings.Get(21388), AAM_QUIET);
      pControl->AddLabel(g_localizeStrings.Get(21387), AAM_FAST);
      pControl->SetValue(pSettingInt->GetData());
    }
    else if (strSetting.Equals("harddisk.apmlevel"))
    {
      CSettingInt *pSettingInt = (CSettingInt*)pSetting;
      CGUISpinControlEx *pControl = (CGUISpinControlEx *)GetControl(GetSetting(strSetting)->GetID());
      pControl->AddLabel(g_localizeStrings.Get(21391), APM_HIPOWER);
      pControl->AddLabel(g_localizeStrings.Get(21392), APM_LOPOWER);
      pControl->AddLabel(g_localizeStrings.Get(21393), APM_HIPOWER_STANDBY);
      pControl->AddLabel(g_localizeStrings.Get(21394), APM_LOPOWER_STANDBY);
      pControl->SetValue(pSettingInt->GetData());
    }
    else if (strSetting.Equals("system.targettemperature"))
    {
      CSettingInt *pSettingInt = (CSettingInt*)pSetting;
      CGUISpinControlEx *pControl = (CGUISpinControlEx *)GetControl(GetSetting(strSetting)->GetID());
      for (int i = pSettingInt->m_iMin; i <= pSettingInt->m_iMax; i++)
      {
        CTemperature temp=CTemperature::CreateFromCelsius(i);
        pControl->AddLabel(temp.ToString(), i);
      }
      pControl->SetValue(pSettingInt->GetData());
    }
    else if (strSetting.Equals("system.fanspeed") || strSetting.Equals("system.minfanspeed"))
    {
      CSettingInt *pSettingInt = (CSettingInt*)pSetting;
      CGUISpinControlEx *pControl = (CGUISpinControlEx *)GetControl(GetSetting(strSetting)->GetID());
      CStdString strPercentMask = g_localizeStrings.Get(14047);
      for (int i=pSettingInt->m_iMin; i <= pSettingInt->m_iMax; i += pSettingInt->m_iStep)
      {
        CStdString strLabel;
        strLabel.Format(strPercentMask.c_str(), i*2);
        pControl->AddLabel(strLabel, i);
      }
      pControl->SetValue(int(pSettingInt->GetData()));
    }
    else if (strSetting.Equals("harddisk.remoteplayspindown"))
    {
      CSettingInt *pSettingInt = (CSettingInt*)pSetting;
      CGUISpinControlEx *pControl = (CGUISpinControlEx *)GetControl(GetSetting(strSetting)->GetID());
      pControl->AddLabel(g_localizeStrings.Get(474), SPIN_DOWN_NONE);
      pControl->AddLabel(g_localizeStrings.Get(475), SPIN_DOWN_MUSIC);
      pControl->AddLabel(g_localizeStrings.Get(13002), SPIN_DOWN_VIDEO);
      pControl->AddLabel(g_localizeStrings.Get(476), SPIN_DOWN_BOTH);
      pControl->SetValue(pSettingInt->GetData());
    }
    else if (strSetting.Equals("servers.webserverpassword"))
    {
#ifdef HAS_WEB_SERVER
      // get password from the webserver if it's running (and update our settings)
      if (g_application.m_pWebServer)
      {
        ((CSettingString *)GetSetting(strSetting)->GetSetting())->SetData(g_application.m_pWebServer->GetPassword());
        g_settings.Save();
      }
#endif
    }
    else if (strSetting.Equals("network.assignment"))
    {
      CSettingInt *pSettingInt = (CSettingInt*)pSetting;
      CGUISpinControlEx *pControl = (CGUISpinControlEx *)GetControl(GetSetting(strSetting)->GetID());
#ifdef HAS_XBOX_NETWORK
      pControl->AddLabel(g_localizeStrings.Get(718), NETWORK_DASH);
#endif
      pControl->AddLabel(g_localizeStrings.Get(716), NETWORK_DHCP);
      pControl->AddLabel(g_localizeStrings.Get(717), NETWORK_STATIC);
      pControl->AddLabel(g_localizeStrings.Get(787), NETWORK_DISABLED);
      pControl->SetValue(pSettingInt->GetData());
    }
    else if (strSetting.Equals("subtitles.style"))
    {
      CSettingInt *pSettingInt = (CSettingInt*)pSetting;
      CGUISpinControlEx *pControl = (CGUISpinControlEx *)GetControl(GetSetting(strSetting)->GetID());
      pControl->AddLabel(g_localizeStrings.Get(738), FONT_STYLE_NORMAL);
      pControl->AddLabel(g_localizeStrings.Get(739), FONT_STYLE_BOLD);
      pControl->AddLabel(g_localizeStrings.Get(740), FONT_STYLE_ITALICS);
      pControl->AddLabel(g_localizeStrings.Get(741), FONT_STYLE_BOLD_ITALICS);
      pControl->SetValue(pSettingInt->GetData());
    }
    else if (strSetting.Equals("subtitles.color"))
    {
      CSettingInt *pSettingInt = (CSettingInt*)pSetting;
      CGUISpinControlEx *pControl = (CGUISpinControlEx *)GetControl(GetSetting(strSetting)->GetID());
      for (int i = SUBTITLE_COLOR_START; i <= SUBTITLE_COLOR_END; i++)
        pControl->AddLabel(g_localizeStrings.Get(760 + i), i);
      pControl->SetValue(pSettingInt->GetData());
    }
    else if (strSetting.Equals("subtitles.height"))
    {
      FillInSubtitleHeights(pSetting);
    }
    else if (strSetting.Equals("subtitles.font"))
    {
      FillInSubtitleFonts(pSetting);
    }
    else if (strSetting.Equals("subtitles.charset") || strSetting.Equals("locale.charset"))
    {
      FillInCharSets(pSetting);
    }
    else if (strSetting.Equals("lookandfeel.font"))
    {
      FillInSkinFonts(pSetting);
    }
    else if (strSetting.Equals("lookandfeel.skin"))
    {
      FillInSkins(pSetting);
    }
    else if (strSetting.Equals("lookandfeel.soundskin"))
    {
      FillInSoundSkins(pSetting);
    }
    else if (strSetting.Equals("locale.language"))
    {
      FillInLanguages(pSetting);
    }
#ifdef _LINUX
    else if (strSetting.Equals("locale.timezonecountry"))
    {
      CStdString myTimezoneCountry = g_guiSettings.GetString("locale.timezonecountry");
      int myTimezeoneCountryIndex = 0;

      CGUISpinControlEx *pControl = (CGUISpinControlEx *)GetControl(GetSetting(strSetting)->GetID());
      vector<CStdString> countries = g_timezone.GetCounties();
      for (unsigned int i=0; i < countries.size(); i++)
      {
        if (countries[i] == myTimezoneCountry)
           myTimezeoneCountryIndex = i;
        pControl->AddLabel(countries[i], i);
      }
      pControl->SetValue(myTimezeoneCountryIndex);
    }
    else if (strSetting.Equals("locale.timezone"))
    {
      CStdString myTimezoneCountry = g_guiSettings.GetString("locale.timezonecountry");
      CStdString myTimezone = g_guiSettings.GetString("locale.timezone");
      int myTimezoneIndex = 0;

      CGUISpinControlEx *pControl = (CGUISpinControlEx *)GetControl(GetSetting(strSetting)->GetID());
      pControl->Clear();
      vector<CStdString> timezones = g_timezone.GetTimezonesByCountry(myTimezoneCountry);
      for (unsigned int i=0; i < timezones.size(); i++)
      {
        if (timezones[i] == myTimezone)
           myTimezoneIndex = i;
        pControl->AddLabel(timezones[i], i);
      }
      pControl->SetValue(myTimezoneIndex);
    }
#endif
#ifdef HAS_XBOX_HARDWARE
    else if (strSetting.Equals("locale.timezone"))
    {
      CSettingInt *pSettingInt = (CSettingInt*)pSetting;
      CGUISpinControlEx *pControl = (CGUISpinControlEx *)GetControl(GetSetting(strSetting)->GetID());
      for (int i=0; i < g_timezone.GetNumberOfTimeZones(); i++)
        pControl->AddLabel(g_timezone.GetTimeZoneString(i), i);
      pControl->SetValue(pSettingInt->GetData());
    }
#endif
    else if (strSetting.Equals("videoscreen.resolution"))
    {
      FillInResolutions(pSetting, false);
    }
    else if (strSetting.Equals("videoscreen.vsync"))
    {
      FillInVSyncs(pSetting);
    }
    else if (strSetting.Equals("lookandfeel.skintheme"))
    {
      FillInSkinThemes(pSetting);
    }
    else if (strSetting.Equals("lookandfeel.skincolors"))
    {
      FillInSkinColors(pSetting);
    }
    else if (strSetting.Equals("screensaver.mode"))
    {
      FillInScreenSavers(pSetting);
    }
    else if (strSetting.Equals("videoplayer.displayresolution") || strSetting.Equals("pictures.displayresolution"))
    {
      FillInResolutions(pSetting, true);
    }
#ifdef HAS_MPLAYER
    else if (strSetting.Equals("videoplayer.framerateconversions"))
    {
      CSettingInt *pSettingInt = (CSettingInt*)pSetting;
      CGUISpinControlEx *pControl = (CGUISpinControlEx *)GetControl(GetSetting(strSetting)->GetID());
      pControl->AddLabel(g_localizeStrings.Get(231), FRAME_RATE_LEAVE_AS_IS); // "None"
      pControl->AddLabel(g_videoConfig.HasPAL() ? g_localizeStrings.Get(12380) : g_localizeStrings.Get(12381), FRAME_RATE_CONVERT); // "Play PAL videos at NTSC rates" or "Play NTSC videos at PAL rates"
      if (g_videoConfig.HasPAL() && g_videoConfig.HasPAL60())
        pControl->AddLabel(g_localizeStrings.Get(12382), FRAME_RATE_USE_PAL60); // "Play NTSC videos in PAL60"
      pControl->SetValue(pSettingInt->GetData());
    }
#endif
    else if (strSetting.Equals("videoplayer.highqualityupscaling"))
    {
      CSettingInt *pSettingInt = (CSettingInt*)pSetting;
      CGUISpinControlEx *pControl = (CGUISpinControlEx *)GetControl(GetSetting(strSetting)->GetID());
      pControl->AddLabel(g_localizeStrings.Get(13113), SOFTWARE_UPSCALING_DISABLED);
      pControl->AddLabel(g_localizeStrings.Get(13114), SOFTWARE_UPSCALING_SD_CONTENT);
      pControl->AddLabel(g_localizeStrings.Get(13115), SOFTWARE_UPSCALING_ALWAYS);
      pControl->SetValue(pSettingInt->GetData());
    }
    else if (strSetting.Equals("videoplayer.upscalingalgorithm"))
    {
      CSettingInt *pSettingInt = (CSettingInt*)pSetting;
      CGUISpinControlEx *pControl = (CGUISpinControlEx *)GetControl(GetSetting(strSetting)->GetID());
      pControl->AddLabel(g_localizeStrings.Get(13117), VS_SCALINGMETHOD_BICUBIC_SOFTWARE);
      pControl->AddLabel(g_localizeStrings.Get(13118), VS_SCALINGMETHOD_LANCZOS_SOFTWARE);
      pControl->AddLabel(g_localizeStrings.Get(13119), VS_SCALINGMETHOD_SINC_SOFTWARE);
      pControl->SetValue(pSettingInt->GetData());
    }
    else if (strSetting.Equals("videoplayer.skiploopfilter"))
    {
      CSettingInt *pSettingInt = (CSettingInt*)pSetting;
      CGUISpinControlEx *pControl = (CGUISpinControlEx *)GetControl(GetSetting(strSetting)->GetID());
      pControl->AddLabel(g_localizeStrings.Get(13141), VS_SKIPLOOP_DEFAULT);
      pControl->AddLabel(g_localizeStrings.Get(13142), VS_SKIPLOOP_NONREF);
      pControl->AddLabel(g_localizeStrings.Get(13143), VS_SKIPLOOP_BIDIR);
      pControl->AddLabel(g_localizeStrings.Get(13144), VS_SKIPLOOP_NONKEY);
      pControl->AddLabel(g_localizeStrings.Get(13145), VS_SKIPLOOP_ALL);
    }
    else if (strSetting.Equals("videolibrary.flattentvshows"))
    {
      CSettingInt *pSettingInt = (CSettingInt*)pSetting;
      CGUISpinControlEx *pControl = (CGUISpinControlEx *)GetControl(GetSetting(strSetting)->GetID());
      pControl->AddLabel(g_localizeStrings.Get(20420), 0); // Never
      pControl->AddLabel(g_localizeStrings.Get(20421), 1); // One Season
      pControl->AddLabel(g_localizeStrings.Get(20422), 2); // Always
      pControl->SetValue(pSettingInt->GetData());
    }
#ifdef __APPLE__
    else if (strSetting.Equals("videoscreen.displayblanking"))
    {
      CSettingInt *pSettingInt = (CSettingInt*)pSetting;
      CGUISpinControlEx *pControl = (CGUISpinControlEx *)GetControl(GetSetting(strSetting)->GetID());
      pControl->AddLabel(g_localizeStrings.Get(13131), BLANKING_DISABLED);
      pControl->AddLabel(g_localizeStrings.Get(13132), BLANKING_ALL_DISPLAYS);
      pControl->SetValue(pSettingInt->GetData());
    }
    else if (strSetting.Equals("appleremote.mode"))
    {
      CSettingInt *pSettingInt = (CSettingInt*)pSetting;
      CGUISpinControlEx *pControl = (CGUISpinControlEx *)GetControl(GetSetting(strSetting)->GetID());
      pControl->AddLabel(g_localizeStrings.Get(13610), APPLE_REMOTE_DISABLED);
      pControl->AddLabel(g_localizeStrings.Get(13611), APPLE_REMOTE_STANDARD);
      pControl->AddLabel(g_localizeStrings.Get(13612), APPLE_REMOTE_UNIVERSAL);
      pControl->SetValue(pSettingInt->GetData());
    }
#endif
#ifdef HAS_HAL
    else if (strSetting.Equals("system.shutdownstate"))
    {
      CSettingInt *pSettingInt = (CSettingInt*)pSetting;
      CGUISpinControlEx *pControl = (CGUISpinControlEx *)GetControl(GetSetting(strSetting)->GetID());
      pControl->AddLabel(g_localizeStrings.Get(13009), 0);
      pControl->AddLabel(g_localizeStrings.Get(13005), POWERSTATE_SHUTDOWN);
      pControl->AddLabel(g_localizeStrings.Get(13010), POWERSTATE_HIBERNATE);
      pControl->AddLabel(g_localizeStrings.Get(13011), POWERSTATE_SUSPEND);
      pControl->SetValue(pSettingInt->GetData());
    }
#endif
    else if (strSetting.Equals("system.ledcolour"))
    {
      CSettingInt *pSettingInt = (CSettingInt*)pSetting;
      CGUISpinControlEx *pControl = (CGUISpinControlEx *)GetControl(GetSetting(strSetting)->GetID());
      pControl->AddLabel(g_localizeStrings.Get(13340), LED_COLOUR_NO_CHANGE);
      pControl->AddLabel(g_localizeStrings.Get(13341), LED_COLOUR_GREEN);
      pControl->AddLabel(g_localizeStrings.Get(13342), LED_COLOUR_ORANGE);
      pControl->AddLabel(g_localizeStrings.Get(13343), LED_COLOUR_RED);
      pControl->AddLabel(g_localizeStrings.Get(13344), LED_COLOUR_CYCLE);
      pControl->AddLabel(g_localizeStrings.Get(351), LED_COLOUR_OFF);
      pControl->SetValue(pSettingInt->GetData());
    }
    else if (strSetting.Equals("system.leddisableonplayback") || strSetting.Equals("lcd.disableonplayback"))
    {
      CSettingInt *pSettingInt = (CSettingInt*)pSetting;
      CGUISpinControlEx *pControl = (CGUISpinControlEx *)GetControl(GetSetting(strSetting)->GetID());
      pControl->AddLabel(g_localizeStrings.Get(106), LED_PLAYBACK_OFF);     // No
      pControl->AddLabel(g_localizeStrings.Get(13002), LED_PLAYBACK_VIDEO);   // Video Only
      pControl->AddLabel(g_localizeStrings.Get(475), LED_PLAYBACK_MUSIC);    // Music Only
      pControl->AddLabel(g_localizeStrings.Get(476), LED_PLAYBACK_VIDEO_MUSIC); // Video & Music
      pControl->SetValue(pSettingInt->GetData());
    }
#ifndef __APPLE__
    else if (strSetting.Equals("videoplayer.rendermethod"))
    {
      CSettingInt *pSettingInt = (CSettingInt*)pSetting;
      CGUISpinControlEx *pControl = (CGUISpinControlEx *)GetControl(GetSetting(strSetting)->GetID());
      pControl->AddLabel(g_localizeStrings.Get(13355), RENDER_LQ_RGB_SHADER);
      pControl->AddLabel(g_localizeStrings.Get(13356), RENDER_OVERLAYS);
      pControl->AddLabel(g_localizeStrings.Get(13357), RENDER_HQ_RGB_SHADER);
      pControl->AddLabel(g_localizeStrings.Get(21397), RENDER_HQ_RGB_SHADERV2);
      pControl->SetValue(pSettingInt->GetData());
    }
#endif
    else if (strSetting.Equals("musicplayer.replaygaintype"))
    {
      CSettingInt *pSettingInt = (CSettingInt*)pSetting;
      CGUISpinControlEx *pControl = (CGUISpinControlEx *)GetControl(GetSetting(strSetting)->GetID());
      pControl->AddLabel(g_localizeStrings.Get(351), REPLAY_GAIN_NONE);
      pControl->AddLabel(g_localizeStrings.Get(639), REPLAY_GAIN_TRACK);
      pControl->AddLabel(g_localizeStrings.Get(640), REPLAY_GAIN_ALBUM);
      pControl->SetValue(pSettingInt->GetData());
    }
    else if (strSetting.Equals("network.enc"))
    {
      CSettingInt *pSettingInt = (CSettingInt*)pSetting;
      CGUISpinControlEx *pControl = (CGUISpinControlEx *)GetControl(GetSetting(strSetting)->GetID());
      pControl->AddLabel(g_localizeStrings.Get(780), ENC_NONE);
      pControl->AddLabel(g_localizeStrings.Get(781), ENC_WEP);
      pControl->AddLabel(g_localizeStrings.Get(782), ENC_WPA);
      pControl->AddLabel(g_localizeStrings.Get(783), ENC_WPA2);
      pControl->SetValue(pSettingInt->GetData());
    }
    else if (strSetting.Equals("lookandfeel.startupwindow"))
    {
      FillInStartupWindow(pSetting);
    }
    else if (strSetting.Equals("servers.ftpserveruser"))
    {
      FillInFTPServerUser(pSetting);
    }
    else if (strSetting.Equals("autodetect.nickname"))
    {
#ifdef HAS_XBOX_HARDWARE
      CStdString strXboxNickNameOut;
      if (CUtil::GetXBOXNickName(strXboxNickNameOut))
        g_guiSettings.SetString("autodetect.nickname", strXboxNickNameOut.c_str());
#endif
    }
    else if (strSetting.Equals("videoplayer.externaldvdplayer"))
    {
      CSettingString *pSettingString = (CSettingString *)pSetting;
      CGUIButtonControl *pControl = (CGUIButtonControl *)GetControl(GetSetting(strSetting)->GetID());
      if (pSettingString->GetData().IsEmpty())
        pControl->SetLabel2(g_localizeStrings.Get(20009));
    }
    else if (strSetting.Equals("locale.country"))
    {
      FillInRegions(pSetting);
    }
    else if (strSetting.Equals("musicfiles.viewmode"))
    {
      FillInViewModes(pSetting, WINDOW_MUSIC_FILES);
    }
    else if (strSetting.Equals("myvideos.viewmode"))
    {
      FillInViewModes(pSetting, WINDOW_VIDEO_FILES);
    }
    else if (strSetting.Equals("programfiles.viewmode"))
    {
      FillInViewModes(pSetting, WINDOW_PROGRAMS);
    }
    else if (strSetting.Equals("pictures.viewmode"))
    {
      FillInViewModes(pSetting, WINDOW_PICTURES);
    }
    else if (strSetting.Equals("musicfiles.sortmethod"))
    {
      FillInSortMethods(pSetting, WINDOW_MUSIC_FILES);
    }
    else if (strSetting.Equals("myvideos.sortmethod"))
    {
      FillInSortMethods(pSetting, WINDOW_VIDEO_FILES);
    }
    else if (strSetting.Equals("programfiles.sortmethod"))
    {
      FillInSortMethods(pSetting, WINDOW_PROGRAMS);
    }
    else if (strSetting.Equals("pictures.sortmethod"))
    {
      FillInSortMethods(pSetting, WINDOW_PICTURES);
    }
    else if (strSetting.Equals("musicfiles.sortorder") ||
             strSetting.Equals("myvideos.sortorder") ||
             strSetting.Equals("pictures.sortorder") ||
             strSetting.Equals("programfiles.sortorder"))
    {
      CSettingInt *pSettingInt = (CSettingInt*)pSetting;
      CGUISpinControlEx *pControl = (CGUISpinControlEx *)GetControl(GetSetting(strSetting)->GetID());
      pControl->AddLabel(g_localizeStrings.Get(584), SORT_ORDER_ASC);
      pControl->AddLabel(g_localizeStrings.Get(585), SORT_ORDER_DESC);
      pControl->SetValue(pSettingInt->GetData());
    }
    else if (strSetting.Equals("network.interface"))
    {
       FillInNetworkInterfaces(pSetting);
    }
    else if (strSetting.Equals("audiooutput.audiodevice"))
    {
      FillInAudioDevices(pSetting);
    }
    else if (strSetting.Equals("myvideos.resumeautomatically"))
    {
      CSettingInt *pSettingInt = (CSettingInt*)pSetting;
      CGUISpinControlEx *pControl = (CGUISpinControlEx *)GetControl(GetSetting(strSetting)->GetID());
      pControl->AddLabel(g_localizeStrings.Get(106), RESUME_NO);
      pControl->AddLabel(g_localizeStrings.Get(107), RESUME_YES);
      pControl->AddLabel(g_localizeStrings.Get(12020), RESUME_ASK);
      pControl->SetValue(pSettingInt->GetData());
    }
    else if (strSetting.Equals("softwareupdate.checkinterval"))
    {
      CSettingInt *pSettingInt = (CSettingInt*)pSetting;
      CGUISpinControlEx *pControl = (CGUISpinControlEx *)GetControl(GetSetting(strSetting)->GetID());
      pControl->AddLabel(g_localizeStrings.Get(40026), UPDATE_INTERVAL_HOURLY);
      pControl->AddLabel(g_localizeStrings.Get(40027), UPDATE_INTERVAL_DAILY);
      pControl->AddLabel(g_localizeStrings.Get(40028), UPDATE_INTERVAL_WEEKLY);
      pControl->SetValue(pSettingInt->GetData());
    }
    else if (strSetting.Equals("softwareupdate.alerttype"))
    {
      CSettingInt *pSettingInt = (CSettingInt*)pSetting;
      CGUISpinControlEx *pControl = (CGUISpinControlEx *)GetControl(GetSetting(strSetting)->GetID());
      pControl->AddLabel(g_localizeStrings.Get(40020), UPDATE_NOTIFY);
      pControl->AddLabel(g_localizeStrings.Get(40021), UPDATE_ASK);
      pControl->SetValue(pSettingInt->GetData());
    }
  }

  if (m_vecSections[m_iSection]->m_strCategory == "network")
  {
     NetworkInterfaceChanged();
  }

  // update our settings (turns controls on/off as appropriate)
  UpdateSettings();
}

void CGUIWindowSettingsCategory::UpdateSettings()
{
  for (unsigned int i = 0; i < m_vecSettings.size(); i++)
  {
    CBaseSettingControl *pSettingControl = m_vecSettings[i];
    pSettingControl->Update();
    CStdString strSetting = pSettingControl->GetSetting()->GetSetting();
    if (strSetting.Equals("softwareupdate.alerttype"))
    {
      CGUIControl *pControl = (CGUIControl *)GetControl(pSettingControl->GetID());
      if (pControl)
      {
        pControl->SetEnabled(g_guiSettings.GetBool("softwareupdate.alertsenabled"));
      }
    }
    else if (strSetting.Equals("softwareupdate.checkinterval"))
    {
      CGUIControl *pControl = (CGUIControl*)GetControl(pSettingControl->GetID());
      if (pControl) pControl->SetEnabled(g_guiSettings.GetBool("softwareupdate.alertsenabled"));
    }
    else if (strSetting.Equals("videoscreen.testresolution"))
    {
      CGUIControl *pControl = (CGUIControl *)GetControl(pSettingControl->GetID());
      if (pControl)
      {
        if ((m_NewResolution != g_guiSettings.m_LookAndFeelResolution) && (m_NewResolution!=INVALID))
          pControl->SetEnabled(true);
        else
          pControl->SetEnabled(false);
      }
    }
    else if (strSetting.Equals("videoplayer.upscalingalgorithm"))
    {
      CGUIControl *pControl = (CGUIControl *)GetControl(pSettingControl->GetID());
      if (pControl)
      {
        int value = g_guiSettings.GetInt("videoplayer.highqualityupscaling");

        if (value == SOFTWARE_UPSCALING_DISABLED)
          pControl->SetEnabled(false);
        else
          pControl->SetEnabled(true);
      }
    }
#ifdef __APPLE__
    else if (strSetting.Equals("videoscreen.displayblanking"))
    {
      CGUIControl *pControl = (CGUIControl *)GetControl(pSettingControl->GetID());
      if (pControl)
      {
        if (g_advancedSettings.m_fullScreen == true)
        {
          pControl->SetEnabled(true);

          if (g_advancedSettings.m_fakeFullScreen == true)
          {
            int value = g_guiSettings.GetInt("videoscreen.displayblanking");
            if (value == BLANKING_ALL_DISPLAYS && g_advancedSettings.m_fullScreen == true)
              Cocoa_GL_BlankOtherDisplays(g_settings.m_ResInfo[g_graphicsContext.GetVideoResolution()].iScreen);
            else
              Cocoa_GL_UnblankOtherDisplays(g_settings.m_ResInfo[g_graphicsContext.GetVideoResolution()].iScreen);
          }
        }
        else
        {
          pControl->SetEnabled(false);
        }
      }
    }
    else if (strSetting.Equals("appleremote.mode"))
    {
      // Set new configuration.
      g_xbmcHelper.Configure();

      if (g_xbmcHelper.ErrorStarting() == true)
      {
        // Display an error.
        //if (g_xbmcHelper.IsRemoteBuddyInstalled())
        //  CGUIDialogOK::ShowAndGetInput(13600, 13620, 13621, 13622);
        if (g_xbmcHelper.IsSofaControlRunning())
          CGUIDialogOK::ShowAndGetInput(13600, 13623, 13621, 13624);

        CGUISpinControlEx *pControl = (CGUISpinControlEx *)GetControl(pSettingControl->GetID());
        pControl->SetValue(APPLE_REMOTE_DISABLED);
      }
    }
    else if (strSetting.Equals("appleremote.alwayson"))
     {
       CGUIControl *pControl = (CGUIControl *)GetControl(pSettingControl->GetID());
       if (pControl)
       {
         int value = g_guiSettings.GetInt("appleremote.mode");
         if (value != APPLE_REMOTE_DISABLED)
           pControl->SetEnabled(true);
         else
           pControl->SetEnabled(false);
       }
     }
     else if (strSetting.Equals("appleremote.sequencetime"))
     {
       CGUIControl *pControl = (CGUIControl *)GetControl(pSettingControl->GetID());
       if (pControl)
       {
         int value = g_guiSettings.GetInt("appleremote.mode");
         if (value == APPLE_REMOTE_UNIVERSAL)
           pControl->SetEnabled(true);
         else
           pControl->SetEnabled(false);
       }
     }
#endif
    else if (strSetting.Equals("filelists.allowfiledeletion"))
    {
      CGUIControl *pControl = (CGUIControl *)GetControl(pSettingControl->GetID());
      if (pControl) pControl->SetEnabled(!g_settings.m_vecProfiles[g_settings.m_iLastLoadedProfileIndex].filesLocked() || g_passwordManager.bMasterUser);
    }
    else if (strSetting.Equals("filelists.disableaddsourcebuttons"))
    {
      CGUIControl *pControl = (CGUIControl *)GetControl(pSettingControl->GetID());
      if (pControl) pControl->SetEnabled(g_settings.m_vecProfiles[g_settings.m_iLastLoadedProfileIndex].canWriteSources() || g_passwordManager.bMasterUser);
    }
    else if (strSetting.Equals("myprograms.ntscmode"))
    { // set visibility based on our other setting...
      CGUIControl *pControl = (CGUIControl *)GetControl(pSettingControl->GetID());
      if (pControl) pControl->SetEnabled(g_guiSettings.GetBool("myprograms.gameautoregion"));
    }
#ifdef HAS_KAI
    else if (strSetting.Equals("xlinkkai.enablenotifications") || strSetting.Equals("xlinkkai.username") || strSetting.Equals("xlinkkai.password") || strSetting.Equals("xlinkkai.server"))
    {
      CGUIControl *pControl = (CGUIControl *)GetControl(pSettingControl->GetID());
      if (pControl) pControl->SetEnabled(g_guiSettings.GetBool("xlinkkai.enabled"));
    }
#endif
    else if (strSetting.Equals("masterlock.startuplock") || strSetting.Equals("masterlock.enableshutdown") || strSetting.Equals("masterlock.automastermode"))
    {
      CGUIControl *pControl = (CGUIControl *)GetControl(pSettingControl->GetID());
      if (pControl) pControl->SetEnabled(g_settings.m_vecProfiles[0].getLockMode() != LOCK_MODE_EVERYONE);
    }
    else if (strSetting.Equals("masterlock.loginlock"))
    {
      CGUIControl *pControl = (CGUIControl *)GetControl(pSettingControl->GetID());
      if (pControl) pControl->SetEnabled(g_settings.m_vecProfiles[0].getLockMode() != LOCK_MODE_EVERYONE && g_settings.bUseLoginScreen);
    }
    else if (strSetting.Equals("screensaver.uselock"))
    {
      CGUIControl *pControl = (CGUIControl *)GetControl(pSettingControl->GetID());
      if (pControl) pControl->SetEnabled(g_settings.m_vecProfiles[0].getLockMode() != LOCK_MODE_EVERYONE                                    &&
                                         g_settings.m_vecProfiles[g_settings.m_iLastLoadedProfileIndex].getLockMode() != LOCK_MODE_EVERYONE &&
                                         !g_guiSettings.GetString("screensaver.mode").Equals("Black"));
    }
    else if (strSetting.Equals("upnp.musicshares") || strSetting.Equals("upnp.videoshares") || strSetting.Equals("upnp.pictureshares"))
    {
      CGUIControl *pControl = (CGUIControl *)GetControl(pSettingControl->GetID());
      if (pControl) pControl->SetEnabled(g_guiSettings.GetBool("upnp.server"));
    }
    else if (!strSetting.Equals("remoteevents.enabled")
             && strSetting.Left(13).Equals("remoteevents."))
    {
      CGUIControl *pControl = (CGUIControl *)GetControl(pSettingControl->GetID());
      if (pControl) pControl->SetEnabled(g_guiSettings.GetBool("remoteevents.enabled"));
    }
    else if (strSetting.Equals("mymusic.clearplaylistsonend"))
    { // disable repeat and repeat one if clear playlists is enabled
      if (g_guiSettings.GetBool("mymusic.clearplaylistsonend"))
      {
        g_playlistPlayer.SetRepeat(PLAYLIST_MUSIC, PLAYLIST::REPEAT_NONE);
        g_stSettings.m_bMyMusicPlaylistRepeat = false;
        g_settings.Save();
      }
    }
    else if (strSetting.Equals("cddaripper.quality"))
    { // only visible if we are doing non-WAV ripping
      CGUIControl *pControl = (CGUIControl *)GetControl(pSettingControl->GetID());
      if (pControl) pControl->SetEnabled(g_guiSettings.GetInt("cddaripper.encoder") != CDDARIP_ENCODER_WAV);
    }
    else if (strSetting.Equals("cddaripper.bitrate"))
    { // only visible if we are ripping to CBR
      CGUIControl *pControl = (CGUIControl *)GetControl(pSettingControl->GetID());
      if (pControl) pControl->SetEnabled((g_guiSettings.GetInt("cddaripper.encoder") != CDDARIP_ENCODER_WAV) &&
                                           (g_guiSettings.GetInt("cddaripper.quality") == CDDARIP_QUALITY_CBR));
    }
    else if (strSetting.Equals("musicplayer.outputtoallspeakers") || strSetting.Equals("audiooutput.ac3passthrough") || strSetting.Equals("audiooutput.dtspassthrough") || strSetting.Equals("audiooutput.passthroughdevice"))
    { // only visible if we are in digital mode
      CGUIControl *pControl = (CGUIControl *)GetControl(pSettingControl->GetID());
      if (pControl) pControl->SetEnabled(g_guiSettings.GetInt("audiooutput.mode") == AUDIO_DIGITAL);
    }
    else if (strSetting.Equals("videooutput.hd480p") || strSetting.Equals("videooutput.hd720p") || strSetting.Equals("videooutput.hd1080i"))
    {
#ifdef HAS_XBOX_HARDWARE
      CGUIControl *pControl = (CGUIControl *)GetControl(pSettingControl->GetID());
      // disable if we do not have the HDTV pack and are not NTSC
      if (pControl) pControl->SetEnabled(g_videoConfig.HasNTSC() && g_videoConfig.HasHDPack());
#endif
    }
    else if (strSetting.Equals("musicplayer.crossfadealbumtracks"))
    {
      CGUIControl *pControl = (CGUIControl *)GetControl(pSettingControl->GetID());
      if (pControl) pControl->SetEnabled(g_guiSettings.GetInt("musicplayer.crossfade") > 0);
    }
    else if (strSetting.Left(12).Equals("karaoke.port") || strSetting.Equals("karaoke.volume"))
    {
      CGUIControl *pControl = (CGUIControl *)GetControl(pSettingControl->GetID());
      if (pControl) pControl->SetEnabled(g_guiSettings.GetBool("karaoke.voiceenabled"));
    }
    else if (strSetting.Equals("system.fanspeed"))
    { // only visible if we have fancontrolspeed enabled
      CGUIControl *pControl = (CGUIControl *)GetControl(pSettingControl->GetID());
      if (pControl) pControl->SetEnabled(g_guiSettings.GetBool("system.fanspeedcontrol"));
    }
    else if (strSetting.Equals("system.targettemperature") || strSetting.Equals("system.minfanspeed"))
    { // only visible if we have autotemperature enabled
      CGUIControl *pControl = (CGUIControl *)GetControl(pSettingControl->GetID());
      if (pControl) pControl->SetEnabled(g_guiSettings.GetBool("system.autotemperature"));
    }
    else if (strSetting.Equals("harddisk.remoteplayspindowndelay"))
    { // only visible if we have spin down enabled
      CGUIControl *pControl = (CGUIControl *)GetControl(pSettingControl->GetID());
      if (pControl) pControl->SetEnabled(g_guiSettings.GetInt("harddisk.remoteplayspindown") != SPIN_DOWN_NONE);
    }
    else if (strSetting.Equals("harddisk.remoteplayspindownminduration"))
    { // only visible if we have spin down enabled
      CGUIControl *pControl = (CGUIControl *)GetControl(pSettingControl->GetID());
      if (pControl) pControl->SetEnabled(g_guiSettings.GetInt("harddisk.remoteplayspindown") != SPIN_DOWN_NONE);
    }
    else if (strSetting.Equals("servers.ftpserveruser") || strSetting.Equals("servers.ftpserverpassword") || strSetting.Equals("servers.ftpautofatx"))
    {
      CGUIControl *pControl = (CGUIControl *)GetControl(pSettingControl->GetID());
      pControl->SetEnabled(g_guiSettings.GetBool("servers.ftpserver"));
    }
    else if (strSetting.Equals("servers.webserverpassword"))
    { // Fill in a blank pass if we don't have it
      CGUIButtonControl *pControl = (CGUIButtonControl *)GetControl(pSettingControl->GetID());
      if (((CSettingString *)pSettingControl->GetSetting())->GetData().size() == 0 && pControl)
      {
        pControl->SetLabel2(g_localizeStrings.Get(734));
        pControl->SetEnabled(g_guiSettings.GetBool("servers.webserver"));
      }
    }
    else if (strSetting.Equals("servers.webserverport"))
    {
      CGUIControl *pControl = (CGUIControl *)GetControl(pSettingControl->GetID());
      if (pControl) pControl->SetEnabled(g_guiSettings.GetBool("servers.webserver"));
    }
    else if (strSetting.Equals("network.ipaddress") || strSetting.Equals("network.subnet") || strSetting.Equals("network.gateway") || strSetting.Equals("network.dns"))
    {
#ifdef HAS_XBOX_NETWORK
      CGUIButtonControl *pControl = (CGUIButtonControl *)GetControl(pSettingControl->GetID());
      if (pControl)
      {
        if (g_guiSettings.GetInt("network.assignment") != NETWORK_STATIC)
        {
          //We are in non Static Mode! Setting the Received IP Information
          if(strSetting.Equals("network.ipaddress"))
            pControl->SetLabel2(g_network.m_networkinfo.ip);
          else if(strSetting.Equals("network.subnet"))
            pControl->SetLabel2(g_network.m_networkinfo.subnet);
          else if(strSetting.Equals("network.gateway"))
            pControl->SetLabel2(g_network.m_networkinfo.gateway);
          else if(strSetting.Equals("network.dns"))
            pControl->SetLabel2(g_network.m_networkinfo.DNS1);
        }
        pControl->SetEnabled(g_guiSettings.GetInt("network.assignment") == NETWORK_STATIC);
      }
#endif
#ifdef _LINUX
      bool enabled = (geteuid() == 0);
#else
      bool enabled = false;
#endif
      CGUISpinControlEx* pControl1 = (CGUISpinControlEx *)GetControl(GetSetting("network.assignment")->GetID());
      if (pControl1)
         enabled = (pControl1->GetValue() == NETWORK_STATIC);

       CGUIControl *pControl = (CGUIControl *)GetControl(pSettingControl->GetID());
       if (pControl) pControl->SetEnabled(enabled);
    }
#ifdef HAS_LINUX_NETWORK
    else if (strSetting.Equals("network.assignment"))
    {
      CGUISpinControlEx* pControl1 = (CGUISpinControlEx *)GetControl(GetSetting("network.assignment")->GetID());
      if (pControl1)
         pControl1->SetEnabled(geteuid() == 0);
    }
    else if (strSetting.Equals("network.essid") || strSetting.Equals("network.enc") || strSetting.Equals("network.key"))
    {
      // Get network information
      CGUISpinControlEx *ifaceControl = (CGUISpinControlEx *)GetControl(GetSetting("network.interface")->GetID());
      CStdString ifaceName = ifaceControl->GetLabel();
      CNetworkInterface* iface = g_application.getNetwork().GetInterfaceByName(ifaceName);
      bool bIsWireless = iface->IsWireless();

      bool enabled = bIsWireless && (geteuid() == 0);
      CGUISpinControlEx* pControl1 = (CGUISpinControlEx *)GetControl(GetSetting("network.assignment")->GetID());
      if (pControl1)
         enabled &= (pControl1->GetValue() != NETWORK_DISABLED);

      if (strSetting.Equals("network.key"))
      {
         pControl1 = (CGUISpinControlEx *)GetControl(GetSetting("network.enc")->GetID());
         if (pControl1) enabled &= (pControl1->GetValue() != ENC_NONE);
      }

       CGUIControl *pControl = (CGUIControl *)GetControl(pSettingControl->GetID());
       if (pControl) pControl->SetEnabled(enabled);
    }
#endif
    else if (strSetting.Equals("Network.httpproxyserver") || strSetting.Equals("Network.httpproxyport"))
    {
      CGUIControl *pControl = (CGUIControl *)GetControl(pSettingControl->GetID());
      if (pControl) pControl->SetEnabled(g_guiSettings.GetBool("network.usehttpproxy"));
    }
#ifdef HAS_LINUX_NETWORK
    else if (strSetting.Equals("network.key"))
    {
      CGUIControl *pControl = (CGUIControl *)GetControl(pSettingControl->GetID());
      CGUISpinControlEx* pControl1 = (CGUISpinControlEx *)GetControl(GetSetting("network.enc")->GetID());
      if (pControl && pControl1)
         pControl->SetEnabled(!pControl1->IsDisabled() && pControl1->GetValue() > 0);
    }
    else if (strSetting.Equals("network.save"))
    {
      CGUIButtonControl *pControl = (CGUIButtonControl *)GetControl(pSettingControl->GetID());
      pControl->SetEnabled(geteuid() == 0);
    }
#endif
    else if (strSetting.Equals("postprocessing.verticaldeblocklevel"))
    {
      CGUIButtonControl *pControl = (CGUIButtonControl *)GetControl(pSettingControl->GetID());
      pControl->SetEnabled(g_guiSettings.GetBool("postprocessing.verticaldeblocking") &&
                           g_guiSettings.GetBool("postprocessing.enable") &&
                           !g_guiSettings.GetBool("postprocessing.auto"));
    }
    else if (strSetting.Equals("postprocessing.horizontaldeblocklevel"))
    {
      CGUIButtonControl *pControl = (CGUIButtonControl *)GetControl(pSettingControl->GetID());
      pControl->SetEnabled(g_guiSettings.GetBool("postprocessing.horizontaldeblocking") &&
                           g_guiSettings.GetBool("postprocessing.enable") &&
                           !g_guiSettings.GetBool("postprocessing.auto"));
    }
    else if (strSetting.Equals("postprocessing.verticaldeblocking") || strSetting.Equals("postprocessing.horizontaldeblocking") || strSetting.Equals("postprocessing.autobrightnesscontrastlevels") || strSetting.Equals("postprocessing.dering"))
    {
      CGUIButtonControl *pControl = (CGUIButtonControl *)GetControl(pSettingControl->GetID());
      pControl->SetEnabled(g_guiSettings.GetBool("postprocessing.enable") &&
                           !g_guiSettings.GetBool("postprocessing.auto"));
    }
    else if (strSetting.Equals("postprocessing.auto"))
    {
      CGUIButtonControl *pControl = (CGUIButtonControl *)GetControl(pSettingControl->GetID());
      pControl->SetEnabled(g_guiSettings.GetBool("postprocessing.enable"));
    }
    else if (strSetting.Equals("VideoPlayer.InvertFieldSync"))
    {
      CGUIControl *pControl = (CGUIControl *)GetControl(GetSetting(strSetting)->GetID());
      pControl->SetEnabled(g_guiSettings.GetBool("VideoPlayer.FieldSync"));
    }
    else if (strSetting.Equals("subtitles.color") || strSetting.Equals("subtitles.style") || strSetting.Equals("subtitles.charset"))
    {
      CGUIControl *pControl = (CGUIControl *)GetControl(GetSetting(strSetting)->GetID());
      pControl->SetEnabled(CUtil::IsUsingTTFSubtitles());
    }
    else if (strSetting.Equals("locale.charset"))
    { // TODO: Determine whether we are using a TTF font or not.
      //   CGUIControl *pControl = (CGUIControl *)GetControl(pSettingControl->GetID());
      //   if (pControl) pControl->SetEnabled(g_guiSettings.GetString("lookandfeel.font").Right(4) == ".ttf");
    }
    else if (strSetting.Equals("screensaver.dimlevel"))
    {
      CGUIControl *pControl = (CGUIControl *)GetControl(GetSetting(strSetting)->GetID());
      pControl->SetEnabled(g_guiSettings.GetString("screensaver.mode") == "Dim");
    }
    else if (strSetting.Equals("screensaver.slideshowpath"))
    {
      CGUIButtonControl *pControl = (CGUIButtonControl *)GetControl(GetSetting(strSetting)->GetID());
      pControl->SetEnabled(g_guiSettings.GetString("screensaver.mode") == "SlideShow");
    }
    else if (strSetting.Equals("screensaver.slideshowshuffle"))
    {
      CGUIControl *pControl = (CGUIControl *)GetControl(GetSetting(strSetting)->GetID());
      pControl->SetEnabled(g_guiSettings.GetString("screensaver.mode") == "SlideShow");
    }
    else if (strSetting.Equals("screensaver.preview"))
    {
      CGUIControl *pControl = (CGUIControl *)GetControl(GetSetting(strSetting)->GetID());
      pControl->SetEnabled(g_guiSettings.GetString("screensaver.mode") != "None");
    }
    else if (strSetting.Left(16).Equals("weather.areacode"))
    {
      CSettingString *pSetting = (CSettingString *)GetSetting(strSetting)->GetSetting();
      CGUIButtonControl *pControl = (CGUIButtonControl *)GetControl(GetSetting(strSetting)->GetID());
      pControl->SetLabel2(g_weatherManager.GetAreaCity(pSetting->GetData()));
    }
    else if (strSetting.Equals("system.leddisableonplayback"))
    {
      CGUIControl *pControl = (CGUIControl *)GetControl(GetSetting(strSetting)->GetID());
      // LED_COLOUR_NO_CHANGE: we can't disable the LED on playback,
      //                       we have no previos reference LED COLOUR, to set the LED colour back
      pControl->SetEnabled(g_guiSettings.GetInt("system.ledcolour") != LED_COLOUR_NO_CHANGE && g_guiSettings.GetInt("system.ledcolour") != LED_COLOUR_OFF);
    }
    else if ((strSetting.Equals("backgroundmusic.themesenabled")) || (strSetting.Equals("backgroundmusic.volume")))
    {
      CGUIControl* pControl = (CGUIControl *)GetControl(GetSetting(strSetting)->GetID());
      pControl->SetEnabled(g_guiSettings.GetBool("backgroundmusic.enabled"));
    }
    else if (strSetting.Equals("backgroundmusic.themedownloadsenabled"))
    {
      CGUIControl *pControl = (CGUIControl *)GetControl(GetSetting(strSetting)->GetID());
      pControl->SetEnabled(g_guiSettings.GetBool("backgroundmusic.enabled") && g_guiSettings.GetBool("backgroundmusic.themesenabled"));
    }
    else if (strSetting.Equals("musicfiles.trackformat"))
    {
      if (m_strOldTrackFormat != g_guiSettings.GetString("musicfiles.trackformat"))
      {
        CUtil::DeleteMusicDatabaseDirectoryCache();
        m_strOldTrackFormat = g_guiSettings.GetString("musicfiles.trackformat");
      }
    }
    else if (strSetting.Equals("musicfiles.trackformatright"))
    {
      if (m_strOldTrackFormatRight != g_guiSettings.GetString("musicfiles.trackformatright"))
      {
        CUtil::DeleteMusicDatabaseDirectoryCache();
        m_strOldTrackFormatRight = g_guiSettings.GetString("musicfiles.trackformatright");
      }
    }
    else if (strSetting.Equals("locale.timeserveraddress"))
    {
      CGUIControl *pControl = (CGUIControl *)GetControl(pSettingControl->GetID());
      if (pControl) pControl->SetEnabled(g_guiSettings.GetBool("locale.timeserver"));
    }
    else if (strSetting.Equals("locale.time") || strSetting.Equals("locale.date"))
    {
      CGUIControl *pControl = (CGUIControl *)GetControl(pSettingControl->GetID());
      if (pControl) pControl->SetEnabled(!g_guiSettings.GetBool("locale.timeserver"));
      SYSTEMTIME curTime;
      GetLocalTime(&curTime);
      CStdString time;
      if (strSetting.Equals("locale.time"))
        time = g_infoManager.GetTime();
      else
        time = g_infoManager.GetDate();
      CSettingString *pSettingString = (CSettingString*)pSettingControl->GetSetting();
      pSettingString->SetData(time);
      pSettingControl->Update();
    }
    else if (strSetting.Equals("autodetect.nickname") || strSetting.Equals("autodetect.senduserpw"))
    {
      CGUIControl *pControl = (CGUIControl *)GetControl(pSettingControl->GetID());
      if (pControl) pControl->SetEnabled(g_guiSettings.GetBool("autodetect.onoff") && (g_settings.m_iLastLoadedProfileIndex == 0));
    }
    else if ( strSetting.Equals("autodetect.popupinfo"))
    {
      CGUIControl *pControl = (CGUIControl *)GetControl(pSettingControl->GetID());
      if (pControl) pControl->SetEnabled(g_guiSettings.GetBool("autodetect.onoff"));
    }
    else if (strSetting.Equals("videoplayer.externaldvdplayer"))
    {
      CGUIControl *pControl = (CGUIControl *)GetControl(pSettingControl->GetID());
      if (pControl) pControl->SetEnabled(g_guiSettings.GetBool("videoplayer.useexternaldvdplayer"));
    }
    else if (strSetting.Equals("cddaripper.path") || strSetting.Equals("mymusic.recordingpath") || strSetting.Equals("pictures.screenshotpath")
#ifdef HAS_TRAINER
             || strSetting.Equals("myprograms.trainerpath")
#endif
            )
    {
      CGUIButtonControl *pControl = (CGUIButtonControl *)GetControl(pSettingControl->GetID());
      if (pControl && g_guiSettings.GetString(strSetting, false).IsEmpty())
        pControl->SetLabel2("");
    }
#ifdef HAS_XBOX_HARDWARE
    else if (strSetting.Equals("myprograms.dashboard"))
    {
      CGUIControl *pControl = (CGUIControl *)GetControl(pSettingControl->GetID());
      if (pControl) pControl->SetEnabled(g_guiSettings.GetBool("myprograms.usedashpath"));
    }
#endif
    else if (strSetting.Equals("lcd.enableonpaused"))
    {
      CGUIControl *pControl = (CGUIControl *)GetControl(pSettingControl->GetID());
      if (pControl) pControl->SetEnabled(g_guiSettings.GetInt("lcd.disableonplayback") != LED_PLAYBACK_OFF && g_guiSettings.GetInt("lcd.type") != LCD_TYPE_NONE);
    }
    else if (strSetting.Equals("system.ledenableonpaused"))
    {
      // LED_COLOUR_NO_CHANGE: we can't enable LED on paused,
      //                       we have no previos reference LED COLOUR, to set the LED colour back
      CGUIControl *pControl = (CGUIControl *)GetControl(pSettingControl->GetID());
      if (pControl) pControl->SetEnabled(g_guiSettings.GetInt("system.leddisableonplayback") != LED_PLAYBACK_OFF && g_guiSettings.GetInt("system.ledcolour") != LED_COLOUR_OFF && g_guiSettings.GetInt("system.ledcolour") != LED_COLOUR_NO_CHANGE);
    }
    else if (
#ifdef _XBOX
             strSetting.Equals("lcd.modchip") ||
#endif
             strSetting.Equals("lcd.backlight") ||
             strSetting.Equals("lcd.disableonplayback"))
    {
      CGUIControl *pControl = (CGUIControl *)GetControl(pSettingControl->GetID());
      if (pControl) pControl->SetEnabled(g_guiSettings.GetInt("lcd.type") != LCD_TYPE_NONE);
    }
    else if (strSetting.Equals("lcd.contrast"))
    {
      CGUIControl *pControl = (CGUIControl *)GetControl(pSettingControl->GetID());
      // X3 can't controll the Contrast via software graying out!
      if(g_guiSettings.GetInt("lcd.type") != LCD_TYPE_NONE)
      {
#ifdef _XBOX
        if (pControl) pControl->SetEnabled(g_guiSettings.GetInt("lcd.modchip") != MODCHIP_XECUTER3);
#else
        if (pControl) pControl->SetEnabled(true);
#endif
      }
      else
      {
        if (pControl) pControl->SetEnabled(false);
      }
    }
    else if (strSetting.Equals("lookandfeel.soundsduringplayback"))
    {
      CGUIControl *pControl = (CGUIControl *)GetControl(pSettingControl->GetID());
      if (pControl) pControl->SetEnabled(g_guiSettings.GetString("lookandfeel.soundskin") != "OFF");
    }
    else if (strSetting.Equals("lookandfeel.enablemouse"))
    {
      g_Mouse.SetEnabled(g_guiSettings.GetBool("lookandfeel.enablemouse"));
    }
    else if (!strSetting.Equals("musiclibrary.enabled")
      && strSetting.Left(13).Equals("musiclibrary."))
    {
      CGUIControl *pControl = (CGUIControl *)GetControl(pSettingControl->GetID());
      if (pControl) pControl->SetEnabled(g_guiSettings.GetBool("musiclibrary.enabled"));
    }
    else if (!strSetting.Equals("videolibrary.enabled")
      && strSetting.Left(13).Equals("videolibrary."))
    {
      CGUIControl *pControl = (CGUIControl *)GetControl(pSettingControl->GetID());
      if (pControl) pControl->SetEnabled(g_guiSettings.GetBool("videolibrary.enabled"));
    }
    else if (strSetting.Equals("lookandfeel.rssfeedsrtl"))
    { // only visible if rss is enabled
      CGUIControl *pControl = (CGUIControl *)GetControl(pSettingControl->GetID());
      if (pControl) pControl->SetEnabled(g_guiSettings.GetBool("lookandfeel.enablerssfeeds"));
    }
  }
}

void CGUIWindowSettingsCategory::UpdateRealTimeSettings()
{
  for (unsigned int i = 0; i < m_vecSettings.size(); i++)
  {
    CBaseSettingControl *pSettingControl = m_vecSettings[i];
    CStdString strSetting = pSettingControl->GetSetting()->GetSetting();
    if (strSetting.Equals("locale.time") || strSetting.Equals("locale.date"))
    {
      CGUIControl *pControl = (CGUIControl *)GetControl(pSettingControl->GetID());
      if (pControl) pControl->SetEnabled(!g_guiSettings.GetBool("locale.timeserver"));
      SYSTEMTIME curTime;
      GetLocalTime(&curTime);
      CStdString time;
      if (strSetting.Equals("locale.time"))
        time = g_infoManager.GetTime();
      else
        time = g_infoManager.GetDate();
      CSettingString *pSettingString = (CSettingString*)pSettingControl->GetSetting();
      pSettingString->SetData(time);
      pSettingControl->Update();
    }
  }
}

void CGUIWindowSettingsCategory::OnClick(CBaseSettingControl *pSettingControl)
{
  CStdString strSetting = pSettingControl->GetSetting()->GetSetting();
  if (strSetting.Left(16).Equals("weather.areacode"))
  {
    CStdString strSearch;
    if (CGUIDialogKeyboard::ShowAndGetInput(strSearch, g_localizeStrings.Get(14024), false))
    {
      strSearch.Replace(" ", "+");
      CStdString strResult = ((CSettingString *)pSettingControl->GetSetting())->GetData();
      if (g_weatherManager.GetSearchResults(strSearch, strResult))
        ((CSettingString *)pSettingControl->GetSetting())->SetData(strResult);
      g_weatherManager.ResetTimer();
    }
  }

  // if OnClick() returns false, the setting hasn't changed
  if (!pSettingControl->OnClick()) // call the control to do it's thing
    return;

  if (strSetting.Equals("videoscreen.testresolution"))
  {
    RESOLUTION lastRes = g_graphicsContext.GetVideoResolution();
    g_guiSettings.SetInt("videoscreen.resolution", m_NewResolution);
    g_graphicsContext.SetVideoResolution(m_NewResolution, TRUE);
    g_guiSettings.m_LookAndFeelResolution = m_NewResolution;
    g_application.ReloadSkin();
    bool cancelled = false;
    if (!CGUIDialogYesNo::ShowAndGetInput(13110, 13111, 20022, 20022, -1, -1, cancelled, 5000))
    {
      g_guiSettings.SetInt("videoscreen.resolution", lastRes);
      g_graphicsContext.SetVideoResolution(lastRes, TRUE);
      g_guiSettings.m_LookAndFeelResolution = lastRes;
      g_application.ReloadSkin();
    }
  }

  // ok, now check the various special things we need to do
  if (strSetting.Equals("mymusic.visualisation"))
  { // new visualisation choosen...
    CSettingString *pSettingString = (CSettingString *)pSettingControl->GetSetting();
    CGUISpinControlEx *pControl = (CGUISpinControlEx *)GetControl(pSettingControl->GetID());
    if (pControl->GetValue() == 0)
      pSettingString->SetData("None");
    else
      pSettingString->SetData(pControl->GetCurrentLabel() + ".vis");
  }
  else if (strSetting.Equals("system.debuglogging"))
  {
    if (g_guiSettings.GetBool("system.debuglogging") && g_advancedSettings.m_logLevel < LOG_LEVEL_DEBUG_FREEMEM)
    {
      g_advancedSettings.m_logLevel = LOG_LEVEL_DEBUG_FREEMEM;
      g_application.SetQuiet(false);
      CLog::Log(LOGNOTICE, "Enabled debug logging due to GUI setting");
    }
    else if (!g_guiSettings.GetBool("system.debuglogging") && g_advancedSettings.m_logLevel == LOG_LEVEL_DEBUG_FREEMEM)
    {
      CLog::Log(LOGNOTICE, "Disabled debug logging due to GUI setting");
      g_application.SetQuiet(true);
      g_advancedSettings.m_logLevel = LOG_LEVEL_NORMAL;
    }
  }
  /*else if (strSetting.Equals("musicfiles.repeat"))
  {
    g_playlistPlayer.SetRepeat(PLAYLIST_MUSIC_TEMP, g_guiSettings.GetBool("musicfiles.repeat") ? PLAYLIST::REPEAT_ALL : PLAYLIST::REPEAT_NONE);
  }*/
  else if (strSetting.Equals("karaoke.port0voicemask"))
  {
    CGUISpinControlEx *pControl = (CGUISpinControlEx *)GetControl(pSettingControl->GetID());
    g_guiSettings.SetString("karaoke.port0voicemask", pControl->GetCurrentLabel());
    FillInVoiceMaskValues(0, g_guiSettings.GetSetting("karaoke.port0voicemask"));
  }
  else if (strSetting.Equals("karaoke.port1voicemask"))
  {
    CGUISpinControlEx *pControl = (CGUISpinControlEx *)GetControl(pSettingControl->GetID());
    g_guiSettings.SetString("karaoke.port1voicemask", pControl->GetCurrentLabel());
    FillInVoiceMaskValues(1, g_guiSettings.GetSetting("karaoke.port1voicemask"));
  }
  else if (strSetting.Equals("karaoke.port2voicemask"))
  {
    CGUISpinControlEx *pControl = (CGUISpinControlEx *)GetControl(pSettingControl->GetID());
    g_guiSettings.SetString("karaoke.port2voicemask", pControl->GetCurrentLabel());
    FillInVoiceMaskValues(2, g_guiSettings.GetSetting("karaoke.port2voicemask"));
  }
  else if (strSetting.Equals("karaoke.port2voicemask"))
  {
    CGUISpinControlEx *pControl = (CGUISpinControlEx *)GetControl(pSettingControl->GetID());
    g_guiSettings.SetString("karaoke.port3voicemask", pControl->GetCurrentLabel());
    FillInVoiceMaskValues(3, g_guiSettings.GetSetting("karaoke.port3voicemask"));
  }
  else if (strSetting.Equals("musiclibrary.cleanup"))
  {
    CMusicDatabase musicdatabase;
    musicdatabase.Clean();
    CUtil::DeleteMusicDatabaseDirectoryCache();
  }
  else if (strSetting.Equals("musiclibrary.defaultscraper"))
  {
    CGUISpinControlEx *pControl = (CGUISpinControlEx *)GetControl(pSettingControl->GetID());
    g_guiSettings.SetString("musiclibrary.defaultscraper", pControl->GetCurrentLabel());
    FillInMusicScrapers(pControl,pControl->GetCurrentLabel());
  }
  else if (strSetting.Equals("videolibrary.cleanup"))
  {
    if (CGUIDialogYesNo::ShowAndGetInput(313, 333, 0, 0))
    {
      CVideoDatabase videodatabase;
      videodatabase.Open();
      videodatabase.CleanDatabase();
      videodatabase.Close();
    }
  }
  else if (strSetting.Equals("videolibrary.export"))
  {
    CStdString path(g_settings.GetDatabaseFolder());
    VECSOURCES shares;
    g_mediaManager.GetLocalDrives(shares);
    if (CGUIDialogFileBrowser::ShowAndGetDirectory(shares, g_localizeStrings.Get(661), path, true))
    {
      CUtil::AddFileToFolder(path, "videodb.xml", path);
      CVideoDatabase videodatabase;
      videodatabase.Open();
      videodatabase.ExportToXML(path);
      videodatabase.Close();
    }
  }
  else if (strSetting.Equals("musiclibrary.export"))
  {
    CStdString path(g_settings.GetDatabaseFolder());
    VECSOURCES shares;
    g_mediaManager.GetLocalDrives(shares);
    if (CGUIDialogFileBrowser::ShowAndGetDirectory(shares, g_localizeStrings.Get(661), path, true))
    {
      CUtil::AddFileToFolder(path, "musicdb.xml", path);
      CMusicDatabase musicdatabase;
      musicdatabase.Open();
      musicdatabase.ExportToXML(path);
      musicdatabase.Close();
    }
  }
  else if (strSetting.Equals("videolibrary.import"))
  {
    CStdString path(g_settings.GetDatabaseFolder());
    VECSOURCES shares;
    g_mediaManager.GetLocalDrives(shares);
    if (CGUIDialogFileBrowser::ShowAndGetFile(shares, "videodb.xml", g_localizeStrings.Get(651) , path))
    {
      CVideoDatabase videodatabase;
      videodatabase.Open();
      videodatabase.ImportFromXML(path);
      videodatabase.Close();
    }
  }
  else if (strSetting.Equals("musiclibrary.import"))
  {
    CStdString path(g_settings.GetDatabaseFolder());
    VECSOURCES shares;
    g_mediaManager.GetLocalDrives(shares);
    if (CGUIDialogFileBrowser::ShowAndGetFile(shares, "musicdb.xml", g_localizeStrings.Get(651) , path))
    {
      CMusicDatabase musicdatabase;
      musicdatabase.Open();
      musicdatabase.ImportFromXML(path);
      musicdatabase.Close();
    }
  }
  else if (strSetting.Equals("musicplayer.jumptoaudiohardware") || strSetting.Equals("videoplayer.jumptoaudiohardware"))
  {
    JumpToSection(WINDOW_SETTINGS_SYSTEM, "audiooutput");
  }
  else if (strSetting.Equals("musicplayer.jumptocache") || strSetting.Equals("videoplayer.jumptocache"))
  {
    JumpToSection(WINDOW_SETTINGS_SYSTEM, "cache");
  }
  else if (strSetting.Equals("weather.jumptolocale"))
  {
    JumpToSection(WINDOW_SETTINGS_APPEARANCE, "locale");
  }
  else if (strSetting.Equals("lastfm.enable") || strSetting.Equals("lastfm.username") || strSetting.Equals("lastfm.password"))
  {
    if (g_guiSettings.GetBool("lastfm.enable") || g_guiSettings.GetBool("lastfm.recordtoprofile"))
    {
      CStdString strPassword=g_guiSettings.GetString("lastfm.password");
      CStdString strUserName=g_guiSettings.GetString("lastfm.username");
      if (!strUserName.IsEmpty() || !strPassword.IsEmpty())
        CScrobbler::GetInstance()->Init();
    }
    else
    {
      CScrobbler::GetInstance()->Term();
    }
  }
  else if (strSetting.Equals("musicplayer.outputtoallspeakers"))
  {
    if (!g_application.IsPlaying())
    {
      g_audioContext.SetActiveDevice(CAudioContext::DEFAULT_DEVICE);
    }
  }
  else if (strSetting.Left(22).Equals("MusicPlayer.ReplayGain"))
  { // Update our replaygain settings
    g_guiSettings.m_replayGain.iType = g_guiSettings.GetInt("musicplayer.replaygaintype");
    g_guiSettings.m_replayGain.iPreAmp = g_guiSettings.GetInt("musicplayer.replaygainpreamp");
    g_guiSettings.m_replayGain.iNoGainPreAmp = g_guiSettings.GetInt("musicplayer.replaygainnogainpreamp");
    g_guiSettings.m_replayGain.bAvoidClipping = g_guiSettings.GetBool("musicplayer.replaygainavoidclipping");
  }
#ifdef __APPLE__
  else if (strSetting.Equals("audiooutput.audiodevice"))
  {
      CGUISpinControlEx *pControl = (CGUISpinControlEx *)GetControl(pSettingControl->GetID());
      g_guiSettings.SetString("audiooutput.audiodevice", pControl->GetCurrentLabel());
  }
#endif
#ifdef HAS_KAI
  else if (strSetting.Equals("xlinkkai.enabled"))
  {
    if (g_guiSettings.GetBool("xlinkkai.enabled"))
      g_application.StartKai();
    else
      g_application.StopKai();
  }
#endif
#ifdef HAS_LCD
  else if (strSetting.Equals("lcd.type"))
  {
#ifdef _LINUX
    g_lcd->Stop();
    CLCDFactory factory;
    delete g_lcd;
    g_lcd = factory.Create();
#endif
    g_lcd->Initialize();
  }
  else if (strSetting.Equals("lcd.backlight"))
  {
    g_lcd->SetBackLight(((CSettingInt *)pSettingControl->GetSetting())->GetData());
  }
#ifdef _XBOX
  else if (strSetting.Equals("lcd.modchip"))
  {
    g_lcd->Stop();
    CLCDFactory factory;
    delete g_lcd;
    g_lcd = factory.Create();
    g_lcd->Initialize();
  }
#endif
  else if (strSetting.Equals("lcd.contrast"))
  {
    g_lcd->SetContrast(((CSettingInt *)pSettingControl->GetSetting())->GetData());
  }
#endif
#ifdef __APPLE__
  else if (strSetting.Equals("system.panelbrightness"))
  {
    g_application.SetPanelBrightness((float)(g_guiSettings.GetInt("system.panelbrightness")/100.0f));
  }
#endif
#ifdef HAS_XBOX_HARDWARE
  else if (strSetting.Equals("system.targettemperature"))
  {
    CSettingInt *pSetting = (CSettingInt*)pSettingControl->GetSetting();
    CFanController::Instance()->SetTargetTemperature(pSetting->GetData());
  }
  else if (strSetting.Equals("system.fanspeed"))
  {
    CSettingInt *pSetting = (CSettingInt*)pSettingControl->GetSetting();
    int iControlID = pSettingControl->GetID();
    CGUIMessage msg(GUI_MSG_ITEM_SELECTED, GetID(), iControlID);
    g_graphicsContext.SendMessage(msg);
    int iSpeed = (RESOLUTION)msg.GetParam1();
    g_guiSettings.SetInt("system.fanspeed", iSpeed);
    CFanController::Instance()->SetFanSpeed(iSpeed);
  }
  else if (strSetting.Equals("system.autotemperature"))
  {
    CSettingBool *pSetting = (CSettingBool*)pSettingControl->GetSetting();
    if (pSetting->GetData())
    {
      g_guiSettings.SetBool("system.fanspeedcontrol", false);
      CFanController::Instance()->Start(g_guiSettings.GetInt("system.targettemperature"), g_guiSettings.GetInt("system.minfanspeed") );
    }
    else
      CFanController::Instance()->Stop();
  }
  else if (strSetting.Equals("system.minfanspeed"))
  {
    CSettingInt *pSetting = (CSettingInt*)pSettingControl->GetSetting();
    CFanController::Instance()->SetMinFanSpeed(pSetting->GetData());
  }
  else if (strSetting.Equals("system.fanspeedcontrol"))
  {
    CSettingBool *pSetting = (CSettingBool*)pSettingControl->GetSetting();
    if (pSetting->GetData())
    {
      g_guiSettings.SetBool("system.autotemperature", false);
      CFanController::Instance()->Stop();
      CFanController::Instance()->SetFanSpeed(g_guiSettings.GetInt("system.fanspeed"));
    }
    else
      CFanController::Instance()->RestoreStartupSpeed();
  }
  else if (strSetting.Equals("harddisk.aamlevel"))
  {
    CSettingInt * pSetting = (CSettingInt*)pSettingControl->GetSetting();
    int setting_level = pSetting->GetData();

    if (setting_level == AAM_QUIET)
      XKHDD::SetAAMLevel(0x80);
    else if (setting_level == AAM_FAST)
      XKHDD::SetAAMLevel(0xFE);
  }
  else if (strSetting.Equals("harddisk.apmlevel"))
  {
    CSettingInt * pSetting = (CSettingInt*)pSettingControl->GetSetting();
    int setting_level = pSetting->GetData();

    switch(setting_level)
    {
    case APM_LOPOWER:
      XKHDD::SetAPMLevel(0x80);
      break;
    case APM_HIPOWER:
      XKHDD::SetAPMLevel(0xFE);
      break;
    case APM_LOPOWER_STANDBY:
      XKHDD::SetAPMLevel(0x01);
      break;
    case APM_HIPOWER_STANDBY:
      XKHDD::SetAPMLevel(0x7F);
      break;
    }
  }
  else if (strSetting.Equals("autodetect.nickname") )
  {
    CStdString strXboxNickNameIn = g_guiSettings.GetString("autodetect.nickname");
    CUtil::SetXBOXNickName(strXboxNickNameIn, strXboxNickNameIn);
  }
#endif
  else if (strSetting.Equals("servers.ftpserver"))
  {
    g_application.StopFtpServer();
    if (g_guiSettings.GetBool("servers.ftpserver"))
      g_application.StartFtpServer();
  }
  else if (strSetting.Equals("servers.ftpserverpassword"))
  {
   SetFTPServerUserPass();
  }
  else if (strSetting.Equals("servers.ftpserveruser"))
  {
    CGUISpinControlEx *pControl = (CGUISpinControlEx *)GetControl(pSettingControl->GetID());
    g_guiSettings.SetString("servers.ftpserveruser", pControl->GetCurrentLabel());
  }

  else if (strSetting.Equals("servers.webserver") || strSetting.Equals("servers.webserverport") || strSetting.Equals("servers.webserverpassword"))
  {
    if (strSetting.Equals("servers.webserverport"))
    {
      CSettingString *pSetting = (CSettingString *)pSettingControl->GetSetting();
      // check that it's a valid port
      int port = atoi(pSetting->GetData().c_str());
      if (port <= 0 || port > 65535)
        pSetting->SetData("80");
    }
#ifdef HAS_WEB_SERVER
    g_application.StopWebServer();
    if (g_guiSettings.GetBool("servers.webserver"))
    {
      g_application.StartWebServer();
      if (g_application.m_pWebServer)
         g_application.m_pWebServer->SetPassword(g_guiSettings.GetString("servers.webserverpassword").c_str());
    }
#endif
  }

  else if (strSetting.Equals("network.ipaddress"))
  {
    if (g_guiSettings.GetInt("network.assignment") == NETWORK_STATIC)
    {
      CStdString strDefault = g_guiSettings.GetString("network.ipaddress").Left(g_guiSettings.GetString("network.ipaddress").ReverseFind('.'))+".1";
      if (g_guiSettings.GetString("network.gateway").Equals("0.0.0.0"))
        g_guiSettings.SetString("network.gateway",strDefault);
      if (g_guiSettings.GetString("network.dns").Equals("0.0.0.0"))
        g_guiSettings.SetString("network.dns",strDefault);

    }
  }

  else if (strSetting.Equals("network.httpproxyport"))
  {
    CSettingString *pSetting = (CSettingString *)pSettingControl->GetSetting();
    // check that it's a valid port
    int port = atoi(pSetting->GetData().c_str());
    if (port <= 0 || port > 65535)
      pSetting->SetData("8080");
  }
  else if (strSetting.Equals("videoplayer.calibrate") || strSetting.Equals("videoscreen.guicalibration"))
  { // activate the video calibration screen
    m_gWindowManager.ActivateWindow(WINDOW_SCREEN_CALIBRATION);
  }
  else if (strSetting.Equals("videoscreen.testpattern"))
  { // activate the test pattern
    m_gWindowManager.ActivateWindow(WINDOW_TEST_PATTERN);
  }
  else if (strSetting.Equals("videoplayer.externaldvdplayer"))
  {
    CSettingString *pSettingString = (CSettingString *)pSettingControl->GetSetting();
    CStdString path = pSettingString->GetData();
    VECSOURCES shares;
    g_mediaManager.GetLocalDrives(shares);
    // TODO 2.0: Localize this
    if (CGUIDialogFileBrowser::ShowAndGetFile(shares, ".xbe", g_localizeStrings.Get(655), path))
      pSettingString->SetData(path);
  }
  else if (strSetting.Equals("subtitles.height"))
  {
    if (!CUtil::IsUsingTTFSubtitles())
    {
      CGUISpinControlEx *pControl = (CGUISpinControlEx *)GetControl(pSettingControl->GetID());
      ((CSettingInt *)pSettingControl->GetSetting())->FromString(pControl->GetCurrentLabel());
    }
  }
  else if (strSetting.Equals("subtitles.font"))
  {
    CSettingString *pSettingString = (CSettingString *)pSettingControl->GetSetting();
    CGUISpinControlEx *pControl = (CGUISpinControlEx *)GetControl(pSettingControl->GetID());
    pSettingString->SetData(pControl->GetCurrentLabel());
    FillInSubtitleHeights(g_guiSettings.GetSetting("subtitles.height"));
  }
  else if (strSetting.Equals("subtitles.charset"))
  {
    CSettingString *pSettingString = (CSettingString *)pSettingControl->GetSetting();
    CGUISpinControlEx *pControl = (CGUISpinControlEx *)GetControl(pSettingControl->GetID());
    CStdString newCharset="DEFAULT";
    if (pControl->GetValue()!=0)
     newCharset = g_charsetConverter.getCharsetNameByLabel(pControl->GetCurrentLabel());
    if (newCharset != "" && (newCharset != pSettingString->GetData() || newCharset=="DEFAULT"))
    {
      pSettingString->SetData(newCharset);
      g_charsetConverter.reset();
    }
  }
  else if (strSetting.Equals("locale.charset"))
  {
    CSettingString *pSettingString = (CSettingString *)pSettingControl->GetSetting();
    CGUISpinControlEx *pControl = (CGUISpinControlEx *)GetControl(pSettingControl->GetID());
    CStdString newCharset="DEFAULT";
    if (pControl->GetValue()!=0)
     newCharset = g_charsetConverter.getCharsetNameByLabel(pControl->GetCurrentLabel());
    if (newCharset != "" && (newCharset != pSettingString->GetData() || newCharset=="DEFAULT"))
    {
      pSettingString->SetData(newCharset);
      g_charsetConverter.reset();
    }
  }
  else if (strSetting.Equals("lookandfeel.font"))
  { // new font choosen...
    CGUISpinControlEx *pControl = (CGUISpinControlEx *)GetControl(pSettingControl->GetID());
    CStdString strSkinFontSet = pControl->GetCurrentLabel();
    if (strSkinFontSet != ".svn" && strSkinFontSet != g_guiSettings.GetString("lookandfeel.font"))
    {
      m_strNewSkinFontSet = strSkinFontSet;
      g_application.DelayLoadSkin();
    }
    else
    { // Do not reload the language we are already using
      m_strNewSkinFontSet.Empty();
      g_application.CancelDelayLoadSkin();
    }
  }
  else if (strSetting.Equals("lookandfeel.skin"))
  { // new skin choosen...
    CGUISpinControlEx *pControl = (CGUISpinControlEx *)GetControl(pSettingControl->GetID());
    CStdString strSkin = pControl->GetCurrentLabel();
    CStdString strSkinPath = g_settings.GetSkinFolder(strSkin);
    if (g_SkinInfo.Check(strSkinPath))
    {
      m_strErrorMessage.Empty();
      pControl->SettingsCategorySetSpinTextColor(pControl->GetButtonLabelInfo().textColor);
      if (strSkin != ".svn" && strSkin != g_guiSettings.GetString("lookandfeel.skin"))
      {
        m_strNewSkin = strSkin;
        g_application.DelayLoadSkin();
      }
      else
      { // Do not reload the skin we are already using
        m_strNewSkin.Empty();
        g_application.CancelDelayLoadSkin();
      }
    }
    else
    {
      m_strErrorMessage.Format("Incompatible skin. We require skins of version %0.2f or higher", g_SkinInfo.GetMinVersion());
      m_strNewSkin.Empty();
      g_application.CancelDelayLoadSkin();
      pControl->SettingsCategorySetSpinTextColor(pControl->GetButtonLabelInfo().disabledColor);
    }
  }
  else if (strSetting.Equals("lookandfeel.soundskin"))
  { // new sound skin choosen...
    CGUISpinControlEx *pControl = (CGUISpinControlEx *)GetControl(pSettingControl->GetID());
    if (pControl->GetValue()==0)
      g_guiSettings.SetString("lookandfeel.soundskin", "OFF");
    else if (pControl->GetValue()==1)
      g_guiSettings.SetString("lookandfeel.soundskin", "SKINDEFAULT");
    else
      g_guiSettings.SetString("lookandfeel.soundskin", pControl->GetCurrentLabel());

    g_audioManager.Load();
  }
  else if (strSetting.Equals("lookandfeel.soundsduringplayback"))
  {
    if (g_guiSettings.GetBool("lookandfeel.soundsduringplayback"))
      g_audioManager.Enable(true);
    else
      g_audioManager.Enable(!g_application.IsPlaying() || g_application.IsPaused());
  }
  else if (strSetting.Equals("lookandfeel.enablemouse"))
  {
    g_Mouse.SetEnabled(g_guiSettings.GetBool("lookandfeel.enablemouse"));
  }
  else if (strSetting.Equals("videoscreen.resolution"))
  { // new resolution choosen... - update if necessary
    int iControlID = pSettingControl->GetID();
    CGUIMessage msg(GUI_MSG_ITEM_SELECTED, GetID(), iControlID);
    g_graphicsContext.SendMessage(msg);
    m_NewResolution = (RESOLUTION)msg.GetParam1();
    // reset our skin if necessary
    // delay change of resolution
    if (m_NewResolution == g_guiSettings.m_LookAndFeelResolution)
    {
      m_NewResolution = INVALID;
    }
  }
  else if (strSetting.Equals("videoscreen.vsync"))
  {
    int iControlID = pSettingControl->GetID();
    CGUIMessage msg(GUI_MSG_ITEM_SELECTED, GetID(), iControlID);
    g_graphicsContext.SendMessage(msg);
    g_videoConfig.SetVSyncMode((VSYNC)msg.GetParam1());
  }
  else if (strSetting.Equals("system.ledcolour"))
  {
#ifdef HAS_XBOX_HARDWARE
    // Alter LED Colour immediately
    int iData =  ((CSettingInt *)pSettingControl->GetSetting())->GetData();
    if (iData == LED_COLOUR_NO_CHANGE)
      // LED_COLOUR_NO_CHANGE: to prevent "led off" on colour immediately change, set to default green!
      //                       (we have no previos reference LED COLOUR, to set the LED colour back)
      //                       on next boot the colour will not changed and the default BIOS led colour will used
      ILED::CLEDControl(LED_COLOUR_GREEN);
    else
      ILED::CLEDControl(iData);
#endif
  }
  else if (strSetting.Equals("locale.language"))
  { // new language chosen...
    CSettingString *pSettingString = (CSettingString *)pSettingControl->GetSetting();
    CGUISpinControlEx *pControl = (CGUISpinControlEx *)GetControl(pSettingControl->GetID());
    CStdString strLanguage = pControl->GetCurrentLabel();
    if (strLanguage != ".svn" && strLanguage != pSettingString->GetData())
    {
      m_strNewLanguage = strLanguage;
      g_application.DelayLoadSkin();
    }
    else
    { // Do not reload the language we are already using
      m_strNewLanguage.Empty();
      g_application.CancelDelayLoadSkin();
    }
  }
  else if (strSetting.Equals("lookandfeel.skintheme"))
  { //a new Theme was chosen
    CSettingString *pSettingString = (CSettingString *)pSettingControl->GetSetting();
    CGUISpinControlEx *pControl = (CGUISpinControlEx *)GetControl(pSettingControl->GetID());

    CStdString strSkinTheme;

    if (pControl->GetValue() == 0) // Use default theme
      strSkinTheme = "SKINDEFAULT";
    else
      strSkinTheme = pControl->GetCurrentLabel() + ".xpr";

    if (strSkinTheme != pSettingString->GetData())
    {
      m_strNewSkinTheme = strSkinTheme;
      g_application.DelayLoadSkin();
    }
    else
    { // Do not reload the skin theme we are using
      m_strNewSkinTheme.Empty();
      g_application.CancelDelayLoadSkin();
    }
  }
  else if (strSetting.Equals("lookandfeel.skincolors"))
  { //a new color was chosen
    CSettingString *pSettingString = (CSettingString *)pSettingControl->GetSetting();
    CGUISpinControlEx *pControl = (CGUISpinControlEx *)GetControl(pSettingControl->GetID());

    CStdString strSkinColor;

    if (pControl->GetValue() == 0) // Use default colors
      strSkinColor = "SKINDEFAULT";
    else
      strSkinColor = pControl->GetCurrentLabel() + ".xml";

    if (strSkinColor != pSettingString->GetData())
    {
      m_strNewSkinColors = strSkinColor;
      g_application.DelayLoadSkin();
    }
    else
    { // Do not reload the skin colors we are using
      m_strNewSkinColors.Empty();
      g_application.CancelDelayLoadSkin();
    }
  }
  else if (strSetting.Equals("videoplayer.displayresolution"))
  {
    CSettingInt *pSettingInt = (CSettingInt *)pSettingControl->GetSetting();
    int iControlID = pSettingControl->GetID();
    CGUIMessage msg(GUI_MSG_ITEM_SELECTED, GetID(), iControlID);
    g_graphicsContext.SendMessage(msg);
    pSettingInt->SetData(msg.GetParam1());
  }
  else if (strSetting.Equals("videoscreen.flickerfilter") || strSetting.Equals("videoscreen.soften"))
  { // reset display
    g_graphicsContext.SetVideoResolution(g_guiSettings.m_LookAndFeelResolution, TRUE);
  }
  else if (strSetting.Equals("screensaver.mode"))
  {
    CSettingString *pSettingString = (CSettingString *)pSettingControl->GetSetting();
    CGUISpinControlEx *pControl = (CGUISpinControlEx *)GetControl(pSettingControl->GetID());
    int iValue = pControl->GetValue();
    CStdString strScreenSaver;
    if (iValue == 0)
      strScreenSaver = "None";
    else if (iValue == 1)
      strScreenSaver = "Dim";
    else if (iValue == 2)
      strScreenSaver = "Black";
    else if (iValue == 3)
      strScreenSaver = "SlideShow"; // PictureSlideShow
    else
      strScreenSaver = pControl->GetCurrentLabel() + ".xbs";
    pSettingString->SetData(strScreenSaver);
  }
  else if (strSetting.Equals("screensaver.preview"))
  {
    g_application.ActivateScreenSaver(true);
  }
  else if (strSetting.Equals("screensaver.slideshowpath"))
  {
    CSettingString *pSettingString = (CSettingString *)pSettingControl->GetSetting();
    CStdString path = pSettingString->GetData();
    if (CGUIDialogFileBrowser::ShowAndGetDirectory(g_settings.m_pictureSources, g_localizeStrings.Get(pSettingString->m_iHeadingString), path))
      pSettingString->SetData(path);
  }
#ifdef HAS_XBOX_HARDWARE
  else if (strSetting.Equals("myprograms.dashboard"))
  {
    CSettingString *pSettingString = (CSettingString *)pSettingControl->GetSetting();
    CStdString path = pSettingString->GetData();
    VECSOURCES shares;
    g_mediaManager.GetLocalDrives(shares);
    if (CGUIDialogFileBrowser::ShowAndGetFile(shares, ".xbe", g_localizeStrings.Get(pSettingString->m_iHeadingString), path))
      pSettingString->SetData(path);
  }
#endif
  else if (strSetting.Equals("myprograms.trainerpath") || strSetting.Equals("pictures.screenshotpath") || strSetting.Equals("mymusic.recordingpath") || strSetting.Equals("cddaripper.path") || strSetting.Equals("subtitles.custompath"))
  {
    CSettingString *pSettingString = (CSettingString *)pSettingControl->GetSetting();
    CStdString path = g_guiSettings.GetString(strSetting,false);
    VECSOURCES shares;

    g_mediaManager.GetNetworkLocations(shares);
    g_mediaManager.GetLocalDrives(shares);

    UpdateSettings();
    bool bWriteOnly = true;
#ifdef HAS_TRAINER
    if (strSetting.Equals("myprograms.trainerpath"))
      bWriteOnly = false;
#endif

    if (strSetting.Equals("subtitles.custompath"))
    {
      bWriteOnly = false;
      shares = g_settings.m_videoSources;
    }
    if (CGUIDialogFileBrowser::ShowAndGetDirectory(shares, g_localizeStrings.Get(pSettingString->m_iHeadingString), path, bWriteOnly))
    {
      pSettingString->SetData(path);

#ifdef HAS_TRAINER
      if (strSetting.Equals("myprograms.trainerpath"))
      {
        if (CGUIDialogYesNo::ShowAndGetInput(12012,20135,20022,20022))
        {
          CGUIWindowPrograms* pWindow = (CGUIWindowPrograms*)m_gWindowManager.GetWindow(WINDOW_PROGRAMS);
          if (pWindow)
            pWindow->PopulateTrainersList();
        }
      }
#endif
    }
  }
  else if (strSetting.Left(22).Equals("MusicPlayer.ReplayGain"))
  { // Update our replaygain settings
    g_guiSettings.m_replayGain.iType = g_guiSettings.GetInt("musicplayer.replaygaintype");
    g_guiSettings.m_replayGain.iPreAmp = g_guiSettings.GetInt("musicplayer.replaygainpreamp");
    g_guiSettings.m_replayGain.iNoGainPreAmp = g_guiSettings.GetInt("musicplayer.replaygainnogainpreamp");
    g_guiSettings.m_replayGain.bAvoidClipping = g_guiSettings.GetBool("musicplayer.replaygainavoidclipping");
  }
  else if (strSetting.Equals("locale.country"))
  {
    CGUISpinControlEx *pControl = (CGUISpinControlEx *)GetControl(pSettingControl->GetID());

    const CStdString& strRegion=pControl->GetCurrentLabel();
    g_langInfo.SetCurrentRegion(strRegion);
    g_guiSettings.SetString("locale.country", strRegion);
  }
  else if (strSetting.Equals("locale.timeserver") || strSetting.Equals("locale.timeserveraddress"))
  {
    g_application.StopTimeServer();
    if (g_guiSettings.GetBool("locale.timeserver"))
      g_application.StartTimeServer();
  }
  else if (strSetting.Equals("locale.time"))
  {
    SYSTEMTIME curTime;
    GetLocalTime(&curTime);
    if (CGUIDialogNumeric::ShowAndGetTime(curTime, g_localizeStrings.Get(14066)))
    { // yay!
      SYSTEMTIME curDate;
      GetLocalTime(&curDate);
      CUtil::SetSysDateTimeYear(curDate.wYear, curDate.wMonth, curDate.wDay, curTime.wHour, curTime.wMinute);
    }
  }
  else if (strSetting.Equals("locale.date"))
  {
    SYSTEMTIME curDate;
    GetLocalTime(&curDate);
    if (CGUIDialogNumeric::ShowAndGetDate(curDate, g_localizeStrings.Get(14067)))
    { // yay!
      SYSTEMTIME curTime;
      GetLocalTime(&curTime);
      CUtil::SetSysDateTimeYear(curDate.wYear, curDate.wMonth, curDate.wDay, curTime.wHour, curTime.wMinute);
    }
  }
  else if (strSetting.Equals("smb.winsserver") || strSetting.Equals("smb.workgroup") )
  {
    if (g_guiSettings.GetString("smb.winsserver") == "0.0.0.0")
      g_guiSettings.SetString("smb.winsserver", "");

    /* okey we really don't need to restarat, only deinit samba, but that could be damn hard if something is playing*/
    //TODO - General way of handling setting changes that require restart

    CGUIDialogOK *dlg = (CGUIDialogOK *)m_gWindowManager.GetWindow(WINDOW_DIALOG_YES_NO);
    if (!dlg) return ;
    dlg->SetHeading( g_localizeStrings.Get(14038) );
    dlg->SetLine( 0, g_localizeStrings.Get(14039) );
    dlg->SetLine( 1, g_localizeStrings.Get(14040));
    dlg->SetLine( 2, "");
    dlg->DoModal();

    if (dlg->IsConfirmed())
    {
      g_application.getApplicationMessenger().RestartApp();
    }
  }
  else if (strSetting.Equals("upnp.client"))
  {
#ifdef HAS_UPNP
    if (g_guiSettings.GetBool("upnp.client"))
      g_application.StartUPnPClient();
    else
      g_application.StopUPnPClient();
#endif
  }
  else if (strSetting.Equals("upnp.server"))
  {
#ifdef HAS_UPNP
    if (g_guiSettings.GetBool("upnp.server"))
      g_application.StartUPnPServer();
    else
      g_application.StopUPnPServer();
#endif
  }
  else if (strSetting.Equals("upnp.renderer"))
  {
#ifdef HAS_UPNP
    if (g_guiSettings.GetBool("upnp.renderer"))
      g_application.StartUPnPRenderer();
    else
      g_application.StopUPnPRenderer();
#endif
  }
  else if (strSetting.Equals("remoteevents.enabled"))
  {
#ifdef HAS_EVENT_SERVER
    if (g_guiSettings.GetBool("remoteevents.enabled"))
      g_application.StartEventServer();
    else
      g_application.StopEventServer();
#endif
  }
  else if (strSetting.Equals("remoteevents.allinterfaces"))
  {
#ifdef HAS_EVENT_SERVER
    if (g_guiSettings.GetBool("remoteevents.enabled"))
    {
      g_application.StopEventServer();
      g_application.StartEventServer();
    }
#endif
  }
  else if (strSetting.Equals("remoteevents.initialdelay") ||
           strSetting.Equals("remoteevents.continuousdelay"))
  {
#ifdef HAS_EVENT_SERVER
    if (g_guiSettings.GetBool("remoteevents.enabled"))
    {
      g_application.RefreshEventServer();
    }
#endif
  }
  else if (strSetting.Equals("upnp.musicshares"))
  {
    CStdString filename;
    CUtil::AddFileToFolder(g_settings.GetUserDataFolder(), "upnpserver.xml", filename);
    CStdString strDummy;
    g_settings.LoadUPnPXml(filename);
    if (CGUIDialogFileBrowser::ShowAndGetSource(strDummy,false,&g_settings.m_UPnPMusicSources,"upnpmusic"))
      g_settings.SaveUPnPXml(filename);
    else
      g_settings.LoadUPnPXml(filename);
  }
  else if (strSetting.Equals("upnp.videoshares"))
  {
    CStdString filename;
    CUtil::AddFileToFolder(g_settings.GetUserDataFolder(), "upnpserver.xml", filename);
    CStdString strDummy;
    g_settings.LoadUPnPXml(filename);
    if (CGUIDialogFileBrowser::ShowAndGetSource(strDummy,false,&g_settings.m_UPnPVideoSources,"upnpvideo"))
      g_settings.SaveUPnPXml(filename);
    else
      g_settings.LoadUPnPXml(filename);
  }
  else if (strSetting.Equals("upnp.pictureshares"))
  {
    CStdString filename;
    CUtil::AddFileToFolder(g_settings.GetUserDataFolder(), "upnpserver.xml", filename);
    CStdString strDummy;
    g_settings.LoadUPnPXml(filename);
    if (CGUIDialogFileBrowser::ShowAndGetSource(strDummy,false,&g_settings.m_UPnPPictureSources,"upnppictures"))
      g_settings.SaveUPnPXml(filename);
    else
      g_settings.LoadUPnPXml(filename);
  }
  else if (strSetting.Equals("masterlock.lockcode"))
  {
    // Now Prompt User to enter the old and then the new MasterCode!
    if(g_passwordManager.SetMasterLockMode())
    {
      // We asked for the master password and saved the new one!
      // Nothing todo here
    }
  }
  else if (strSetting.Equals("musicfiles.savefolderviews"))
  {
    ClearFolderViews(pSettingControl->GetSetting(), WINDOW_MUSIC_FILES);
  }
  else if (strSetting.Equals("myvideos.savefolderviews"))
  {
    ClearFolderViews(pSettingControl->GetSetting(), WINDOW_VIDEO_FILES);
  }
  else if (strSetting.Equals("programfiles.savefolderviews"))
  {
    ClearFolderViews(pSettingControl->GetSetting(), WINDOW_PROGRAMS);
  }
  else if (strSetting.Equals("pictures.savefolderviews"))
  {
    ClearFolderViews(pSettingControl->GetSetting(), WINDOW_PICTURES);
  }
  else if (strSetting.Equals("network.interface"))
  {
     NetworkInterfaceChanged();
  }
#ifdef HAS_LINUX_NETWORK
  else if (strSetting.Equals("network.save"))
  {
     NetworkAssignment iAssignment;
     CStdString sIPAddress;
     CStdString sNetworkMask;
     CStdString sDefaultGateway;
     CStdString sWirelessNetwork;
     CStdString sWirelessKey;
     CStdString sDns;
     EncMode iWirelessEnc;
     CStdString ifaceName;

     CGUISpinControlEx *ifaceControl = (CGUISpinControlEx *)GetControl(GetSetting("network.interface")->GetID());
     ifaceName = ifaceControl->GetLabel();
     CNetworkInterface* iface = g_application.getNetwork().GetInterfaceByName(ifaceName);

     // Update controls with information
     CGUISpinControlEx* pControl1 = (CGUISpinControlEx *)GetControl(GetSetting("network.assignment")->GetID());
     if (pControl1) iAssignment = (NetworkAssignment) pControl1->GetValue();
     CGUIButtonControl* pControl2 = (CGUIButtonControl *)GetControl(GetSetting("network.ipaddress")->GetID());
     if (pControl2) sIPAddress = pControl2->GetLabel2();
     pControl2 = (CGUIButtonControl *)GetControl(GetSetting("network.subnet")->GetID());
     if (pControl2) sNetworkMask = pControl2->GetLabel2();
     pControl2 = (CGUIButtonControl *)GetControl(GetSetting("network.gateway")->GetID());
     if (pControl2) sDefaultGateway = pControl2->GetLabel2();
     pControl2 = (CGUIButtonControl *)GetControl(GetSetting("network.dns")->GetID());
     if (pControl2) sDns = pControl2->GetLabel2();
     pControl1 = (CGUISpinControlEx *)GetControl(GetSetting("network.enc")->GetID());
     if (pControl1) iWirelessEnc = (EncMode) pControl1->GetValue();
     pControl2 = (CGUIButtonControl *)GetControl(GetSetting("network.essid")->GetID());
     if (pControl2) sWirelessNetwork = pControl2->GetLabel2();
     pControl2 = (CGUIButtonControl *)GetControl(GetSetting("network.key")->GetID());
     if (pControl2) sWirelessKey = pControl2->GetLabel2();

     CGUIDialogProgress* pDlgProgress = (CGUIDialogProgress*)m_gWindowManager.GetWindow(WINDOW_DIALOG_PROGRESS);
     pDlgProgress->SetLine(0, "");
     pDlgProgress->SetLine(1, g_localizeStrings.Get(784));
     pDlgProgress->SetLine(2, "");
     pDlgProgress->StartModal();
     pDlgProgress->Progress();

     std::vector<CStdString> nameServers;
     nameServers.push_back(sDns);
     g_application.getNetwork().SetNameServers(nameServers);
     iface->SetSettings(iAssignment, sIPAddress, sNetworkMask, sDefaultGateway, sWirelessNetwork, sWirelessKey, iWirelessEnc);

     pDlgProgress->Close();

     if (iAssignment == NETWORK_DISABLED)
        CGUIDialogOK::ShowAndGetInput(0, 788, 0, 0);
     else if (iface->IsConnected())
        CGUIDialogOK::ShowAndGetInput(0, 785, 0, 0);
     else
        CGUIDialogOK::ShowAndGetInput(0, 786, 0, 0);
  }
  else if (strSetting.Equals("network.essid"))
  {
    CGUIDialogAccessPoints *dialog = (CGUIDialogAccessPoints *)m_gWindowManager.GetWindow(WINDOW_DIALOG_ACCESS_POINTS);
    if (dialog)
    {
       CGUISpinControlEx *pControl = (CGUISpinControlEx *)GetControl(GetSetting("network.interface")->GetID());
       dialog->SetInterfaceName(pControl->GetLabel());
       dialog->DoModal();

       if (dialog->WasItemSelected())
       {
          CGUIButtonControl* pControl2 = (CGUIButtonControl *)GetControl(GetSetting("network.essid")->GetID());
          if (pControl2) pControl2->SetLabel2(dialog->GetSelectedAccessPointEssId());
          pControl = (CGUISpinControlEx *)GetControl(GetSetting("network.enc")->GetID());
          if (pControl) pControl->SetValue(dialog->GetSelectedAccessPointEncMode());
       }
    }
  }
#endif
#ifdef _LINUX
  else if (strSetting.Equals("locale.timezonecountry"))
  {
    CGUISpinControlEx *pControlCountry = (CGUISpinControlEx *)GetControl(pSettingControl->GetID());
    CStdString country = pControlCountry->GetCurrentLabel();

    CGUISpinControlEx *pControl = (CGUISpinControlEx *)GetControl(GetSetting("locale.timezone")->GetID());
    pControl->Clear();
    vector<CStdString> timezones = g_timezone.GetTimezonesByCountry(country);
    for (unsigned int i=0; i < timezones.size(); i++)
    {
      pControl->AddLabel(timezones[i], i);
    }

    g_timezone.SetTimezone(pControl->GetLabel());
    g_guiSettings.SetString("locale.timezonecountry",pControlCountry->GetLabel().c_str());

    CGUISpinControlEx *tzControl = (CGUISpinControlEx *)GetControl(GetSetting("locale.timezone")->GetID());
    g_guiSettings.SetString("locale.timezone", tzControl->GetLabel().c_str());
  }
  else  if (strSetting.Equals("locale.timezone"))
  {
     CGUISpinControlEx *tzControl = (CGUISpinControlEx *)GetControl(GetSetting("locale.timezone")->GetID());
     g_timezone.SetTimezone(tzControl->GetLabel());
     g_guiSettings.SetString("locale.timezone", tzControl->GetLabel().c_str());

     tzControl = (CGUISpinControlEx *)GetControl(GetSetting("locale.timezonecountry")->GetID());
     g_guiSettings.SetString("locale.timezonecountry", tzControl->GetLabel().c_str());
  }
#endif
  else if (strSetting.Equals("lookandfeel.skinzoom"))
  {
    g_fontManager.ReloadTTFFonts();
  }
<<<<<<< HEAD
#ifdef __APPLE__
  else if (strSetting.Equals("backgroundmusic.enabled"))
  {
    Cocoa_SetBackgroundMusicEnabled(g_guiSettings.GetBool("backgroundmusic.enabled"));
  }
  else if (strSetting.Equals("backgroundmusic.themesenabled"))
  {
    Cocoa_SetBackgroundMusicThemesEnabled(g_guiSettings.GetBool("backgroundmusic.themesenabled"));
  }
  else if (strSetting.Equals("backgroundmusic.themedownloadsenabled"))
  {
    Cocoa_SetBackgroundMusicThemeDownloadsEnabled(g_guiSettings.GetBool("backgroundmusic.themedownloadsenabled"));
  }
  else if (strSetting.Equals("backgroundmusic.volume"))
  {
    int i = g_guiSettings.GetInt("backgroundmusic.volume");
    Cocoa_SetBackgroundMusicVolume((float)(i/100.0f));
  }
  else if (strSetting.Equals("system.batterywarning"))
  {
    Cocoa_HW_SetBatteryWarningEnabled(g_guiSettings.GetBool("system.batterywarning"));
  }
  else if (strSetting.Equals("softwareupdate.checknow"))
  {
    Cocoa_CheckForUpdates();
  }
  else if (strSetting.Equals("softwareupdate.checkinterval"))
  {
    double interval = 3600;
    switch (g_guiSettings.GetInt("softwareupdate.checkinterval"))
    {
      case UPDATE_INTERVAL_DAILY: interval = 86400; break;
      case UPDATE_INTERVAL_WEEKLY: interval = 604800; break;
    }
    Cocoa_SetUpdateCheckInterval(interval);
  }
  else if (strSetting.Equals("softwareupdate.alertsenabled"))
  {
    double interval = 0;
    if (g_guiSettings.GetBool("softwareupdate.alertsenabled"))
    {
      switch (g_guiSettings.GetInt("softwareupdate.checkinterval"))
      {
        case UPDATE_INTERVAL_HOURLY: interval = 3600; break;
        case UPDATE_INTERVAL_DAILY: interval = 86400; break;
        case UPDATE_INTERVAL_WEEKLY: interval = 604800; break;
      }
    }
    Cocoa_SetUpdateCheckInterval(interval);
  }
#endif
=======
  else if (strSetting.Equals("videolibrary.flattentvshows") ||
           strSetting.Equals("videolibrary.removeduplicates"))
  {
    CUtil::DeleteVideoDatabaseDirectoryCache();
  }
>>>>>>> 12281391

  UpdateSettings();
}

void CGUIWindowSettingsCategory::FreeControls()
{
  // clear the category group
  CGUIControlGroupList *control = (CGUIControlGroupList *)GetControl(CATEGORY_GROUP_ID);
#ifdef PRE_SKIN_VERSION_2_1_COMPATIBILITY
  if (control && control->GetControlType() == CGUIControl::GUICONTROL_GROUPLIST)
#else
  if (control)
#endif
  {
    control->FreeResources();
    control->ClearAll();
  }
  m_vecSections.clear();
  FreeSettingsControls();
}

void CGUIWindowSettingsCategory::FreeSettingsControls()
{
  // clear the settings group
  CGUIControlGroupList *control = (CGUIControlGroupList *)GetControl(SETTINGS_GROUP_ID);
#ifdef PRE_SKIN_VERSION_2_1_COMPATIBILITY
  if (control && control->GetControlType() == CGUIControl::GUICONTROL_GROUPLIST)
#else
  if (control)
#endif
  {
    control->FreeResources();
    control->ClearAll();
  }
  m_vecSettings.clear();
}

void CGUIWindowSettingsCategory::AddSetting(CSetting *pSetting, float width, int &iControlID)
{
  CBaseSettingControl *pSettingControl = NULL;
  CGUIControl *pControl = NULL;
  CGUIControl *baseControl = NULL;
  if (pSetting->GetControlType() == CHECKMARK_CONTROL)
  {
    baseControl = m_pOriginalRadioButton;
    pControl = new CGUIRadioButtonControl(*m_pOriginalRadioButton);
    if (!pControl) return ;
    ((CGUIRadioButtonControl *)pControl)->SetLabel(g_localizeStrings.Get(pSetting->GetLabel()));
    pControl->SetWidth(width);
    pSettingControl = new CRadioButtonSettingControl((CGUIRadioButtonControl *)pControl, iControlID, pSetting);
  }
  else if (pSetting->GetControlType() == SPIN_CONTROL_FLOAT || pSetting->GetControlType() == SPIN_CONTROL_INT_PLUS || pSetting->GetControlType() == SPIN_CONTROL_TEXT || pSetting->GetControlType() == SPIN_CONTROL_INT)
  {
    baseControl = m_pOriginalSpin;
    pControl = new CGUISpinControlEx(*m_pOriginalSpin);
    if (!pControl) return ;
    pControl->SetWidth(width);
    ((CGUISpinControlEx *)pControl)->SetText(g_localizeStrings.Get(pSetting->GetLabel()));
    pSettingControl = new CSpinExSettingControl((CGUISpinControlEx *)pControl, iControlID, pSetting);
  }
  else if (pSetting->GetControlType() == SEPARATOR_CONTROL && m_pOriginalImage)
  {
    baseControl = m_pOriginalImage;
    pControl = new CGUIImage(*m_pOriginalImage);
    if (!pControl) return;
    pControl->SetWidth(width);
    pSettingControl = new CSeparatorSettingControl((CGUIImage *)pControl, iControlID, pSetting);
  }
  else if (pSetting->GetControlType() != SEPARATOR_CONTROL) // button control
  {
    baseControl = m_pOriginalButton;
    pControl = new CGUIButtonControl(*m_pOriginalButton);
    if (!pControl) return ;
    ((CGUIButtonControl *)pControl)->SettingsCategorySetTextAlign(XBFONT_CENTER_Y);
    ((CGUIButtonControl *)pControl)->SetLabel(g_localizeStrings.Get(pSetting->GetLabel()));
    pControl->SetWidth(width);
    pSettingControl = new CButtonSettingControl((CGUIButtonControl *)pControl, iControlID, pSetting);
  }
  if (!pControl) return;
  pControl->SetID(iControlID++);
  pControl->SetVisible(true);
  CGUIControlGroupList *group = (CGUIControlGroupList *)GetControl(SETTINGS_GROUP_ID);
  if (group)
  {
    pControl->AllocResources();
    group->AddControl(pControl);
    m_vecSettings.push_back(pSettingControl);
  }
}

void CGUIWindowSettingsCategory::Render()
{
  // update realtime changeable stuff
  UpdateRealTimeSettings();
  // update alpha status of current button
  bool bAlphaFaded = false;
  CGUIControl *control = GetFirstFocusableControl(CONTROL_START_BUTTONS + m_iSection);
  if (control && !control->HasFocus())
  {
    if (control->GetControlType() == CGUIControl::GUICONTROL_BUTTON)
    {
      control->SetFocus(true);
      ((CGUIButtonControl *)control)->SetAlpha(0x80);
      bAlphaFaded = true;
    }
    else if (control->GetControlType() == CGUIControl::GUICONTROL_TOGGLEBUTTON)
    {
      control->SetFocus(true);
      ((CGUIButtonControl *)control)->SetSelected(true);
      bAlphaFaded = true;
    }
  }
  CGUIWindow::Render();
  if (bAlphaFaded)
  {
    control->SetFocus(false);
    if (control->GetControlType() == CGUIControl::GUICONTROL_BUTTON)
      ((CGUIButtonControl *)control)->SetAlpha(0xFF);
    else
      ((CGUIButtonControl *)control)->SetSelected(false);
  }
  // render the error message if necessary
  if (m_strErrorMessage.size())
  {
    CGUIFont *pFont = g_fontManager.GetFont("font13");
    float fPosY = g_graphicsContext.GetHeight() * 0.8f;
    float fPosX = g_graphicsContext.GetWidth() * 0.5f;
    CGUITextLayout::DrawText(pFont, fPosX, fPosY, 0xffffffff, 0, m_strErrorMessage, XBFONT_CENTER_X);
  }
}

void CGUIWindowSettingsCategory::CheckNetworkSettings()
{
  // check if our network needs restarting (requires a reset, so check well!)
  if (m_iNetworkAssignment == -1)
  {
    // nothing to do here, folks - move along.
    return ;
  }
  // we need a reset if:
  // 1.  The Network Assignment has changed OR
  // 2.  The Network Assignment is STATIC and one of the network fields have changed
  if (m_iNetworkAssignment != g_guiSettings.GetInt("network.assignment") ||
      (m_iNetworkAssignment == NETWORK_STATIC && (
         m_strNetworkIPAddress != g_guiSettings.GetString("network.ipaddress") ||
         m_strNetworkSubnet != g_guiSettings.GetString("network.subnet") ||
         m_strNetworkGateway != g_guiSettings.GetString("network.gateway") ||
         m_strNetworkDNS != g_guiSettings.GetString("network.dns"))))
  {
/*    // our network settings have changed - we should prompt the user to reset XBMC
    if (CGUIDialogYesNo::ShowAndGetInput(14038, 14039, 14040, 0))
    {
      // reset settings
      g_application.getApplicationMessenger().RestartApp();
      // Todo: aquire new network settings without restart app!
    }
    else*/
    {
#ifdef HAS_XBOX_NETWORK
      g_network.NetworkMessage(CNetwork::SERVICES_DOWN,1);
      g_network.Deinitialize();
      g_network.Initialize(g_guiSettings.GetInt("network.assignment"),
        g_guiSettings.GetString("network.ipaddress").c_str(),
        g_guiSettings.GetString("network.subnet").c_str(),
        g_guiSettings.GetString("network.gateway").c_str(),
        g_guiSettings.GetString("network.dns").c_str());
#endif
    }


    // update our settings variables
    m_iNetworkAssignment = g_guiSettings.GetInt("network.assignment");
    m_strNetworkIPAddress = g_guiSettings.GetString("network.ipaddress");
    m_strNetworkSubnet = g_guiSettings.GetString("network.subnet");
    m_strNetworkGateway = g_guiSettings.GetString("network.gateway");
    m_strNetworkDNS = g_guiSettings.GetString("network.dns");

    // replace settings
    /*   g_guiSettings.SetInt("network.assignment", m_iNetworkAssignment);
       g_guiSettings.SetString("network.ipaddress", m_strNetworkIPAddress);
       g_guiSettings.SetString("network.subnet", m_strNetworkSubnet);
       g_guiSettings.SetString("network.gateway", m_strNetworkGateway);
       g_guiSettings.SetString("network.dns", m_strNetworkDNS);*/
  }
}

void CGUIWindowSettingsCategory::FillInSubtitleHeights(CSetting *pSetting)
{
  CSettingInt *pSettingInt = (CSettingInt*)pSetting;
  CGUISpinControlEx *pControl = (CGUISpinControlEx *)GetControl(GetSetting(pSetting->GetSetting())->GetID());
  pControl->SetType(SPIN_CONTROL_TYPE_TEXT);
  pControl->Clear();
  if (CUtil::IsUsingTTFSubtitles())
  { // easy - just fill as per usual
    CStdString strLabel;
    for (int i = pSettingInt->m_iMin; i <= pSettingInt->m_iMax; i += pSettingInt->m_iStep)
    {
      if (pSettingInt->m_iFormat > -1)
      {
        CStdString strFormat = g_localizeStrings.Get(pSettingInt->m_iFormat);
        strLabel.Format(strFormat, i);
      }
      else
        strLabel.Format(pSettingInt->m_strFormat, i);
      pControl->AddLabel(strLabel, i);
    }
    pControl->SetValue(pSettingInt->GetData());
  }
  else
  {
    if (g_guiSettings.GetString("subtitles.font").size())
    {
      //find font sizes...
      CHDDirectory directory;
      CFileItemList items;
      CStdString strPath = "Q:\\system\\players\\mplayer\\font\\";
      strPath += g_guiSettings.GetString("subtitles.font");
      strPath += "\\";
      directory.GetDirectory(_P(strPath), items);
      int iCurrentSize = 0;
      int iSize = 0;
      for (int i = 0; i < items.Size(); ++i)
      {
        CFileItemPtr pItem = items[i];
        if (pItem->m_bIsFolder)
        {
          if (strcmpi(pItem->GetLabel().c_str(), ".svn") == 0) continue;
          int iSizeTmp = atoi(pItem->GetLabel().c_str());
          if (iSizeTmp == pSettingInt->GetData())
            iCurrentSize = iSize;
          pControl->AddLabel(pItem->GetLabel(), iSize++);
        }
      }
      pControl->SetValue(iCurrentSize);
    }
  }
}

void CGUIWindowSettingsCategory::FillInSubtitleFonts(CSetting *pSetting)
{
  CSettingString *pSettingString = (CSettingString*)pSetting;
  CGUISpinControlEx *pControl = (CGUISpinControlEx *)GetControl(GetSetting(pSetting->GetSetting())->GetID());
  pControl->SetType(SPIN_CONTROL_TYPE_TEXT);
  pControl->Clear();
  int iCurrentFont = 0;
  int iFont = 0;

#if 0
  // Find mplayer fonts...
  {
    CHDDirectory directory;
    CFileItemList items;
    CStdString strPath = _P("Q:\\system\\players\\mplayer\\font\\");
    directory.GetDirectory(strPath, items);
    for (int i = 0; i < items.Size(); ++i)
    {
      CFileItemPtr pItem = items[i];
      if (pItem->m_bIsFolder)
      {
        if (strcmpi(pItem->GetLabel().c_str(), ".svn") == 0) continue;
        if (strcmpi(pItem->GetLabel().c_str(), pSettingString->GetData().c_str()) == 0)
          iCurrentFont = iFont;
        pControl->AddLabel(pItem->GetLabel(), iFont++);
      }
    }
  }
#endif

#ifndef __APPLE__
  // find TTF fonts
  {
    CHDDirectory directory;
    CFileItemList items;
    CStdString strPath = _P("Q:\\media\\Fonts\\");
    if (directory.GetDirectory(strPath, items))
    {
      for (int i = 0; i < items.Size(); ++i)
      {
        CFileItemPtr pItem = items[i];

        if (!pItem->m_bIsFolder)
        {

          if ( !CUtil::GetExtension(pItem->GetLabel()).Equals(".ttf") ) continue;
          if (pItem->GetLabel().Equals(pSettingString->GetData(), false))
            iCurrentFont = iFont;

          pControl->AddLabel(pItem->GetLabel(), iFont++);
        }

      }
    }
  }
#else
  const char* fonts[] = {
      "Andale Mono",
      "Arial",
      "Arial Black",
      "Arial Narrow Bold",
      "Arial Rounded Bold",
      "Arial Unicode",
      "Brush Script",
      "Georgia",
      "Georgia Bold",
      "Tahoma",
      "Tahoma Bold",
      "Times New Roman",
      "Times New Roman Bold",
      "Trebuchet MS",
      "Trebuchet MS Bold",
      "Verdana",
      "Verdana Bold",
      0
  };

  for (int i=0; fonts[i]; i++)
  {
    CStdString strFont = fonts[i];

    // See if it's the current one.
    if (strFont.Equals(pSettingString->GetData(), false))
          iCurrentFont = iFont;

    // Add it.
    pControl->AddLabel(strFont, iFont++);
  }
#endif

  pControl->SetValue(iCurrentFont);
}

void CGUIWindowSettingsCategory::FillInSkinFonts(CSetting *pSetting)
{
  CGUISpinControlEx *pControl = (CGUISpinControlEx *)GetControl(GetSetting(pSetting->GetSetting())->GetID());
  pControl->SetType(SPIN_CONTROL_TYPE_TEXT);
  pControl->Clear();

  int iSkinFontSet = 0;

  m_strNewSkinFontSet.Empty();

  RESOLUTION res;
  CStdString strPath = g_SkinInfo.GetSkinPath("Font.xml", &res);

  TiXmlDocument xmlDoc;
  if (!xmlDoc.LoadFile(strPath.c_str()))
  {
    CLog::Log(LOGERROR, "Couldn't load %s", strPath.c_str());
    return ;
  }

  TiXmlElement* pRootElement = xmlDoc.RootElement();

  CStdString strValue = pRootElement->Value();
  if (strValue != CStdString("fonts"))
  {
    CLog::Log(LOGERROR, "file %s doesnt start with <fonts>", strPath.c_str());
    return ;
  }

  const TiXmlNode *pChild = pRootElement->FirstChild();
  strValue = pChild->Value();
  if (strValue == "fontset")
  {
    while (pChild)
    {
      strValue = pChild->Value();
      if (strValue == "fontset")
      {
        const char* idAttr = ((TiXmlElement*) pChild)->Attribute("id");
        const char* unicodeAttr = ((TiXmlElement*) pChild)->Attribute("unicode");

        bool isUnicode=(unicodeAttr && stricmp(unicodeAttr, "true") == 0);

        bool isAllowed=true;
        if (g_langInfo.ForceUnicodeFont() && !isUnicode)
          isAllowed=false;

        if (idAttr != NULL && isAllowed)
        {
          pControl->AddLabel(idAttr, iSkinFontSet);
          if (strcmpi(idAttr, g_guiSettings.GetString("lookandfeel.font").c_str()) == 0)
            pControl->SetValue(iSkinFontSet);
          iSkinFontSet++;
        }
      }
      pChild = pChild->NextSibling();
    }

  }
  else
  {
    // Since no fontset is defined, there is no selection of a fontset, so disable the component
    pControl->AddLabel(g_localizeStrings.Get(13278), 1);
    pControl->SetValue(1);
    pControl->SetEnabled(false);
  }
}

void CGUIWindowSettingsCategory::FillInSkins(CSetting *pSetting)
{
  CGUISpinControlEx *pControl = (CGUISpinControlEx *)GetControl(GetSetting(pSetting->GetSetting())->GetID());
  pControl->SetType(SPIN_CONTROL_TYPE_TEXT);
  pControl->Clear();
  pControl->SetShowRange(true);

  m_strNewSkin.Empty();

  //find skins...
  CHDDirectory directory;
  CFileItemList items;
  CStdString strPath = _P("Q:\\skin\\");
  directory.GetDirectory(strPath, items);
  strPath = _P("U:\\skin\\");
  directory.GetDirectory(strPath, items);

  int iCurrentSkin = 0;
  int iSkin = 0;
  vector<CStdString> vecSkins;
  for (int i = 0; i < items.Size(); ++i)
  {
    CFileItemPtr pItem = items[i];
    if (pItem->m_bIsFolder)
    {
      if (strcmpi(pItem->GetLabel().c_str(), ".svn") == 0) continue;
      if (strcmpi(pItem->GetLabel().c_str(), "fonts") == 0) continue;
      if (strcmpi(pItem->GetLabel().c_str(), "media") == 0) continue;
      //   if (g_SkinInfo.Check(pItem->m_strPath))
      //   {
      vecSkins.push_back(pItem->GetLabel());
      //   }
    }
  }

  sort(vecSkins.begin(), vecSkins.end(), sortstringbyname());
  for (unsigned int i = 0; i < vecSkins.size(); ++i)
  {
    CStdString strSkin = vecSkins[i];
    if (strcmpi(strSkin.c_str(), g_guiSettings.GetString("lookandfeel.skin").c_str()) == 0)
    {
      iCurrentSkin = iSkin;
    }
    pControl->AddLabel(strSkin, iSkin++);
  }
  pControl->SetValue(iCurrentSkin);
  return ;
}

void CGUIWindowSettingsCategory::FillInSoundSkins(CSetting *pSetting)
{
  CGUISpinControlEx *pControl = (CGUISpinControlEx *)GetControl(GetSetting(pSetting->GetSetting())->GetID());
  pControl->SetType(SPIN_CONTROL_TYPE_TEXT);
  pControl->Clear();
  pControl->SetShowRange(true);

  m_strNewSkin.Empty();

  //find skins...
  CFileItemList items;
  CStdString strPath = _P("Q:\\sounds\\");
  CDirectory::GetDirectory(strPath, items);
  strPath = _P("U:\\sounds\\");
  CDirectory::GetDirectory(strPath, items);

  int iCurrentSoundSkin = 0;
  int iSoundSkin = 0;
  vector<CStdString> vecSoundSkins;
  int i;
  for (i = 0; i < items.Size(); ++i)
  {
    CFileItemPtr pItem = items[i];
    if (pItem->m_bIsFolder)
    {
      if (strcmpi(pItem->GetLabel().c_str(), ".svn") == 0) continue;
      if (strcmpi(pItem->GetLabel().c_str(), "fonts") == 0) continue;
      if (strcmpi(pItem->GetLabel().c_str(), "media") == 0) continue;
      vecSoundSkins.push_back(pItem->GetLabel());
    }
  }

  pControl->AddLabel(g_localizeStrings.Get(474), iSoundSkin++); // Off
  pControl->AddLabel(g_localizeStrings.Get(15109), iSoundSkin++); // Skin Default

  if (g_guiSettings.GetString("lookandfeel.soundskin")=="SKINDEFAULT")
    iCurrentSoundSkin=1;

  sort(vecSoundSkins.begin(), vecSoundSkins.end(), sortstringbyname());
  for (i = 0; i < (int) vecSoundSkins.size(); ++i)
  {
    CStdString strSkin = vecSoundSkins[i];
    if (strcmpi(strSkin.c_str(), g_guiSettings.GetString("lookandfeel.soundskin").c_str()) == 0)
    {
      iCurrentSoundSkin = iSoundSkin;
    }
    pControl->AddLabel(strSkin, iSoundSkin++);
  }
  pControl->SetValue(iCurrentSoundSkin);
  return ;
}

void CGUIWindowSettingsCategory::FillInCharSets(CSetting *pSetting)
{
  CSettingString *pSettingString = (CSettingString*)pSetting;
  CGUISpinControlEx *pControl = (CGUISpinControlEx *)GetControl(GetSetting(pSetting->GetSetting())->GetID());
  pControl->SetType(SPIN_CONTROL_TYPE_TEXT);
  pControl->Clear();
  int iCurrentCharset = 0;
  vector<CStdString> vecCharsets = g_charsetConverter.getCharsetLabels();

  CStdString strCurrentCharsetLabel="DEFAULT";
  if (pSettingString->GetData()!="DEFAULT")
    strCurrentCharsetLabel = g_charsetConverter.getCharsetLabelByName(pSettingString->GetData());

  sort(vecCharsets.begin(), vecCharsets.end(), sortstringbyname());

  vecCharsets.insert(vecCharsets.begin(), g_localizeStrings.Get(13278)); // "Default"

  bool bIsAuto=(pSettingString->GetData()=="DEFAULT");

  for (int i = 0; i < (int) vecCharsets.size(); ++i)
  {
    CStdString strCharsetLabel = vecCharsets[i];

    if (!bIsAuto && strCharsetLabel == strCurrentCharsetLabel)
      iCurrentCharset = i;

    pControl->AddLabel(strCharsetLabel, i);
  }

  pControl->SetValue(iCurrentCharset);
}

void CGUIWindowSettingsCategory::FillInVisualisations(CSetting *pSetting, int iControlID)
{
  CSettingString *pSettingString = (CSettingString*)pSetting;
  if (!pSetting) return;
  int iWinID = m_gWindowManager.GetActiveWindow();
  {
    CGUIMessage msg(GUI_MSG_LABEL_RESET, iWinID, iControlID);
    g_graphicsContext.SendMessage(msg);
  }
  
  CVisualisationFactory vizFactory;
  vector<CStdString> vecVis;
  
  // Find visualizations.
  CHDDirectory directory;
  CFileItemList items;
  CStdString strPath = _P("Q:\\visualisations\\");
  directory.GetDirectory(strPath, items);
  strPath = _P("U:\\visualisations\\");
  directory.GetDirectory(strPath, items);

  for (int i = 0; i < items.Size(); ++i)
  {
    CFileItemPtr pItem = items[i];
    if (!pItem->m_bIsFolder)
    {
      CStdString strExtension;
      printf("Trying %s\n", pItem->m_strPath.c_str());
      CUtil::GetExtension(pItem->m_strPath, strExtension);
      if (strExtension == ".vis")
      {
#ifdef _LINUX
        // Load the visualization.
        CVisualisation* viz = vizFactory.LoadVisualisation(pItem->m_strPath);
        if (viz)
        {
          CStdString strLabel = pItem->GetLabel();
          strLabel = strLabel.Mid(0, strLabel.size() - 4);
          
          char** ppViz = 0;
          int count = 0;
          
          // Ask the module for a list of visualizers.
          viz->GetVisualizers(&ppViz, &count);
          if (ppViz)
          {
            char strName[1024];
            for (int x=0; x<count; x++)
            {
              sprintf(strName, "%s (%s)", ppViz[x], strLabel.c_str());
              CStdString label = strName;
              vecVis.push_back(label);
            }
          }
          else
          {
            // It doesn't support any sub-visualizer.
            vecVis.push_back(strLabel);
          }
          
          delete viz;
        }
        else
        {
          // Skip this one.
          continue;
        }
#else
        CStdString strLabel = pItem->GetLabel();
        vecVis.push_back(strLabel.Mid(0, strLabel.size() - 4));
#endif
      }
    }
  }

  CStdString strDefaultVis = pSettingString->GetData();
  if (!strDefaultVis.Equals("None"))
    strDefaultVis.Delete(strDefaultVis.size() - 4, 4);

  sort(vecVis.begin(), vecVis.end(), sortstringbyname());

  // add the "disabled" setting first
  int iVis = 0;
  int iCurrentVis = 0;
  {
    CGUIMessage msg(GUI_MSG_LABEL_ADD, iWinID, iControlID, iVis++);
    msg.SetLabel(231);
    g_graphicsContext.SendMessage(msg);
  }
  for (int i = 0; i < (int) vecVis.size(); ++i)
  {
    CStdString strVis = vecVis[i];

    if (strcmpi(strVis.c_str(), strDefaultVis.c_str()) == 0)
      iCurrentVis = iVis;

    {
      CGUIMessage msg(GUI_MSG_LABEL_ADD, iWinID, iControlID, iVis++);
      msg.SetLabel(strVis);
      g_graphicsContext.SendMessage(msg);
    }
  }
  {
    CGUIMessage msg(GUI_MSG_ITEM_SELECT, iWinID, iControlID, iCurrentVis);
    g_graphicsContext.SendMessage(msg);
  }
}

void CGUIWindowSettingsCategory::FillInVoiceMasks(DWORD dwPort, CSetting *pSetting)
{
  CSettingString *pSettingString = (CSettingString*)pSetting;
  CGUISpinControlEx *pControl = (CGUISpinControlEx *)GetControl(GetSetting(pSetting->GetSetting())->GetID());
  pControl->SetShowRange(true); // show the range
  int iCurrentMask = 0;
  int iMask = 0;
  vector<CStdString> vecMask;

  //find masks in xml...
  TiXmlDocument xmlDoc;
  CStdString fileName = _P("Q:\\system\\voicemasks.xml");
  if ( !xmlDoc.LoadFile(fileName) ) return ;
  TiXmlElement* pRootElement = xmlDoc.RootElement();
  CStdString strValue = pRootElement->Value();
  if ( strValue != "VoiceMasks") return ;
  if (pRootElement)
  {
    const TiXmlNode *pChild = pRootElement->FirstChild("Name");
    while (pChild)
    {
      if (pChild->FirstChild())
      {
        CStdString strName = pChild->FirstChild()->Value();
        vecMask.push_back(strName);
      }
      pChild = pChild->NextSibling("Name");
    }
  }
  xmlDoc.Clear();


  CStdString strDefaultMask = pSettingString->GetData();

  sort(vecMask.begin(), vecMask.end(), sortstringbyname());
//  CStdString strCustom = "Custom";
  CStdString strNone = "None";
//  vecMask.insert(vecMask.begin(), strCustom);
  vecMask.insert(vecMask.begin(), strNone);
  for (int i = 0; i < (int) vecMask.size(); ++i)
  {
    CStdString strMask = vecMask[i];

    if (strcmpi(strMask.c_str(), strDefaultMask.c_str()) == 0)
      iCurrentMask = iMask;

    pControl->AddLabel(strMask, iMask++);
  }

  pControl->SetValue(iCurrentMask);
}

void CGUIWindowSettingsCategory::FillInVoiceMaskValues(DWORD dwPort, CSetting *pSetting)
{
  CStdString strCurMask = g_guiSettings.GetString(pSetting->GetSetting());
  if (strCurMask.CompareNoCase("None") == 0 || strCurMask.CompareNoCase("Custom") == 0 )
  {
#ifndef HAS_XBOX_AUDIO
#define XVOICE_MASK_PARAM_DISABLED (-1.0f)
#endif
    g_stSettings.m_karaokeVoiceMask[dwPort].energy = XVOICE_MASK_PARAM_DISABLED;
    g_stSettings.m_karaokeVoiceMask[dwPort].pitch = XVOICE_MASK_PARAM_DISABLED;
    g_stSettings.m_karaokeVoiceMask[dwPort].whisper = XVOICE_MASK_PARAM_DISABLED;
    g_stSettings.m_karaokeVoiceMask[dwPort].robotic = XVOICE_MASK_PARAM_DISABLED;
    return;
  }

  //find mask values in xml...
  TiXmlDocument xmlDoc;
  CStdString fileName = _P("Q:\\system\\voicemasks.xml");
  if ( !xmlDoc.LoadFile( fileName ) ) return ;
  TiXmlElement* pRootElement = xmlDoc.RootElement();
  CStdString strValue = pRootElement->Value();
  if ( strValue != "VoiceMasks") return ;
  if (pRootElement)
  {
    const TiXmlNode *pChild = pRootElement->FirstChild("Name");
    while (pChild)
    {
      CStdString strMask = pChild->FirstChild()->Value();
      if (strMask.CompareNoCase(strCurMask) == 0)
      {
        for (int i = 0; i < 4;i++)
        {
          pChild = pChild->NextSibling();
          if (pChild)
          {
            CStdString strValue = pChild->Value();
            if (strValue.CompareNoCase("fSpecEnergyWeight") == 0)
            {
              if (pChild->FirstChild())
              {
                CStdString strName = pChild->FirstChild()->Value();
                g_stSettings.m_karaokeVoiceMask[dwPort].energy = (float) atof(strName.c_str());
              }
            }
            else if (strValue.CompareNoCase("fPitchScale") == 0)
            {
              if (pChild->FirstChild())
              {
                CStdString strName = pChild->FirstChild()->Value();
                g_stSettings.m_karaokeVoiceMask[dwPort].pitch = (float) atof(strName.c_str());
              }
            }
            else if (strValue.CompareNoCase("fWhisperValue") == 0)
            {
              if (pChild->FirstChild())
              {
                CStdString strName = pChild->FirstChild()->Value();
                g_stSettings.m_karaokeVoiceMask[dwPort].whisper = (float) atof(strName.c_str());
              }
            }
            else if (strValue.CompareNoCase("fRoboticValue") == 0)
            {
              if (pChild->FirstChild())
              {
                CStdString strName = pChild->FirstChild()->Value();
                g_stSettings.m_karaokeVoiceMask[dwPort].robotic = (float) atof(strName.c_str());
              }
            }
          }
        }
        break;
      }
      pChild = pChild->NextSibling("Name");
    }
  }
  xmlDoc.Clear();
}

void CGUIWindowSettingsCategory::FillInResolutions(CSetting *pSetting, bool playbackSetting)
{
  CSettingInt *pSettingInt = (CSettingInt*)pSetting;
  CGUISpinControlEx *pControl = (CGUISpinControlEx *)GetControl(GetSetting(pSetting->GetSetting())->GetID());
  pControl->Clear();
  // Find the valid resolutions and add them as necessary
  vector<RESOLUTION> res;
  g_graphicsContext.GetAllowedResolutions(res, false);

  /* add the virtual resolutions */
  res.push_back(AUTORES);

  for (vector<RESOLUTION>::iterator it = res.begin(); it != res.end();it++)
  {
    RESOLUTION res = *it;
    if (res == AUTORES)
    {
      if (playbackSetting)
      {
        //  TODO: localize 2.0
        if (g_videoConfig.Has1080i() || g_videoConfig.Has720p())
          pControl->AddLabel(g_localizeStrings.Get(20049) , res); // Best Available
        else if (g_videoConfig.HasWidescreen())
          pControl->AddLabel(g_localizeStrings.Get(20050) , res); // Autoswitch between 16x9 and 4x3
        else
          continue;   // don't have a choice of resolution (other than 480p vs NTSC, which isn't a choice)
      }
      else  // "Auto"
        pControl->AddLabel(g_localizeStrings.Get(14061), res);
    }
#ifdef HAS_SDL
    else if (res == CUSTOM)
    {
      for (int i = 0 ; i<g_videoConfig.GetNumberOfResolutions() ; i++)
      {
        RESOLUTION_INFO info;
        g_videoConfig.GetResolutionInfo(i, info);
        pControl->AddLabel(info.strMode, res+i);
      }
    }
    else if (res == DESKTOP)
    {
      pControl->AddLabel(g_settings.m_ResInfo[DESKTOP].strMode, res);
    }
#endif
    else
    {
      pControl->AddLabel(g_settings.m_ResInfo[res].strMode, res);
    }
  }
  pControl->SetValue(pSettingInt->GetData());
}

void CGUIWindowSettingsCategory::FillInVSyncs(CSetting *pSetting)
{
  CSettingInt *pSettingInt = (CSettingInt*)pSetting;
  CGUISpinControlEx *pControl = (CGUISpinControlEx *)GetControl(GetSetting(pSetting->GetSetting())->GetID());
  pControl->Clear();

  pControl->AddLabel(g_localizeStrings.Get(13106) , VSYNC_DISABLED);
  pControl->AddLabel(g_localizeStrings.Get(13107) , VSYNC_VIDEO);
  pControl->AddLabel(g_localizeStrings.Get(13108) , VSYNC_ALWAYS);

  pControl->SetValue(pSettingInt->GetData());
}

void CGUIWindowSettingsCategory::FillInLanguages(CSetting *pSetting)
{
  CSettingString *pSettingString = (CSettingString*)pSetting;
  CGUISpinControlEx *pControl = (CGUISpinControlEx *)GetControl(GetSetting(pSetting->GetSetting())->GetID());
  pControl->Clear();
  m_strNewLanguage.Empty();
  //find languages...
  CHDDirectory directory;
  CFileItemList items;

  CStdString strPath = _P("Q:\\language\\");
  directory.GetDirectory(strPath, items);

  int iCurrentLang = 0;
  int iLanguage = 0;
  vector<CStdString> vecLanguage;
  for (int i = 0; i < items.Size(); ++i)
  {
    CFileItemPtr pItem = items[i];
    if (pItem->m_bIsFolder)
    {
      if (strcmpi(pItem->GetLabel().c_str(), ".svn") == 0) continue;
      if (strcmpi(pItem->GetLabel().c_str(), "fonts") == 0) continue;
      if (strcmpi(pItem->GetLabel().c_str(), "media") == 0) continue;
      vecLanguage.push_back(pItem->GetLabel());
    }
  }

  sort(vecLanguage.begin(), vecLanguage.end(), sortstringbyname());
  for (unsigned int i = 0; i < vecLanguage.size(); ++i)
  {
    CStdString strLanguage = vecLanguage[i];
    if (strcmpi(strLanguage.c_str(), pSettingString->GetData().c_str()) == 0)
      iCurrentLang = iLanguage;
    pControl->AddLabel(strLanguage, iLanguage++);
  }

  pControl->SetValue(iCurrentLang);
}

void CGUIWindowSettingsCategory::FillInScreenSavers(CSetting *pSetting)
{ // Screensaver mode
  CSettingString *pSettingString = (CSettingString*)pSetting;
  CGUISpinControlEx *pControl = (CGUISpinControlEx *)GetControl(GetSetting(pSetting->GetSetting())->GetID());
  pControl->Clear();

  pControl->AddLabel(g_localizeStrings.Get(351), 0); // Off
  pControl->AddLabel(g_localizeStrings.Get(352), 1); // Dim
  pControl->AddLabel(g_localizeStrings.Get(353), 2); // Black
  pControl->AddLabel(g_localizeStrings.Get(108), 3); // PictureSlideShow

  //find screensavers ....
  CHDDirectory directory;
  CFileItemList items;
  CStdString strPath = _P("Q:\\screensavers\\");
  directory.GetDirectory(strPath, items);
  strPath = _P("U:\\screensavers\\");
  directory.GetDirectory(strPath, items);

  int iCurrentScr = -1;
  vector<CStdString> vecScr;
  int i = 0;
  for (i = 0; i < items.Size(); ++i)
  {
    CFileItemPtr pItem = items[i];
    if (!pItem->m_bIsFolder)
    {
      CStdString strExtension;
      CUtil::GetExtension(pItem->m_strPath, strExtension);
      if (strExtension == ".xbs")
      {
#ifdef _LINUX
        void *handle = dlopen((const char*)pItem->m_strPath, RTLD_LAZY);
        if (!handle)
        {
          CLog::Log(LOGERROR, "FillInScreensavers: Unable to load %s, reason: %s", (const char*) pItem->m_strPath, dlerror());
          continue;
        }
        dlclose(handle);
#endif
        CStdString strLabel = pItem->GetLabel();
        vecScr.push_back(strLabel.Mid(0, strLabel.size() - 4));
      }
    }
  }

  CStdString strDefaultScr = pSettingString->GetData();
  CStdString strExtension;
  CUtil::GetExtension(strDefaultScr, strExtension);
  if (strExtension == ".xbs")
    strDefaultScr.Delete(strDefaultScr.size() - 4, 4);

  sort(vecScr.begin(), vecScr.end(), sortstringbyname());
  for (i = 0; i < (int) vecScr.size(); ++i)
  {
    CStdString strScr = vecScr[i];

    if (strcmpi(strScr.c_str(), strDefaultScr.c_str()) == 0)
      iCurrentScr = i + 4;  // 4: is the number of the predefined Screensavers!

    pControl->AddLabel(strScr, i + 4); // // 4: is the number of the predefined Screensavers!
  }

  // if we can't find the screensaver previously configured
  // then fallback to turning the screensaver off.
  if (iCurrentScr < 0)
  {
    if (strDefaultScr == "Dim")
      iCurrentScr = 1;
    else if (strDefaultScr == "Black")
      iCurrentScr = 2;
    else if (strDefaultScr == "SlideShow") // PictureSlideShow
      iCurrentScr = 3;
    else
    {
      iCurrentScr = 0;
      pSettingString->SetData("None");
    }
  }
  pControl->SetValue(iCurrentScr);
}

void CGUIWindowSettingsCategory::FillInFTPServerUser(CSetting *pSetting)
{
  CGUISpinControlEx *pControl = (CGUISpinControlEx *)GetControl(GetSetting(pSetting->GetSetting())->GetID());
  pControl->SetType(SPIN_CONTROL_TYPE_TEXT);
  pControl->Clear();
  pControl->SetShowRange(true);

#ifdef HAS_FTP_SERVER
  int iDefaultFtpUser = 0;

  CStdString strFtpUser1; int iUserMax;
  // Get FTP XBOX Users and list them !
  if (CUtil::GetFTPServerUserName(0, strFtpUser1, iUserMax))
  {
    for (int i = 0; i < iUserMax; i++)
    {
      if (CUtil::GetFTPServerUserName(i, strFtpUser1, iUserMax))
        pControl->AddLabel(strFtpUser1.c_str(), i);
      if (strFtpUser1.ToLower() == "xbox") iDefaultFtpUser = i;
    }
    pControl->SetValue(iDefaultFtpUser);
    CUtil::GetFTPServerUserName(iDefaultFtpUser, strFtpUser1, iUserMax);
    g_guiSettings.SetString("servers.ftpserveruser", strFtpUser1.c_str());
    pControl->Update();
  }
  else { //Set "None" if there is no FTP User found!
    pControl->AddLabel(g_localizeStrings.Get(231).c_str(), 0);
    pControl->SetValue(0);
    pControl->Update();
  }
#endif
}
bool CGUIWindowSettingsCategory::SetFTPServerUserPass()
{
#ifdef HAS_FTP_SERVER
  // TODO: Read the FileZilla Server XML and Set it here!
  // Get GUI USER and pass and set pass to FTP Server
  CStdString strFtpUserName, strFtpUserPassword;
  strFtpUserName      = g_guiSettings.GetString("servers.ftpserveruser");
  strFtpUserPassword  = g_guiSettings.GetString("servers.ftpserverpassword");
  if(strFtpUserPassword.size()!=0)
  {
    if (CUtil::SetFTPServerUserPassword(strFtpUserName, strFtpUserPassword))
    {
      // todo! ERROR check! if something goes wrong on SetPW!
      // PopUp OK and Display: FTP Server Password was set succesfull!
      CGUIDialogOK::ShowAndGetInput(728, 0, 1247, 0);
    }
    return true;
  }
  else
  {
    // PopUp OK and Display: FTP Server Password is empty! Try Again!
    CGUIDialogOK::ShowAndGetInput(728, 0, 12358, 0);
  }
#endif
  return true;
}

void CGUIWindowSettingsCategory::FillInRegions(CSetting *pSetting)
{
  CGUISpinControlEx *pControl = (CGUISpinControlEx *)GetControl(GetSetting(pSetting->GetSetting())->GetID());
  pControl->SetType(SPIN_CONTROL_TYPE_TEXT);
  pControl->Clear();

  int iCurrentRegion=0;
  CStdStringArray regions;
  g_langInfo.GetRegionNames(regions);

  CStdString strCurrentRegion=g_langInfo.GetCurrentRegion();

  sort(regions.begin(), regions.end(), sortstringbyname());

  for (int i = 0; i < (int) regions.size(); ++i)
  {
    const CStdString& strRegion = regions[i];

    if (strRegion == strCurrentRegion)
      iCurrentRegion = i;

    pControl->AddLabel(strRegion, i);
  }

  pControl->SetValue(iCurrentRegion);
}

CBaseSettingControl *CGUIWindowSettingsCategory::GetSetting(const CStdString &strSetting)
{
  for (unsigned int i = 0; i < m_vecSettings.size(); i++)
  {
    if (m_vecSettings[i]->GetSetting()->GetSetting() == strSetting)
      return m_vecSettings[i];
  }
  return NULL;
}

void CGUIWindowSettingsCategory::JumpToSection(DWORD dwWindowId, const CStdString &section)
{
  // grab our section
  CSettingsGroup *pSettingsGroup = g_guiSettings.GetGroup(dwWindowId - WINDOW_SETTINGS_MYPICTURES);
  if (!pSettingsGroup) return;
  // get the categories we need
  vecSettingsCategory categories;
  pSettingsGroup->GetCategories(categories);
  // iterate through them and check for the required section
  int iSection = -1;
  for (unsigned int i = 0; i < categories.size(); i++)
    if (categories[i]->m_strCategory.Equals(section))
      iSection = i;
  if (iSection == -1) return;

  CGUIMessage msg(GUI_MSG_WINDOW_DEINIT, 0, 0, 0, 0);
  OnMessage(msg);
  m_iSectionBeforeJump=m_iSection;
  m_iControlBeforeJump=m_lastControlID;
  m_iWindowBeforeJump=m_dwWindowId+m_iScreen;

  m_iSection=iSection;
  m_lastControlID=CONTROL_START_CONTROL;
  CGUIMessage msg1(GUI_MSG_WINDOW_INIT, 0, 0, WINDOW_INVALID, dwWindowId);
  OnMessage(msg1);
  for (unsigned int i=0; i<m_vecSections.size(); ++i)
  {
    CONTROL_DISABLE(CONTROL_START_BUTTONS+i)
  }
}

void CGUIWindowSettingsCategory::JumpToPreviousSection()
{
  CGUIMessage msg(GUI_MSG_WINDOW_DEINIT, 0, 0, 0, 0);
  OnMessage(msg);
  m_iSection=m_iSectionBeforeJump;
  m_lastControlID=m_iControlBeforeJump;
  CGUIMessage msg1(GUI_MSG_WINDOW_INIT, 0, 0, WINDOW_INVALID, m_iWindowBeforeJump);
  OnMessage(msg1);

  m_iSectionBeforeJump=-1;
  m_iControlBeforeJump=-1;
  m_iWindowBeforeJump=WINDOW_INVALID;
}

void CGUIWindowSettingsCategory::FillInSkinThemes(CSetting *pSetting)
{
  // There is a default theme (just Textures.xpr)
  // any other *.xpr files are additional themes on top of this one.
  CSettingString *pSettingString = (CSettingString*)pSetting;
  CGUISpinControlEx *pControl = (CGUISpinControlEx *)GetControl(GetSetting(pSetting->GetSetting())->GetID());
  CStdString strSettingString = g_guiSettings.GetString("lookandfeel.skintheme");

  m_strNewSkinTheme.Empty();

  // Clear and add. the Default Label
  pControl->Clear();
  pControl->SetShowRange(true);
  pControl->AddLabel(g_localizeStrings.Get(15109), 0); // "SKINDEFAULT"! The standart Textures.xpr will be used!

  // find all *.xpr in this path
  CStdString strDefaultTheme = pSettingString->GetData();

  // Search for Themes in the Current skin!
  vector<CStdString> vecTheme;
  CUtil::GetSkinThemes(vecTheme);

  // Remove the .xpr extension from the Themes
  CStdString strExtension;
  CUtil::GetExtension(strSettingString, strExtension);
  if (strExtension == ".xpr") strSettingString.Delete(strSettingString.size() - 4, 4);
  // Sort the Themes for GUI and list them
  int iCurrentTheme = 0;
  for (int i = 0; i < (int) vecTheme.size(); ++i)
  {
    CStdString strTheme = vecTheme[i];
    // Is the Current Theme our Used Theme! If yes set the ID!
    if (strTheme.CompareNoCase(strSettingString) == 0 )
      iCurrentTheme = i + 1; // 1: #of Predefined Theme [Label]
    pControl->AddLabel(strTheme, i + 1);
  }
  // Set the Choosen Theme
  pControl->SetValue(iCurrentTheme);
}

void CGUIWindowSettingsCategory::FillInSkinColors(CSetting *pSetting)
{
  // There is a default theme (just defaults.xml)
  // any other *.xml files are additional color themes on top of this one.
  CGUISpinControlEx *pControl = (CGUISpinControlEx *)GetControl(GetSetting(pSetting->GetSetting())->GetID());
  CStdString strSettingString = g_guiSettings.GetString("lookandfeel.skincolors");

  m_strNewSkinColors.Empty();

  // Clear and add. the Default Label
  pControl->Clear();
  pControl->SetShowRange(true);
  pControl->AddLabel(g_localizeStrings.Get(15109), 0); // "SKINDEFAULT"! The standard defaults.xml will be used!

  // Search for colors in the Current skin!
  vector<CStdString> vecColors;

  CStdString strPath;
  CUtil::AddFileToFolder(g_SkinInfo.GetBaseDir(),"colors",strPath);

  CHDDirectory directory;

  CFileItemList items;
  directory.SetMask(".xml");
  directory.GetDirectory(PTH_IC(strPath), items);
  // Search for Themes in the Current skin!
  for (int i = 0; i < items.Size(); ++i)
  {
    CFileItemPtr pItem = items[i];
    if (!pItem->m_bIsFolder && pItem->GetLabel().CompareNoCase("defaults.xml") != 0)
    { // not the default one
      CStdString strLabel = pItem->GetLabel();
      vecColors.push_back(strLabel.Mid(0, strLabel.size() - 4));
    }
  }
  sort(vecColors.begin(), vecColors.end(), sortstringbyname());

  // Remove the .xml extension from the Themes
  if (CUtil::GetExtension(strSettingString) == ".xml")
    CUtil::RemoveExtension(strSettingString);

  int iCurrentColor = 0;
  for (int i = 0; i < (int) vecColors.size(); ++i)
  {
    CStdString strColor = vecColors[i];
    // Is the Current Theme our Used Theme! If yes set the ID!
    if (strColor.CompareNoCase(strSettingString) == 0 )
      iCurrentColor = i + 1; // 1: #of Predefined Theme [Label]
    pControl->AddLabel(strColor, i + 1);
  }
  // Set the Choosen Theme
  pControl->SetValue(iCurrentColor);
}

void CGUIWindowSettingsCategory::FillInStartupWindow(CSetting *pSetting)
{
  CSettingInt *pSettingInt = (CSettingInt*)pSetting;
  CGUISpinControlEx *pControl = (CGUISpinControlEx *)GetControl(GetSetting(pSetting->GetSetting())->GetID());
  pControl->Clear();

  const vector<CSkinInfo::CStartupWindow> &startupWindows = g_SkinInfo.GetStartupWindows();

  // TODO: How should we localize this?
  // In the long run there is no way to do it really without the skin having some
  // translation information built in to it, which isn't really feasible.

  // Alternatively we could lookup the strings in the english strings file to get
  // their id and then get the string from that

  // easier would be to have the skinner use the "name" as the label number.

  // eg <window id="0">513</window>

  bool currentSettingFound(false);
  for (vector<CSkinInfo::CStartupWindow>::const_iterator it = startupWindows.begin(); it != startupWindows.end(); it++)
  {
    CStdString windowName((*it).m_name);
    if (StringUtils::IsNaturalNumber(windowName))
      windowName = g_localizeStrings.Get(atoi(windowName.c_str()));
    int windowID((*it).m_id);
    pControl->AddLabel(windowName, windowID);
    if (pSettingInt->GetData() == windowID)
      currentSettingFound = true;
  }

  // ok, now check whether our current option is one of these
  // and set it's value
  if (!currentSettingFound)
  { // nope - set it to the "default" option - the first one
    pSettingInt->SetData(startupWindows[0].m_id);
  }
  pControl->SetValue(pSettingInt->GetData());
}

void CGUIWindowSettingsCategory::OnInitWindow()
{
#ifndef __APPLE__
  m_iNetworkAssignment = g_guiSettings.GetInt("network.assignment");
  m_strNetworkIPAddress = g_guiSettings.GetString("network.ipaddress");
  m_strNetworkSubnet = g_guiSettings.GetString("network.subnet");
  m_strNetworkGateway = g_guiSettings.GetString("network.gateway");
  m_strNetworkDNS = g_guiSettings.GetString("network.dns");
#endif
#ifdef __APPLE__
  // Change the panel brightness setting to the current hardware level
  g_guiSettings.SetInt("system.panelbrightness", ((int)(g_application.GetPanelBrightness()*20))*5);
#endif
  m_strOldTrackFormat = g_guiSettings.GetString("musicfiles.trackformat");
  m_strOldTrackFormatRight = g_guiSettings.GetString("musicfiles.trackformatright");
  m_NewResolution = INVALID;
  SetupControls();
  CGUIWindow::OnInitWindow();
}

void CGUIWindowSettingsCategory::FillInViewModes(CSetting *pSetting, int windowID)
{
  CSettingInt *pSettingInt = (CSettingInt*)pSetting;
  CGUISpinControlEx *pControl = (CGUISpinControlEx *)GetControl(GetSetting(pSetting->GetSetting())->GetID());
  pControl->AddLabel("Auto", DEFAULT_VIEW_AUTO);
  bool found(false);
  int foundType = 0;
  CGUIWindow *window = m_gWindowManager.GetWindow(windowID);
  if (window)
  {
    window->Initialize();
    for (int i = 50; i < 60; i++)
    {
      CGUIBaseContainer *control = (CGUIBaseContainer *)window->GetControl(i);
      if (control)
      {
        int type = (control->GetType() << 16) | i;
        pControl->AddLabel(control->GetLabel(), type);
        if (type == pSettingInt->GetData())
          found = true;
        else if ((type >> 16) == (pSettingInt->GetData() >> 16))
          foundType = type;
      }
    }
    window->ClearAll();
  }
  if (!found)
    pSettingInt->SetData(foundType ? foundType : (DEFAULT_VIEW_AUTO));
  pControl->SetValue(pSettingInt->GetData());
}

void CGUIWindowSettingsCategory::FillInSortMethods(CSetting *pSetting, int windowID)
{
  CSettingInt *pSettingInt = (CSettingInt*)pSetting;
  CGUISpinControlEx *pControl = (CGUISpinControlEx *)GetControl(GetSetting(pSetting->GetSetting())->GetID());
  CFileItemList items("C:");
  CGUIViewState *state = CGUIViewState::GetViewState(windowID, items);
  if (state)
  {
    bool found(false);
    vector< pair<int,int> > sortMethods;
    state->GetSortMethods(sortMethods);
    for (unsigned int i = 0; i < sortMethods.size(); i++)
    {
      pControl->AddLabel(g_localizeStrings.Get(sortMethods[i].second), sortMethods[i].first);
      if (sortMethods[i].first == pSettingInt->GetData())
        found = true;
    }
    if (!found && sortMethods.size())
      pSettingInt->SetData(sortMethods[0].first);
  }
  pControl->SetValue(pSettingInt->GetData());
  delete state;
}

void CGUIWindowSettingsCategory::FillInMusicScrapers(CGUISpinControlEx *pControl, const CStdString& strSelected)
{
  CFileItemList items;
  CDirectory::GetDirectory("q:\\system\\scrapers\\music",items,".xml",false);
  int j=0;
  int k=0;
  pControl->Clear();
  for ( int i=0;i<items.Size();++i)
  {
    if (items[i]->m_bIsFolder)
      continue;
    CScraperParser parser;
    if (parser.Load(items[i]->m_strPath))
    {
      if (parser.GetName().Equals(strSelected)|| CUtil::GetFileName(items[i]->m_strPath).Equals(strSelected))
      {
        g_stSettings.m_defaultMusicScraper = CUtil::GetFileName(items[i]->m_strPath);
        k = j;
      }
      pControl->AddLabel(parser.GetName(),j++);
    }
  }
  pControl->SetValue(k);
}

// check and clear our folder views if applicable.
void CGUIWindowSettingsCategory::ClearFolderViews(CSetting *pSetting, int windowID)
{
  CSettingBool *pSettingBool = (CSettingBool*)pSetting;
  if (!pSettingBool->GetData())
  { // clear out our db
    CViewDatabase db;
    if (db.Open())
    {
      db.ClearViewStates(WINDOW_MUSIC_FILES);
      db.Close();
    }
  }
}

void CGUIWindowSettingsCategory::FillInNetworkInterfaces(CSetting *pSetting)
{
  CGUISpinControlEx *pControl = (CGUISpinControlEx *)GetControl(GetSetting(pSetting->GetSetting())->GetID());
  pControl->Clear();

#if defined(HAS_LINUX_NETWORK) || defined(HAS_WIN32_NETWORK)
  // query list of interfaces
  vector<CStdString> vecInterfaces;
  std::vector<CNetworkInterface*>& ifaces = g_application.getNetwork().GetInterfaceList();
  std::vector<CNetworkInterface*>::const_iterator iter = ifaces.begin();
  while (iter != ifaces.end())
  {
    CNetworkInterface* iface = *iter;
    vecInterfaces.push_back(iface->GetName());
    ++iter;
  }
  sort(vecInterfaces.begin(), vecInterfaces.end(), sortstringbyname());

  int iInterface = 0;
  for (unsigned int i = 0; i < vecInterfaces.size(); ++i)
  {
    pControl->AddLabel(vecInterfaces[i], iInterface++);
  }
#endif
}

void CGUIWindowSettingsCategory::FillInAudioDevices(CSetting* pSetting)
{
#ifdef __APPLE__
  CGUISpinControlEx *pControl = (CGUISpinControlEx *)GetControl(GetSetting(pSetting->GetSetting())->GetID());
  pControl->Clear();

  std::vector<PaDeviceInfo* > deviceList = CPortAudio::GetDeviceList();
  std::vector<PaDeviceInfo* >::const_iterator iter = deviceList.begin();

  for (int i=0; iter != deviceList.end(); i++)
  {
    PaDeviceInfo* dev = *iter;
    pControl->AddLabel(dev->name, i);

    CStdString strDev = dev->name;
    if (g_guiSettings.GetString("audiooutput.audiodevice").Equals(strDev))
        pControl->SetValue(i);

    ++iter;
  }

#endif
}

void CGUIWindowSettingsCategory::NetworkInterfaceChanged(void)
{
#ifdef __APPLE__
  return;
#endif

#ifdef HAS_LINUX_NETWORK
   NetworkAssignment iAssignment;
   CStdString sIPAddress;
   CStdString sNetworkMask;
   CStdString sDefaultGateway;
   CStdString sWirelessNetwork;
   CStdString sWirelessKey;
   EncMode iWirelessEnc;
   bool bIsWireless;
   CStdString ifaceName;

   // Get network information
   CGUISpinControlEx *ifaceControl = (CGUISpinControlEx *)GetControl(GetSetting("network.interface")->GetID());
   ifaceName = ifaceControl->GetLabel();
   CNetworkInterface* iface = g_application.getNetwork().GetInterfaceByName(ifaceName);
   iface->GetSettings(iAssignment, sIPAddress, sNetworkMask, sDefaultGateway, sWirelessNetwork, sWirelessKey, iWirelessEnc);
   bIsWireless = iface->IsWireless();

   CStdString dns;
   std::vector<CStdString> dnss = g_application.getNetwork().GetNameServers();
   if (dnss.size() >= 1)
      dns = dnss[0];

   // Update controls with information
   CGUISpinControlEx* pControl1 = (CGUISpinControlEx *)GetControl(GetSetting("network.assignment")->GetID());
   if (pControl1) pControl1->SetValue(iAssignment);
   GetSetting("network.dns")->GetSetting()->FromString(dns);
   if (iAssignment == NETWORK_STATIC || iAssignment == NETWORK_DISABLED)
   {
     GetSetting("network.ipaddress")->GetSetting()->FromString(sIPAddress);
     GetSetting("network.subnet")->GetSetting()->FromString(sNetworkMask);
     GetSetting("network.gateway")->GetSetting()->FromString(sDefaultGateway);
   }
   else
   {
     GetSetting("network.ipaddress")->GetSetting()->FromString(iface->GetCurrentIPAddress());
     GetSetting("network.subnet")->GetSetting()->FromString(iface->GetCurrentNetmask());
     GetSetting("network.gateway")->GetSetting()->FromString(iface->GetCurrentDefaultGateway());
   }

   pControl1 = (CGUISpinControlEx *)GetControl(GetSetting("network.enc")->GetID());
   if (pControl1) pControl1->SetValue(iWirelessEnc);

   if (bIsWireless)
   {
      GetSetting("network.essid")->GetSetting()->FromString(sWirelessNetwork);
      GetSetting("network.key")->GetSetting()->FromString(sWirelessKey);
   }
   else
   {
      GetSetting("network.essid")->GetSetting()->FromString("");
      GetSetting("network.key")->GetSetting()->FromString("");
   }
#endif
}
<|MERGE_RESOLUTION|>--- conflicted
+++ resolved
@@ -2539,7 +2539,6 @@
   {
     g_fontManager.ReloadTTFFonts();
   }
-<<<<<<< HEAD
 #ifdef __APPLE__
   else if (strSetting.Equals("backgroundmusic.enabled"))
   {
@@ -2591,13 +2590,11 @@
     Cocoa_SetUpdateCheckInterval(interval);
   }
 #endif
-=======
   else if (strSetting.Equals("videolibrary.flattentvshows") ||
            strSetting.Equals("videolibrary.removeduplicates"))
   {
     CUtil::DeleteVideoDatabaseDirectoryCache();
   }
->>>>>>> 12281391
 
   UpdateSettings();
 }
