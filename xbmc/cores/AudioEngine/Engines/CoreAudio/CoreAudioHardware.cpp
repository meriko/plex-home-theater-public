/*
 *      Copyright (C) 2011-2012 Team XBMC
 *      http://xbmc.org
 *
 *  This Program is free software; you can redistribute it and/or modify
 *  it under the terms of the GNU General Public License as published by
 *  the Free Software Foundation; either version 2, or (at your option)
 *  any later version.
 *
 *  This Program is distributed in the hope that it will be useful,
 *  but WITHOUT ANY WARRANTY; without even the implied warranty of
 *  MERCHANTABILITY or FITNESS FOR A PARTICULAR PURPOSE. See the
 *  GNU General Public License for more details.
 *
 *  You should have received a copy of the GNU General Public License
 *  along with XBMC; see the file COPYING.  If not, see
 *  <http://www.gnu.org/licenses/>.
 *
 */

#include "CoreAudioHardware.h"

#include "CoreAudioAEHAL.h"
#include "utils/log.h"
#include "osx/DarwinUtils.h"

bool CCoreAudioHardware::GetAutoHogMode()
{
  AudioObjectPropertyAddress propertyAddress; 
  propertyAddress.mScope    = kAudioObjectPropertyScopeGlobal; 
  propertyAddress.mElement  = kAudioObjectPropertyElementMaster;
  propertyAddress.mSelector = kAudioHardwarePropertyHogModeIsAllowed; 

  UInt32 val = 0;
  UInt32 size = sizeof(val);
  OSStatus ret = AudioObjectGetPropertyData(kAudioObjectSystemObject, &propertyAddress, 0, NULL, &size, &val); 
  if (ret != noErr)
  {
    CLog::Log(LOGERROR, "CCoreAudioHardware::GetAutoHogMode: "
      "Unable to get auto 'hog' mode. Error = %s", GetError(ret).c_str());
    return false;
  }
  return (val == 1);
}

void CCoreAudioHardware::SetAutoHogMode(bool enable)
{
  AudioObjectPropertyAddress propertyAddress; 
  propertyAddress.mScope    = kAudioObjectPropertyScopeGlobal; 
  propertyAddress.mElement  = kAudioObjectPropertyElementMaster;
  propertyAddress.mSelector = kAudioHardwarePropertyHogModeIsAllowed; 

  UInt32 val = enable ? 1 : 0;
  UInt32 size = sizeof(val);
  OSStatus ret = AudioObjectSetPropertyData(kAudioObjectSystemObject, &propertyAddress, 0, NULL, size, &val); 
  if (ret != noErr)
    CLog::Log(LOGERROR, "CCoreAudioHardware::SetAutoHogMode: "
      "Unable to set auto 'hog' mode. Error = %s", GetError(ret).c_str());
}

AudioStreamBasicDescription* CCoreAudioHardware::FormatsList(AudioStreamID stream)
{
  // Retrieve all the stream formats supported by this output stream

  AudioObjectPropertyAddress propertyAddress; 
  propertyAddress.mScope    = kAudioObjectPropertyScopeGlobal; 
  propertyAddress.mElement  = kAudioObjectPropertyElementMaster;
  propertyAddress.mSelector = kAudioStreamPropertyPhysicalFormats; 

  UInt32 listSize = 0;
  OSStatus ret = AudioObjectGetPropertyDataSize(stream, &propertyAddress, 0, NULL, &listSize); 
  if (ret != noErr)
  {
    CLog::Log(LOGDEBUG, "CCoreAudioHardware::FormatsList: "
      "Unable to get list size. Error = %s", GetError(ret).c_str());
    return NULL;
  }

  // Space for a terminating ID:
  listSize += sizeof(AudioStreamBasicDescription);
  AudioStreamBasicDescription *list = (AudioStreamBasicDescription*)malloc(listSize);
  if (list == NULL)
  {
    CLog::Log(LOGERROR, "CCoreAudioHardware::FormatsList: Out of memory?");
    return NULL;
  }

  ret = AudioObjectGetPropertyData(stream, &propertyAddress, 0, NULL, &listSize, list); 
  if (ret != noErr)
  {
    CLog::Log(LOGDEBUG, "CCoreAudioHardware::FormatsList: "
      "Unable to get list. Error = %s", GetError(ret).c_str());
    free(list);
    return NULL;
  }

  // Add a terminating ID:
  list[listSize/sizeof(AudioStreamID)].mFormatID = 0;

  return list;
}

AudioStreamID* CCoreAudioHardware::StreamsList(AudioDeviceID device)
{
  // Get a list of all the streams on this device
  AudioObjectPropertyAddress  propertyAddress;
  propertyAddress.mScope    = kAudioObjectPropertyScopeGlobal;
  propertyAddress.mElement  = kAudioObjectPropertyElementMaster;
  propertyAddress.mSelector = kAudioDevicePropertyStreams;

  UInt32 listSize;
  OSStatus ret = AudioObjectGetPropertyDataSize(device, &propertyAddress, 0, NULL, &listSize); 
  if (ret != noErr)
    return NULL;

  // Space for a terminating ID:
  listSize += sizeof(AudioStreamID);
  AudioStreamID *list = (AudioStreamID*)malloc(listSize);
  if (list == NULL)
  {
    CLog::Log(LOGERROR, "CCoreAudioHardware::StreamsList: Out of memory?");
    return NULL;
  }

  propertyAddress.mScope = kAudioDevicePropertyScopeInput;
  ret = AudioObjectGetPropertyData(device, &propertyAddress, 0, NULL, &listSize, list);
  if (ret != noErr)
  {
    CLog::Log(LOGERROR, "CCoreAudioHardware::StreamsList: "
      "Unable to get list. Error = %s", GetError(ret).c_str());
    return NULL;
  }

  // Add a terminating ID:
  list[listSize/sizeof(AudioStreamID)] = kAudioHardwareBadStreamError;

  return list;
}

void CCoreAudioHardware::ResetAudioDevices()
{
  // Reset any devices with an AC3 stream back to a Linear PCM
  // so that they can become a default output device
  AudioObjectPropertyAddress propertyAddress; 
  propertyAddress.mScope    = kAudioObjectPropertyScopeGlobal; 
  propertyAddress.mElement  = kAudioObjectPropertyElementMaster;
  propertyAddress.mSelector = kAudioHardwarePropertyDevices; 

  UInt32 size;
  OSStatus ret = AudioObjectGetPropertyDataSize(kAudioObjectSystemObject, &propertyAddress, 0, NULL, &size); 
  if (ret != noErr)
  {
    CLog::Log(LOGERROR, "CCoreAudioHardware::ResetAudioDevices: ResetAudioDevices - unknown size");
    return;
  }

  AudioDeviceID *devices = (AudioDeviceID*)malloc(size);
  if (!devices)
  {
    CLog::Log(LOGERROR, "CCoreAudioHardware::ResetAudioDevices: ResetAudioDevices - out of memory?");
    return;
  }
  int numDevices = size / sizeof(AudioDeviceID);
  ret = AudioObjectGetPropertyData(kAudioObjectSystemObject, &propertyAddress, 0, NULL, &size, devices); 
  if (ret != noErr)
  {
    CLog::Log(LOGERROR, "CCoreAudioHardware::ResetAudioDevices: ResetAudioDevices - cannot get device list");
    return;
  }

  for (int i = 0; i < numDevices; i++)
  {
    AudioStreamID *streams = StreamsList(devices[i]);
    if (streams)
    {
      for (int j = 0; streams[j] != kAudioHardwareBadStreamError; j++)
        ResetStream(streams[j]);
      free(streams);
    }
  }
  free(devices);
}

void CCoreAudioHardware::ResetStream(AudioStreamID stream)
{
  // Find the streams current physical format
  AudioObjectPropertyAddress propertyAddress; 
  propertyAddress.mScope    = kAudioObjectPropertyScopeGlobal; 
  propertyAddress.mElement  = kAudioObjectPropertyElementMaster;
  propertyAddress.mSelector = kAudioStreamPropertyPhysicalFormat; 

  AudioStreamBasicDescription currentFormat;
  UInt32 paramSize = sizeof(currentFormat);
  OSStatus ret = AudioObjectGetPropertyData(stream, &propertyAddress, 0, NULL, &paramSize, &currentFormat);
  if (ret != noErr)
    return;

  // If it's currently AC-3/SPDIF then reset it to some mixable format
  if (currentFormat.mFormatID == 'IAC3' ||
      currentFormat.mFormatID == kAudioFormat60958AC3)
  {
    AudioStreamBasicDescription *formats = CCoreAudioHardware::FormatsList(stream);
    bool streamReset = false;

    if (!formats)
      return;

    for (int i = 0; !streamReset && formats[i].mFormatID != 0; i++)
    {
      if (formats[i].mFormatID == kAudioFormatLinearPCM)
      {
        ret = AudioObjectSetPropertyData(stream, &propertyAddress, 0, NULL, sizeof(formats[i]), &(formats[i])); 
        if (ret != noErr)
        {
          CLog::Log(LOGDEBUG, "CCoreAudioHardware::ResetStream: "
            "Unable to retrieve the list of available devices. Error = %s", GetError(ret).c_str());
          continue;
        }
        else
        {
          streamReset = true;
          Sleep(10);
        }
      }
    }
    free(formats);
  }
}

AudioDeviceID CCoreAudioHardware::FindAudioDevice(const std::string &searchName)
{
  AudioDeviceID deviceId = 0;

  if (!searchName.length())
    return deviceId;

  std::string searchNameLowerCase = searchName;
  std::transform(searchNameLowerCase.begin(), searchNameLowerCase.end(), searchNameLowerCase.begin(), ::tolower );
  if (searchNameLowerCase.compare("default") == 0)
  {
    AudioDeviceID defaultDevice = GetDefaultOutputDevice();
    CLog::Log(LOGDEBUG, "CCoreAudioHardware::FindAudioDevice: "
      "Returning default device [0x%04x].", (uint)defaultDevice);
    return defaultDevice;
  }
  CLog::Log(LOGDEBUG, "CCoreAudioHardware::FindAudioDevice: "
    "Searching for device - %s.", searchName.c_str());

  // Obtain a list of all available audio devices
  AudioObjectPropertyAddress propertyAddress; 
  propertyAddress.mScope    = kAudioObjectPropertyScopeGlobal; 
  propertyAddress.mElement  = kAudioObjectPropertyElementMaster;
  propertyAddress.mSelector = kAudioHardwarePropertyDevices; 

  UInt32 size = 0;
  OSStatus ret = AudioObjectGetPropertyDataSize(kAudioObjectSystemObject, &propertyAddress, 0, NULL, &size); 
  if (ret != noErr)
  {
    CLog::Log(LOGERROR, "CCoreAudioHardware::FindAudioDevice: "
      "Unable to retrieve the size of the list of available devices. Error = %s", GetError(ret).c_str());
    return 0;
  }

  size_t deviceCount = size / sizeof(AudioDeviceID);
  AudioDeviceID* pDevices = new AudioDeviceID[deviceCount];
  ret = AudioObjectGetPropertyData(kAudioObjectSystemObject, &propertyAddress, 0, NULL, &size, pDevices);
  if (ret != noErr)
  {
    CLog::Log(LOGERROR, "CCoreAudioHardware::FindAudioDevice: "
      "Unable to retrieve the list of available devices. Error = %s", GetError(ret).c_str());
    delete[] pDevices;
    return 0;
  }

  // Attempt to locate the requested device
  std::string deviceName;
  for (size_t dev = 0; dev < deviceCount; dev++)
  {
    CCoreAudioDevice device;
    device.Open((pDevices[dev]));
    deviceName = device.GetName();
    std::transform( deviceName.begin(), deviceName.end(), deviceName.begin(), ::tolower );
    if (searchNameLowerCase.compare(deviceName) == 0)
      deviceId = pDevices[dev];
    if (deviceId)
      break;
  }
  delete[] pDevices;

  return deviceId;
}

AudioDeviceID CCoreAudioHardware::GetDefaultOutputDevice()
{
  AudioDeviceID deviceId = 0;
  static AudioDeviceID lastDeviceId = 0;

  AudioObjectPropertyAddress  propertyAddress;
  propertyAddress.mScope    = kAudioObjectPropertyScopeGlobal;
  propertyAddress.mElement  = kAudioObjectPropertyElementMaster;
  propertyAddress.mSelector = kAudioHardwarePropertyDefaultOutputDevice;
  
  UInt32 size = sizeof(AudioDeviceID);
  OSStatus ret = AudioObjectGetPropertyData(kAudioObjectSystemObject, &propertyAddress, 0, NULL, &size, &deviceId);

  // outputDevice is set to 0 if there is no audio device available
  // or if the default device is set to an encoded format
  if (ret != noErr || !deviceId) 
  {
    CLog::Log(LOGERROR, "CCoreAudioHardware::GetDefaultOutputDevice:"
      " Unable to identify default output device. Error = %s", GetError(ret).c_str());
    // if there was no error and no deviceId was returned
    // return the last known default device
    if (ret == noErr && !deviceId)
      return lastDeviceId;
    else
      return 0;
  }
  
  lastDeviceId = deviceId;

  return deviceId;
}

void CCoreAudioHardware::GetOutputDeviceName(std::string& name)
{
  name = "Default";
  AudioDeviceID deviceId = GetDefaultOutputDevice();

  if (deviceId)
  {
    AudioObjectPropertyAddress  propertyAddress;
    propertyAddress.mScope    = kAudioObjectPropertyScopeGlobal;
    propertyAddress.mElement  = kAudioObjectPropertyElementMaster;
    propertyAddress.mSelector = kAudioObjectPropertyName;

    CFStringRef theDeviceName = NULL;
    UInt32 propertySize = sizeof(CFStringRef);
    OSStatus ret = AudioObjectGetPropertyData(deviceId, &propertyAddress, 0, NULL, &propertySize, &theDeviceName); 
    if (ret != noErr)
      return;

<<<<<<< HEAD
    CStdString n;
    if (DarwinCFStringRefToString(theDeviceName, n))
      name = n;
=======
    DarwinCFStringRefToUTF8String(theDeviceName, name);
>>>>>>> 32b1a5ef

    CFRelease(theDeviceName);
  }
}

UInt32 CCoreAudioHardware::GetOutputDevices(CoreAudioDeviceList *pList)
{
  UInt32 found = 0;
  if (!pList)
    return found;

  // Obtain a list of all available audio devices
  AudioObjectPropertyAddress propertyAddress; 
  propertyAddress.mScope    = kAudioObjectPropertyScopeGlobal; 
  propertyAddress.mElement  = kAudioObjectPropertyElementMaster;
  propertyAddress.mSelector = kAudioHardwarePropertyDevices; 

  UInt32 size = 0;
  OSStatus ret = AudioObjectGetPropertyDataSize(kAudioObjectSystemObject, &propertyAddress, 0, NULL, &size); 
  if (ret != noErr)
  {
    CLog::Log(LOGERROR, "CCoreAudioHardware::GetOutputDevices:"
      " Unable to retrieve the size of the list of available devices. Error = %s", GetError(ret).c_str());
    return found;
  }

  size_t deviceCount = size / sizeof(AudioDeviceID);
  AudioDeviceID* pDevices = new AudioDeviceID[deviceCount];
  ret = AudioObjectGetPropertyData(kAudioObjectSystemObject, &propertyAddress, 0, NULL, &size, pDevices);
  if (ret != noErr)
    CLog::Log(LOGERROR, "CCoreAudioHardware::GetOutputDevices:"
      " Unable to retrieve the list of available devices. Error = %s", GetError(ret).c_str());
  else
  {
    for (size_t dev = 0; dev < deviceCount; dev++)
    {
      CCoreAudioDevice device(pDevices[dev]);
      if (device.GetTotalOutputChannels() == 0)
        continue;
      found++;
      pList->push_back(pDevices[dev]);
    }
  }
  delete[] pDevices;

  return found;
}<|MERGE_RESOLUTION|>--- conflicted
+++ resolved
@@ -340,13 +340,7 @@
     if (ret != noErr)
       return;
 
-<<<<<<< HEAD
-    CStdString n;
-    if (DarwinCFStringRefToString(theDeviceName, n))
-      name = n;
-=======
     DarwinCFStringRefToUTF8String(theDeviceName, name);
->>>>>>> 32b1a5ef
 
     CFRelease(theDeviceName);
   }
