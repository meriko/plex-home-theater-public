--- conflicted
+++ resolved
@@ -83,17 +83,7 @@
       return true; // no fallback
   }
 
-<<<<<<< HEAD
 #ifndef __PLEX__
-=======
-  if (pItem->HasVideoInfoTag() && pItem->GetArt().empty())
-  { // music video
-    CVideoThumbLoader loader;
-    if (loader.LoadItem(pItem))
-      return true;
-  }
-
->>>>>>> 74b907c7
   if (!pItem->HasArt("fanart"))
   {
     if (pItem->HasMusicInfoTag() && !pItem->GetMusicInfoTag()->GetArtist().empty())
