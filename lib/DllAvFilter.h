#pragma once
/*
 *      Copyright (C) 2005-2011 Team XBMC
 *      http://www.xbmc.org
 *
 *  This Program is free software; you can redistribute it and/or modify
 *  it under the terms of the GNU General Public License as published by
 *  the Free Software Foundation; either version 2, or (at your option)
 *  any later version.
 *
 *  This Program is distributed in the hope that it will be useful,
 *  but WITHOUT ANY WARRANTY; without even the implied warranty of
 *  MERCHANTABILITY or FITNESS FOR A PARTICULAR PURPOSE. See the
 *  GNU General Public License for more details.
 *
 *  You should have received a copy of the GNU General Public License
 *  along with XBMC; see the file COPYING.  If not, write to
 *  the Free Software Foundation, 675 Mass Ave, Cambridge, MA 02139, USA.
 *  http://www.gnu.org/copyleft/gpl.html
 *
 */

#if (defined HAVE_CONFIG_H) && (!defined WIN32)
  #include "config.h"
#endif
#include "DynamicDll.h"
#include "DllAvCodec.h"
#include "DllAvFormat.h"
#include "DllSwResample.h"
#include "utils/log.h"

extern "C" {
#ifndef HAVE_MMX
#define HAVE_MMX
#endif
#ifndef __STDC_CONSTANT_MACROS
#define __STDC_CONSTANT_MACROS
#endif

#ifndef __GNUC__
#pragma warning(disable:4244)
#endif

#if (defined USE_EXTERNAL_FFMPEG)
  #if (defined HAVE_LIBAVFILTER_AVFILTER_H)
    #include <libavfilter/avfiltergraph.h>
    #include <libavfilter/buffersink.h>
    #include <libavfilter/avcodec.h>
  #elif (defined HAVE_FFMPEG_AVFILTER_H)
    #include <ffmpeg/avfiltergraph.h>
<<<<<<< HEAD
  #endif
  /* for av_vsrc_buffer_add_frame */
  #if (defined USE_OLD_AV_VSRC_BUFFER_ADD_FRAME)
    #include <libavfilter/vsrc_buffer.h>
  #else
    #if LIBAVFILTER_VERSION_INT >= AV_VERSION_INT(2,8,0)
      #include <libavfilter/avcodec.h>
    #elif LIBAVFILTER_VERSION_INT >= AV_VERSION_INT(2,7,0)
      int av_vsrc_buffer_add_frame(AVFilterContext *buffer_filter,
                                   AVFrame *frame);
    #elif LIBAVCODEC_VERSION_INT >= AV_VERSION_INT(53,3,0)
      int av_vsrc_buffer_add_frame(AVFilterContext *buffer_filter,
                                   AVFrame *frame, int64_t pts);
    #else
      int av_vsrc_buffer_add_frame(AVFilterContext *buffer_filter,
            AVFrame *frame, int64_t pts, AVRational pixel_aspect);
    #endif
=======
    #include <ffmpeg/buffersink.h>
    #include <ffmpeg/avcodec.h>
>>>>>>> 0be99e96
  #endif
#else
  #include "libavfilter/avfiltergraph.h"
  #include "libavfilter/buffersink.h"
  #include "libavfilter/avcodec.h"
#endif
}

#include "threads/SingleLock.h"

class DllAvFilterInterface
{
public:
  virtual ~DllAvFilterInterface() {}
  virtual int avfilter_open(AVFilterContext **filter_ctx, AVFilter *filter, const char *inst_name)=0;
  virtual void avfilter_free(AVFilterContext *filter)=0;
  virtual void avfilter_graph_free(AVFilterGraph **graph)=0;
  virtual int avfilter_graph_create_filter(AVFilterContext **filt_ctx, AVFilter *filt, const char *name, const char *args, void *opaque, AVFilterGraph *graph_ctx)=0;
  virtual AVFilter *avfilter_get_by_name(const char *name)=0;
  virtual AVFilterGraph *avfilter_graph_alloc(void)=0;
  virtual AVFilterInOut *avfilter_inout_alloc()=0;
  virtual void avfilter_inout_free(AVFilterInOut **inout)=0;
  virtual int avfilter_graph_parse(AVFilterGraph *graph, const char *filters, AVFilterInOut **inputs, AVFilterInOut **outputs, void *log_ctx)=0;
  virtual int avfilter_graph_config(AVFilterGraph *graphctx, void *log_ctx)=0;
<<<<<<< HEAD
  virtual int avfilter_poll_frame(AVFilterLink *link)=0;
  virtual int avfilter_request_frame(AVFilterLink *link)=0;
#if (defined USE_OLD_AV_VSRC_BUFFER_ADD_FRAME)
  virtual int av_vsrc_buffer_add_frame(AVFilterContext *buffer_filter, AVFrame *frame, int64_t pts, AVRational pixel_aspect)=0;
#else
#if LIBAVFILTER_VERSION_INT >= AV_VERSION_INT(2,13,0)
=======
#if LIBAVFILTER_VERSION_INT < AV_VERSION_INT(3,0,0)
>>>>>>> 0be99e96
  virtual int av_vsrc_buffer_add_frame(AVFilterContext *buffer_filter, AVFrame *frame, int flags)=0;
#else
  virtual int av_buffersrc_add_frame(AVFilterContext *buffer_filter, AVFrame *frame, int flags)=0;
#endif
<<<<<<< HEAD
#endif
  virtual AVFilterBufferRef *avfilter_get_video_buffer(AVFilterLink *link, int perms, int w, int h)=0;
=======
>>>>>>> 0be99e96
  virtual void avfilter_unref_buffer(AVFilterBufferRef *ref)=0;
  virtual int avfilter_link(AVFilterContext *src, unsigned srcpad, AVFilterContext *dst, unsigned dstpad)=0;
  virtual int av_buffersink_get_buffer_ref(AVFilterContext *buffer_sink, AVFilterBufferRef **bufref, int flags)=0;
  virtual AVBufferSinkParams *av_buffersink_params_alloc()=0;
  virtual int av_buffersink_poll_frame(AVFilterContext *ctx)=0;
};

#if (defined USE_EXTERNAL_FFMPEG) || (defined TARGET_DARWIN)
// Use direct mapping
class DllAvFilter : public DllDynamic, DllAvFilterInterface
{
public:
  virtual ~DllAvFilter() {}
  virtual int avfilter_open(AVFilterContext **filter_ctx, AVFilter *filter, const char *inst_name)
  {
    CSingleLock lock(DllAvCodec::m_critSection);
    return ::avfilter_open(filter_ctx, filter, inst_name);
  }
  virtual void avfilter_free(AVFilterContext *filter)
  {
    CSingleLock lock(DllAvCodec::m_critSection);
    ::avfilter_free(filter);
  }
  virtual void avfilter_graph_free(AVFilterGraph **graph)
  {
    CSingleLock lock(DllAvCodec::m_critSection);
    ::avfilter_graph_free(graph);
  }
  void avfilter_register_all()
  {
    CSingleLock lock(DllAvCodec::m_critSection);
    ::avfilter_register_all();
  }
  virtual int avfilter_graph_create_filter(AVFilterContext **filt_ctx, AVFilter *filt, const char *name, const char *args, void *opaque, AVFilterGraph *graph_ctx) { return ::avfilter_graph_create_filter(filt_ctx, filt, name, args, opaque, graph_ctx); }
  virtual AVFilter *avfilter_get_by_name(const char *name) { return ::avfilter_get_by_name(name); }
  virtual AVFilterGraph *avfilter_graph_alloc() { return ::avfilter_graph_alloc(); }
  virtual AVFilterInOut *avfilter_inout_alloc()
  {
    CSingleLock lock(DllAvCodec::m_critSection);
    return ::avfilter_inout_alloc();
  }
  virtual void avfilter_inout_free(AVFilterInOut **inout)
  {
    CSingleLock lock(DllAvCodec::m_critSection);
    ::avfilter_inout_free(inout);
  }
  virtual int avfilter_graph_parse(AVFilterGraph *graph, const char *filters, AVFilterInOut **inputs, AVFilterInOut **outputs, void *log_ctx)
  {
    CSingleLock lock(DllAvCodec::m_critSection);
    return ::avfilter_graph_parse(graph, filters, inputs, outputs, log_ctx);
  }
  virtual int avfilter_graph_config(AVFilterGraph *graphctx, void *log_ctx)
  {
    return ::avfilter_graph_config(graphctx, log_ctx);
  }
<<<<<<< HEAD
  virtual int avfilter_poll_frame(AVFilterLink *link) { return ::avfilter_poll_frame(link); }
  virtual int avfilter_request_frame(AVFilterLink *link) { return ::avfilter_request_frame(link); }
#if (defined USE_OLD_AV_VSRC_BUFFER_ADD_FRAME)
  virtual int av_vsrc_buffer_add_frame(AVFilterContext *buffer_filter, AVFrame *frame, int64_t pts, AVRational pixel_aspect) { return ::av_vsrc_buffer_add_frame(buffer_filter, frame, pts, pixel_aspect); }
#else
#if LIBAVFILTER_VERSION_INT >= AV_VERSION_INT(2,13,0)
=======
#if LIBAVFILTER_VERSION_INT < AV_VERSION_INT(3,0,0)
>>>>>>> 0be99e96
  virtual int av_vsrc_buffer_add_frame(AVFilterContext *buffer_filter, AVFrame *frame, int flags) { return ::av_vsrc_buffer_add_frame(buffer_filter, frame, flags); }
#else
  virtual int av_buffersrc_add_frame(AVFilterContext *buffer_filter, AVFrame* frame, int flags) { return ::av_buffersrc_add_frame(buffer_filter, frame, flags); }
#endif
<<<<<<< HEAD
#endif
  virtual AVFilterBufferRef *avfilter_get_video_buffer(AVFilterLink *link, int perms, int w, int h) { return ::avfilter_get_video_buffer(link, perms, w, h); }
=======
>>>>>>> 0be99e96
  virtual void avfilter_unref_buffer(AVFilterBufferRef *ref) { ::avfilter_unref_buffer(ref); }
  virtual int avfilter_link(AVFilterContext *src, unsigned srcpad, AVFilterContext *dst, unsigned dstpad) { return ::avfilter_link(src, srcpad, dst, dstpad); }
  virtual int av_buffersink_get_buffer_ref(AVFilterContext *buffer_sink, AVFilterBufferRef **bufref, int flags) { return ::av_buffersink_get_buffer_ref(buffer_sink, bufref, flags); }
  virtual AVBufferSinkParams *av_buffersink_params_alloc() { return ::av_buffersink_params_alloc(); }
  virtual int av_buffersink_poll_frame(AVFilterContext *ctx) { return ::av_buffersink_poll_frame(ctx); }
  // DLL faking.
  virtual bool ResolveExports() { return true; }
  virtual bool Load() {
#if !defined(TARGET_DARWIN)
    CLog::Log(LOGDEBUG, "DllAvFilter: Using libavfilter system library");
#endif
    return true;
  }
  virtual void Unload() {}
};
#else
class DllAvFilter : public DllDynamic, DllAvFilterInterface
{
  DECLARE_DLL_WRAPPER(DllAvFilter, DLL_PATH_LIBAVFILTER)

  LOAD_SYMBOLS()

  DEFINE_METHOD3(int, avfilter_open_dont_call, (AVFilterContext **p1, AVFilter *p2, const char *p3))
  DEFINE_METHOD1(void, avfilter_free_dont_call, (AVFilterContext *p1))
  DEFINE_METHOD1(void, avfilter_graph_free_dont_call, (AVFilterGraph **p1))
  DEFINE_METHOD0(void, avfilter_register_all_dont_call)
  DEFINE_METHOD6(int, avfilter_graph_create_filter, (AVFilterContext **p1, AVFilter *p2, const char *p3, const char *p4, void *p5, AVFilterGraph *p6))
  DEFINE_METHOD1(AVFilter*, avfilter_get_by_name, (const char *p1))
  DEFINE_METHOD0(AVFilterGraph*, avfilter_graph_alloc)
  DEFINE_METHOD0(AVFilterInOut*, avfilter_inout_alloc_dont_call)
  DEFINE_METHOD1(void, avfilter_inout_free_dont_call, (AVFilterInOut **p1))
  DEFINE_FUNC_ALIGNED5(int, __cdecl, avfilter_graph_parse_dont_call, AVFilterGraph *, const char *, AVFilterInOut **, AVFilterInOut **, void *)
  DEFINE_FUNC_ALIGNED2(int, __cdecl, avfilter_graph_config_dont_call, AVFilterGraph *, void *)
#if LIBAVFILTER_VERSION_INT < AV_VERSION_INT(3,0,0)
  DEFINE_METHOD3(int, av_vsrc_buffer_add_frame, (AVFilterContext *p1, AVFrame *p2, int p3))
#else
  DEFINE_METHOD3(int, av_buffersrc_add_frame, (AVFilterContext *p1, AVFrame *p2, int p3))
#endif
  DEFINE_METHOD1(void, avfilter_unref_buffer, (AVFilterBufferRef *p1))
  DEFINE_METHOD4(int, avfilter_link, (AVFilterContext *p1, unsigned p2, AVFilterContext *p3, unsigned p4))
  DEFINE_FUNC_ALIGNED3(int                , __cdecl, av_buffersink_get_buffer_ref, AVFilterContext *, AVFilterBufferRef **, int);
  DEFINE_FUNC_ALIGNED0(AVBufferSinkParams*, __cdecl, av_buffersink_params_alloc);
  DEFINE_FUNC_ALIGNED1(int                , __cdecl, av_buffersink_poll_frame, AVFilterContext *);

  BEGIN_METHOD_RESOLVE()
    RESOLVE_METHOD_RENAME(avfilter_open, avfilter_open_dont_call)
    RESOLVE_METHOD_RENAME(avfilter_free, avfilter_free_dont_call)
    RESOLVE_METHOD_RENAME(avfilter_graph_free, avfilter_graph_free_dont_call)
    RESOLVE_METHOD_RENAME(avfilter_register_all, avfilter_register_all_dont_call)
    RESOLVE_METHOD(avfilter_graph_create_filter)
    RESOLVE_METHOD(avfilter_get_by_name)
    RESOLVE_METHOD(avfilter_graph_alloc)
    RESOLVE_METHOD_RENAME(avfilter_inout_alloc, avfilter_inout_alloc_dont_call)
    RESOLVE_METHOD_RENAME(avfilter_inout_free, avfilter_inout_free_dont_call)
    RESOLVE_METHOD_RENAME(avfilter_graph_parse, avfilter_graph_parse_dont_call)
    RESOLVE_METHOD_RENAME(avfilter_graph_config, avfilter_graph_config_dont_call)
#if LIBAVFILTER_VERSION_INT < AV_VERSION_INT(3,0,0)
    RESOLVE_METHOD(av_vsrc_buffer_add_frame)
#else
    RESOLVE_METHOD(av_buffersrc_add_frame)
#endif
    RESOLVE_METHOD(avfilter_unref_buffer)
    RESOLVE_METHOD(avfilter_link)
    RESOLVE_METHOD(av_buffersink_get_buffer_ref)
    RESOLVE_METHOD(av_buffersink_params_alloc)
    RESOLVE_METHOD(av_buffersink_poll_frame)
  END_METHOD_RESOLVE()

  /* dependencies of libavfilter */
  DllAvUtil m_dllAvUtil;
  DllSwResample m_dllSwResample;
  DllAvFormat m_dllAvFormat;

public:
  int avfilter_open(AVFilterContext **filter_ctx, AVFilter *filter, const char *inst_name)
  {
    CSingleLock lock(DllAvCodec::m_critSection);
    return avfilter_open_dont_call(filter_ctx, filter, inst_name);
  }
  void avfilter_free(AVFilterContext *filter)
  {
    CSingleLock lock(DllAvCodec::m_critSection);
    avfilter_free_dont_call(filter);
  }
  void avfilter_graph_free(AVFilterGraph **graph)
  {
    CSingleLock lock(DllAvCodec::m_critSection);
    avfilter_graph_free_dont_call(graph);
  }
  void avfilter_register_all()
  {
    CSingleLock lock(DllAvCodec::m_critSection);
    avfilter_register_all_dont_call();
  }
  AVFilterInOut* avfilter_inout_alloc()
  {
    CSingleLock lock(DllAvCodec::m_critSection);
    return avfilter_inout_alloc_dont_call();
  }
  int avfilter_graph_parse(AVFilterGraph *graph, const char *filters, AVFilterInOut **inputs, AVFilterInOut **outputs, void *log_ctx)
  {
    CSingleLock lock(DllAvCodec::m_critSection);
    return avfilter_graph_parse_dont_call(graph, filters, inputs, outputs, log_ctx);
  }
  void avfilter_inout_free(AVFilterInOut **inout)
  {
    CSingleLock lock(DllAvCodec::m_critSection);
    avfilter_inout_free_dont_call(inout);
  }
  int avfilter_graph_config(AVFilterGraph *graphctx, void *log_ctx)
  {
    CSingleLock lock(DllAvCodec::m_critSection);
    return avfilter_graph_config_dont_call(graphctx, log_ctx);
  }
  virtual bool Load()
  {
    if (!m_dllAvUtil.Load())
      return false;
    if (!m_dllSwResample.Load())
      return false;
    if (!m_dllAvFormat.Load())
      return false;
    return DllDynamic::Load();
  }
};
#endif<|MERGE_RESOLUTION|>--- conflicted
+++ resolved
@@ -48,28 +48,8 @@
     #include <libavfilter/avcodec.h>
   #elif (defined HAVE_FFMPEG_AVFILTER_H)
     #include <ffmpeg/avfiltergraph.h>
-<<<<<<< HEAD
-  #endif
-  /* for av_vsrc_buffer_add_frame */
-  #if (defined USE_OLD_AV_VSRC_BUFFER_ADD_FRAME)
-    #include <libavfilter/vsrc_buffer.h>
-  #else
-    #if LIBAVFILTER_VERSION_INT >= AV_VERSION_INT(2,8,0)
-      #include <libavfilter/avcodec.h>
-    #elif LIBAVFILTER_VERSION_INT >= AV_VERSION_INT(2,7,0)
-      int av_vsrc_buffer_add_frame(AVFilterContext *buffer_filter,
-                                   AVFrame *frame);
-    #elif LIBAVCODEC_VERSION_INT >= AV_VERSION_INT(53,3,0)
-      int av_vsrc_buffer_add_frame(AVFilterContext *buffer_filter,
-                                   AVFrame *frame, int64_t pts);
-    #else
-      int av_vsrc_buffer_add_frame(AVFilterContext *buffer_filter,
-            AVFrame *frame, int64_t pts, AVRational pixel_aspect);
-    #endif
-=======
     #include <ffmpeg/buffersink.h>
     #include <ffmpeg/avcodec.h>
->>>>>>> 0be99e96
   #endif
 #else
   #include "libavfilter/avfiltergraph.h"
@@ -94,25 +74,11 @@
   virtual void avfilter_inout_free(AVFilterInOut **inout)=0;
   virtual int avfilter_graph_parse(AVFilterGraph *graph, const char *filters, AVFilterInOut **inputs, AVFilterInOut **outputs, void *log_ctx)=0;
   virtual int avfilter_graph_config(AVFilterGraph *graphctx, void *log_ctx)=0;
-<<<<<<< HEAD
-  virtual int avfilter_poll_frame(AVFilterLink *link)=0;
-  virtual int avfilter_request_frame(AVFilterLink *link)=0;
-#if (defined USE_OLD_AV_VSRC_BUFFER_ADD_FRAME)
-  virtual int av_vsrc_buffer_add_frame(AVFilterContext *buffer_filter, AVFrame *frame, int64_t pts, AVRational pixel_aspect)=0;
-#else
-#if LIBAVFILTER_VERSION_INT >= AV_VERSION_INT(2,13,0)
-=======
-#if LIBAVFILTER_VERSION_INT < AV_VERSION_INT(3,0,0)
->>>>>>> 0be99e96
+#if LIBAVFILTER_VERSION_INT < AV_VERSION_INT(3,0,0)
   virtual int av_vsrc_buffer_add_frame(AVFilterContext *buffer_filter, AVFrame *frame, int flags)=0;
 #else
   virtual int av_buffersrc_add_frame(AVFilterContext *buffer_filter, AVFrame *frame, int flags)=0;
 #endif
-<<<<<<< HEAD
-#endif
-  virtual AVFilterBufferRef *avfilter_get_video_buffer(AVFilterLink *link, int perms, int w, int h)=0;
-=======
->>>>>>> 0be99e96
   virtual void avfilter_unref_buffer(AVFilterBufferRef *ref)=0;
   virtual int avfilter_link(AVFilterContext *src, unsigned srcpad, AVFilterContext *dst, unsigned dstpad)=0;
   virtual int av_buffersink_get_buffer_ref(AVFilterContext *buffer_sink, AVFilterBufferRef **bufref, int flags)=0;
@@ -168,25 +134,11 @@
   {
     return ::avfilter_graph_config(graphctx, log_ctx);
   }
-<<<<<<< HEAD
-  virtual int avfilter_poll_frame(AVFilterLink *link) { return ::avfilter_poll_frame(link); }
-  virtual int avfilter_request_frame(AVFilterLink *link) { return ::avfilter_request_frame(link); }
-#if (defined USE_OLD_AV_VSRC_BUFFER_ADD_FRAME)
-  virtual int av_vsrc_buffer_add_frame(AVFilterContext *buffer_filter, AVFrame *frame, int64_t pts, AVRational pixel_aspect) { return ::av_vsrc_buffer_add_frame(buffer_filter, frame, pts, pixel_aspect); }
-#else
-#if LIBAVFILTER_VERSION_INT >= AV_VERSION_INT(2,13,0)
-=======
-#if LIBAVFILTER_VERSION_INT < AV_VERSION_INT(3,0,0)
->>>>>>> 0be99e96
+#if LIBAVFILTER_VERSION_INT < AV_VERSION_INT(3,0,0)
   virtual int av_vsrc_buffer_add_frame(AVFilterContext *buffer_filter, AVFrame *frame, int flags) { return ::av_vsrc_buffer_add_frame(buffer_filter, frame, flags); }
 #else
   virtual int av_buffersrc_add_frame(AVFilterContext *buffer_filter, AVFrame* frame, int flags) { return ::av_buffersrc_add_frame(buffer_filter, frame, flags); }
 #endif
-<<<<<<< HEAD
-#endif
-  virtual AVFilterBufferRef *avfilter_get_video_buffer(AVFilterLink *link, int perms, int w, int h) { return ::avfilter_get_video_buffer(link, perms, w, h); }
-=======
->>>>>>> 0be99e96
   virtual void avfilter_unref_buffer(AVFilterBufferRef *ref) { ::avfilter_unref_buffer(ref); }
   virtual int avfilter_link(AVFilterContext *src, unsigned srcpad, AVFilterContext *dst, unsigned dstpad) { return ::avfilter_link(src, srcpad, dst, dstpad); }
   virtual int av_buffersink_get_buffer_ref(AVFilterContext *buffer_sink, AVFilterBufferRef **bufref, int flags) { return ::av_buffersink_get_buffer_ref(buffer_sink, bufref, flags); }
