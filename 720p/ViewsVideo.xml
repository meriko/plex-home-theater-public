<includes>

	<!-- Wide TV/Seasons TV Shows Views -->
	
	<include name="TV">
		<control type="group">
			<include>TVWideVisible</include>
			<include>MediaViewBGOverlay</include>
		</control>
		<control type="group">
			<include>TVSeasonsVisible</include>
			<include>MediaViewBGOverlay</include>
		</control>
		<control type="group">
			<include>TVSeasonsVisible</include>
			<include>MediaViewFade</include>
<<<<<<< HEAD
=======
			<include>TVSeasonsFadeOutAnim</include>
		</control>
		<control type="group">
			<include>TVSeasonsVisible</include>
			<include>MediaViewFade</include>
>>>>>>> 10e0a8b6
			<include>TVSeasonsFadeInAnim</include>
			<control type="group">
				<include>TVSeasonsThumbPos</include>
				<animation effect="rotatey" center="840" start="32" end="32" time="0" condition="true">Conditional</animation>
				<include>MediaListSelectLongDelay</include>
				<visible>!IsEmpty(ListItem.Thumb) | !Skin.HasSetting(HideNoThumbIcon)</visible>
				<control type="image">
					<description>Season Thumb</description>
					<include>TVSeasonsSeasonThumbDims</include>
					<texture>amt-blank-poster.png</texture>
					<info>ListItem.Thumb</info>
					<bordertexture border="12">ThumbShadow2.png</bordertexture>
					<bordersize>6</bordersize>
					<visible>Control.IsVisible(57)</visible>
				</control>
				<control type="label">
					<posy>66</posy>
					<width>272</width>
					<font>LargeTitleCapsFont</font>
					<include>NoThumbLabel</include>
					<visible>Control.IsVisible(57)</visible>
				</control>
			</control>
		</control>
		<control type="group">
			<include>MediaViewFade</include>
			<visible>Control.IsVisible(57)</visible>
			<control type="group">
				<include>MediaListSelectDelay</include>
				<posx>600</posx>
				<control type="group">
					<include>TVWideVisible</include>
					<posy>187</posy>
					<visible>!IsEmpty(ListItem.Banner) | !Skin.HasSetting(HideNoThumbIcon)</visible>
					<control type="image">
						<description>Wide icon</description>
						<include>TVWideIconDims</include>
						<texture>DefaultWideIcon.png</texture>
						<info>ListItem.Banner</info>
						<aspectratio align="left">keep</aspectratio>
						<bordertexture border="7">ThumbBorder.png</bordertexture>
						<bordersize>4</bordersize>
					</control>
					<control type="label">
						<posy>30</posy>
						<width>288</width>
						<font>TitleCapsFont</font>
						<include>NoThumbLabel</include>
					</control>
				</control>
			</control>
<<<<<<< HEAD
			<control type="list" id="57">
				<viewtype label="Wide">list</viewtype>
				<onleft>Skin.ToggleSetting(HideNowPlayingMusicInfo)</onleft>
				<posx>-34</posx>
				<posy>235</posy>
				<width>640</width>
				<height>454</height>
				<scrolltime>200</scrolltime>
				<pagecontrol>61</pagecontrol>
				<onleft>Skin.ToggleSetting(HideNowPlayingMusicInfo)</onleft>
				<onright>9009</onright>
				<onup>57</onup>
				<ondown>57</ondown>
				<include>TVSeasonsListAnim</include>
				<itemlayout condition="!Container.Content(Seasons)" height="42" width="530">
					<control type="image">
						<posx>0</posx>
						<posy>-6</posy>
						<width>679</width>
						<height>54</height>
						<texture>MediaItemBG.png</texture>
					</control>
					<control type="label">
						<posx>60</posx>
						<width>446</width>
						<height>42</height>
						<align>left</align>
						<aligny>center</aligny>
						<label>$INFO[ListItem.Label]</label>
						<font>MediumSmallDefaultCapsFont</font>
						<textcolor>Unfocused</textcolor>
					</control>
					<control type="image">
						<posx>520</posx>
						<posy>9</posy>
						<width>44</width>
						<height>29</height>
=======
			<control type="list" id="57">
				<viewtype label="Wide">list</viewtype>
				<onleft>Skin.ToggleSetting(HideNowPlayingMusicInfo)</onleft>
				<posx>-34</posx>
				<posy>130</posy>
				<width>640</width>
				<height>559</height>
				<scrolltime>200</scrolltime>
				<pagecontrol>61</pagecontrol>
				<onleft>Skin.ToggleSetting(HideNowPlayingMusicInfo)</onleft>
				<onright>9009</onright>
				<onup>56</onup>
				<ondown>56</ondown>
				<include>TVSeasonsListAnim</include>
				<itemlayout condition="!Container.Content(seasons)" height="42" width="530">
					<control type="image">
						<posx>0</posx>
						<posy>-6</posy>
						<width>679</width>
						<height>54</height>
						<texture>MediaItemBG.png</texture>
					</control>
					<control type="label">
						<posx>60</posx>
						<width>356</width>
						<height>42</height>
						<align>left</align>
						<aligny>center</aligny>
						<label>$INFO[ListItem.Label]</label>
						<font>MediumSmallDefaultCapsFont</font>
						<textcolor>Unfocused</textcolor>
						<visible>Container.Content(TVShows)</visible>
					</control>
					<control type="image">
						<visible>Container.Content(TVShows) | Container.Content(Seasons)</visible>
						<posx>520</posx>
						<posy>9</posy>
						<width>44</width>
						<height>29</height>
>>>>>>> 10e0a8b6
						<aspectratio>keep</aspectratio>
						<texture>Unwatchedcount.png</texture>
						<animation effect="slide" start="0,-42" end="0,0" time="MediaListSlideTime" reversible="false" tween="quadratic" easing="out" condition="Container.OnNext">focus</animation>
						<animation effect="slide" start="0,42" end="0,0" time="MediaListSlideTime" reversible="false" tween="quadratic" easing="out" condition="Container.OnPrevious">focus</animation>
						<visible>IsEmpty(ListItem.Property(ZeroEpisodeCount))</visible>
					</control>
					<control type="label">
						<posx>542</posx>
						<posy>13</posy>
						<width>40</width>
						<align>center</align>
						<label>$INFO[ListItem.Property(UnWatchedEpisodes)]</label>
						<textcolor>Unfocused</textcolor>
						<visible>IsEmpty(ListItem.Property(ZeroEpisodeCount))</visible>
<<<<<<< HEAD
					</control>
				</itemlayout>
				<focusedlayout condition="!Container.Content(Seasons)" height="42" width="530">
					<control type="image">
						<posx>35</posx>
						<posy>2</posy>
						<width>565</width>
						<height>41</height>
						<texture aspectratio="stretch" flipx="true">InfoList_focused.png</texture>
						<animation effect="slide" start="0,-42" end="0,0" time="MediaListSlideTime" reversible="false" tween="quadratic" easing="out" condition="Container.OnNext">focus</animation>
						<animation effect="slide" start="0,42" end="0,0" time="MediaListSlideTime" reversible="false" tween="quadratic" easing="out" condition="Container.OnPrevious">focus</animation>
					</control>
					<control type="image">
						<posx>520</posx>
						<posy>9</posy>
						<width>44</width>
						<height>29</height>
=======
					</control>
				</itemlayout>
				<focusedlayout condition="!Container.Content(seasons)" height="42" width="530">
					<control type="image">
						<posx>35</posx>
						<posy>2</posy>
						<width>565</width>
						<height>41</height>
						<texture aspectratio="stretch" flipx="true">InfoList_focused.png</texture>
						<animation effect="slide" start="0,-42" end="0,0" time="MediaListSlideTime" reversible="false" tween="quadratic" easing="out" condition="Container.OnNext">focus</animation>
						<animation effect="slide" start="0,42" end="0,0" time="MediaListSlideTime" reversible="false" tween="quadratic" easing="out" condition="Container.OnPrevious">focus</animation>
					</control>
					<control type="image">
						<visible>Container.Content(TVShows)</visible>
						<posx>520</posx>
						<posy>9</posy>
						<width>44</width>
						<height>29</height>
>>>>>>> 10e0a8b6
						<aspectratio>keep</aspectratio>
						<texture>UnwatchedcountFocused.png</texture>
						<animation effect="slide" start="0,-42" end="0,0" time="MediaListSlideTime" reversible="false" tween="quadratic" easing="out" condition="Container.OnNext">focus</animation>
						<animation effect="slide" start="0,42" end="0,0" time="MediaListSlideTime" reversible="false" tween="quadratic" easing="out" condition="Container.OnPrevious">focus</animation>
						<visible>IsEmpty(ListItem.Property(ZeroEpisodeCount))</visible>
<<<<<<< HEAD
					</control>
					<control type="label">
						<posx>60</posx>
						<width>356</width>
						<height>42</height>
						<align>left</align>
						<aligny>center</aligny>
						<label>$INFO[ListItem.Label]</label>
						<font>MediumSmallDefaultCapsFont</font>
						<textcolor>Unfocused</textcolor>
						<animation effect="fade" start="100" end="0" time="100" delay="100" reversible="false">Focus</animation>
					</control>

					<control type="group">
						<control type="label">
							<description>shadow</description>
							<posx>61</posx>
							<posy>2</posy>
							<width>446</width>
							<height>42</height>
							<align>left</align>
							<aligny>center</aligny>
							<label>$INFO[ListItem.Label]</label>
							<font>MediumSmallDefaultCapsFont</font>
							<textcolor>6D000000</textcolor>
							<animation effect="fade" start="0" end="100" time="100" delay="100" reversible="false" condition="Container.OnNext">Focus</animation>
							<animation effect="fade" start="0" end="100" time="100" delay="100" reversible="false" condition="Container.OnPrevious">Focus</animation>
						</control>
						<control type="label">
							<description>shadow</description>
							<posx>60</posx>
							<posy>1</posy>
							<width>446</width>
							<height>42</height>
							<align>left</align>
							<aligny>center</aligny>
							<label>$INFO[ListItem.Label]</label>
							<font>MediumSmallDefaultCapsFont</font>
							<textcolor>25000000</textcolor>
							<animation effect="fade" start="0" end="100" time="100" delay="100" reversible="false" condition="Container.OnNext">Focus</animation>
							<animation effect="fade" start="0" end="100" time="100" delay="100" reversible="false" condition="Container.OnPrevious">Focus</animation>
						</control>
						<control type="label">
							<posx>60</posx>
							<width>446</width>
							<height>42</height>
							<align>left</align>
							<aligny>center</aligny>
							<label>$INFO[ListItem.Label]</label>
							<font>MediumSmallDefaultCapsFont</font>
							<animation effect="fade" start="0" end="100" time="100" delay="100" reversible="false" condition="Container.OnNext">Focus</animation>
							<animation effect="fade" start="0" end="100" time="100" delay="100" reversible="false" condition="Container.OnPrevious">Focus</animation>
						</control>
					</control>
					<control type="label">
						<posx>542</posx>
						<posy>12</posy>
						<width>40</width>
						<align>center</align>
						<label>$INFO[ListItem.Property(UnWatchedEpisodes)]</label>
						<textcolor>Focused</textcolor>
						<visible>IsEmpty(ListItem.Property(ZeroEpisodeCount))</visible>
					</control>
				</focusedlayout>
				<itemlayout condition="Container.Content(Seasons)" height="42" width="530">
					<control type="image">
						<posx>0</posx>
						<posy>-6</posy>
						<width>779</width>
						<height>54</height>
						<texture>MediaItemBG.png</texture>
					</control>
					<control type="label">
						<posx>60</posx>
						<width>456</width>
						<height>42</height>
						<align>left</align>
						<aligny>center</aligny>
						<label>$INFO[ListItem.Label]</label>
						<font>MediumSmallDefaultCapsFont</font>
						<textcolor>Unfocused</textcolor>
					</control>
					<control type="image">
						<posx>570</posx>
						<posy>9</posy>
						<width>44</width>
						<height>29</height>
						<aspectratio>keep</aspectratio>
						<texture>Unwatchedcount.png</texture>
						<animation effect="slide" start="0,-42" end="0,0" time="MediaListSlideTime" reversible="false" tween="quadratic" easing="out" condition="Container.OnNext">focus</animation>
						<animation effect="slide" start="0,42" end="0,0" time="MediaListSlideTime" reversible="false" tween="quadratic" easing="out" condition="Container.OnPrevious">focus</animation>
						<visible>IsEmpty(ListItem.Property(ZeroEpisodeCount))</visible>
					</control>
					<control type="label">
						<posx>592</posx>
						<posy>13</posy>
						<width>40</width>
						<align>center</align>
						<label>$INFO[ListItem.Property(UnWatchedEpisodes)]</label>
						<textcolor>Unfocused</textcolor>
						<visible>IsEmpty(ListItem.Property(ZeroEpisodeCount))</visible>
					</control>
				</itemlayout>
				<focusedlayout condition="Container.Content(Seasons)" height="42" width="530">
					<control type="image">
						<posx>35</posx>
						<posy>2</posy>
						<width>665</width>
						<height>41</height>
						<texture aspectratio="stretch" flipx="true">InfoList_focused.png</texture>
						<animation effect="slide" start="0,-42" end="0,0" time="MediaListSlideTime" reversible="false" tween="quadratic" easing="out" condition="Container.OnNext">focus</animation>
						<animation effect="slide" start="0,42" end="0,0" time="MediaListSlideTime" reversible="false" tween="quadratic" easing="out" condition="Container.OnPrevious">focus</animation>
					</control>
					<control type="image">
						<posx>570</posx>
						<posy>9</posy>
						<width>44</width>
						<height>29</height>
						<aspectratio>keep</aspectratio>
						<texture>UnwatchedcountFocused.png</texture>
						<animation effect="slide" start="0,-42" end="0,0" time="MediaListSlideTime" reversible="false" tween="quadratic" easing="out" condition="Container.OnNext">focus</animation>
						<animation effect="slide" start="0,42" end="0,0" time="MediaListSlideTime" reversible="false" tween="quadratic" easing="out" condition="Container.OnPrevious">focus</animation>
						<visible>IsEmpty(ListItem.Property(ZeroEpisodeCount))</visible>
					</control>
					<control type="label">
						<posx>60</posx>
						<width>456</width>
						<height>42</height>
						<align>left</align>
						<aligny>center</aligny>
						<label>$INFO[ListItem.Label]</label>
						<font>MediumSmallDefaultCapsFont</font>
						<textcolor>Unfocused</textcolor>
						<animation effect="fade" start="100" end="0" time="100" delay="100" reversible="false">Focus</animation>
					</control>

					<control type="group">
						<control type="label">
							<description>shadow</description>
							<posx>61</posx>
							<posy>2</posy>
							<width>456</width>
							<height>42</height>
							<align>left</align>
							<aligny>center</aligny>
							<label>$INFO[ListItem.Label]</label>
							<font>MediumSmallDefaultCapsFont</font>
							<textcolor>6D000000</textcolor>
							<animation effect="fade" start="0" end="100" time="100" delay="100" reversible="false" condition="Container.OnNext">Focus</animation>
							<animation effect="fade" start="0" end="100" time="100" delay="100" reversible="false" condition="Container.OnPrevious">Focus</animation>
						</control>
						<control type="label">
							<description>shadow</description>
							<posx>60</posx>
							<posy>1</posy>
							<width>456</width>
							<height>42</height>
							<align>left</align>
							<aligny>center</aligny>
							<label>$INFO[ListItem.Label]</label>
							<font>MediumSmallDefaultCapsFont</font>
							<textcolor>25000000</textcolor>
							<animation effect="fade" start="0" end="100" time="100" delay="100" reversible="false" condition="Container.OnNext">Focus</animation>
							<animation effect="fade" start="0" end="100" time="100" delay="100" reversible="false" condition="Container.OnPrevious">Focus</animation>
						</control>
						<control type="label">
							<posx>60</posx>
							<width>456</width>
							<height>42</height>
							<align>left</align>
							<aligny>center</aligny>
							<label>$INFO[ListItem.Label]</label>
							<font>MediumSmallDefaultCapsFont</font>
							<animation effect="fade" start="0" end="100" time="100" delay="100" reversible="false" condition="Container.OnNext">Focus</animation>
							<animation effect="fade" start="0" end="100" time="100" delay="100" reversible="false" condition="Container.OnPrevious">Focus</animation>
						</control>
					</control>
					<control type="label">
						<posx>592</posx>
						<posy>12</posy>
						<width>40</width>
						<align>center</align>
						<label>$INFO[ListItem.Property(UnWatchedEpisodes)]</label>
						<textcolor>Focused</textcolor>
						<visible>IsEmpty(ListItem.Property(ZeroEpisodeCount))</visible>
					</control>
				</focusedlayout>

			</control>
		<control type="group">
			<posx>558</posx>
=======
					</control>
					<control type="label">
						<posx>60</posx>
						<width>356</width>
						<height>42</height>
						<align>left</align>
						<aligny>center</aligny>
						<label>$INFO[ListItem.Label]</label>
						<font>MediumSmallDefaultCapsFont</font>
						<textcolor>Unfocused</textcolor>
						<animation effect="fade" start="100" end="0" time="100" delay="100" reversible="false">Focus</animation>
						<visible>Container.Content(TVShows)</visible>
					</control>

					<control type="group">
						<visible>Container.Content(TVShows)</visible>
						<control type="label">
							<description>shadow</description>
							<posx>61</posx>
							<posy>2</posy>
							<width>356</width>
							<height>42</height>
							<align>left</align>
							<aligny>center</aligny>
							<label>$INFO[ListItem.Label]</label>
							<font>MediumSmallDefaultCapsFont</font>
							<textcolor>6D000000</textcolor>
							<animation effect="fade" start="0" end="100" time="100" delay="100" reversible="false" condition="Container.OnNext">Focus</animation>
							<animation effect="fade" start="0" end="100" time="100" delay="100" reversible="false" condition="Container.OnPrevious">Focus</animation>
						</control>
						<control type="label">
							<description>shadow</description>
							<posx>60</posx>
							<posy>1</posy>
							<width>356</width>
							<height>42</height>
							<align>left</align>
							<aligny>center</aligny>
							<label>$INFO[ListItem.Label]</label>
							<font>MediumSmallDefaultCapsFont</font>
							<textcolor>25000000</textcolor>
							<animation effect="fade" start="0" end="100" time="100" delay="100" reversible="false" condition="Container.OnNext">Focus</animation>
							<animation effect="fade" start="0" end="100" time="100" delay="100" reversible="false" condition="Container.OnPrevious">Focus</animation>
						</control>
						<control type="label">
							<posx>60</posx>
							<width>356</width>
							<height>42</height>
							<align>left</align>
							<aligny>center</aligny>
							<label>$INFO[ListItem.Label]</label>
							<font>MediumSmallDefaultCapsFont</font>
							<animation effect="fade" start="0" end="100" time="100" delay="100" reversible="false" condition="Container.OnNext">Focus</animation>
							<animation effect="fade" start="0" end="100" time="100" delay="100" reversible="false" condition="Container.OnPrevious">Focus</animation>
						</control>
					</control>
					<control type="label">
						<posx>542</posx>
						<posy>12</posy>
						<width>40</width>
						<align>center</align>
						<label>$INFO[ListItem.Property(UnWatchedEpisodes)]</label>
						<textcolor>Focused</textcolor>
						<visible>IsEmpty(ListItem.Property(ZeroEpisodeCount))</visible>
					</control>
				</focusedlayout>
				<itemlayout condition="Container.Content(seasons)" width="TVViewListWidth" height="42">
					<control type="image">
						<include>TVSeasonsItemBGDims</include>
						<include>MediaItemBG</include>
					</control>
					<control type="label">
						<include>MediaItemMainInfoNF</include>
					</control>
					<control type="label">
						<include>TVTotalEpisodesDetailsNF</include>
					</control>
					<control type="label">
						<include>TVUnwatchedEpisodesDetailsNF</include>
					</control>
					<control type="image">
						<include>TVUnwatchedEpisodesDetailsImage</include>
						<include>MediaItemNFFade</include>
					</control>
					<control type="label">
						<include>TVWatchedEpisodesDetailsNF</include>
					</control>
				</itemlayout>
				<focusedlayout condition="Container.Content(seasons)" width="TVViewListWidth" height="42">
					<control type="image">
						<include>TVSeasonsItemBGDims</include>
						<include>MediaItemBG</include>
					</control>
					<control type="image">
						<include>TVSeasonsItemFocusBGDims</include>
						<include>MediaItemFocusBG</include>
					</control>
					<control type="image">
						<visible>!IsEmpty(ListItem.Episode)</visible>
						<include>TVSeasonsItemDetailBGDims</include>
						<include>MediaItemDetailBG</include>
					</control>
					<control type="label">
						<include>MediaItemMainInfoNF</include>
						<include>MediaListItemFadeOut</include>
					</control>
					<control type="label">
						<include>MediaItemMainInfoFO</include>
						<include>MediaListItemFade</include>
					</control>
					<control type="label">
						<include>TVTotalEpisodesDetailsNF</include>
						<include>MediaListItemFadeOut</include>
					</control>
					<control type="label">
						<include>TVTotalEpisodesDetailsFO</include>
						<include>MediaListItemFade</include>
					</control>
					<control type="label">
						<include>TVUnwatchedEpisodesDetailsNF</include>
						<include>MediaListItemFadeOut</include>
					</control>
					<control type="label">
						<include>TVUnwatchedEpisodesDetailsFO</include>
						<include>MediaListItemFade</include>
					</control>
					<control type="image">
						<include>TVUnwatchedEpisodesDetailsImage</include>
						<include>MediaListItemFade</include>
					</control>
					<control type="label">
						<include>TVWatchedEpisodesDetailsNF</include>
						<include>MediaListItemFadeOut</include>
					</control>
					<control type="label">
						<include>TVWatchedEpisodesDetailsFO</include>
						<include>MediaListItemFade</include>
					</control>
				</focusedlayout>
			</control>
		<control type="group">
			<posx>558</posx>
>>>>>>> 10e0a8b6
			<include>TVWideVisible</include>
			<include>MediaViewFade</include>
			<control type="scrollbar" id="61">
				<posx>3</posx>
				<posy>225</posy>
				<height>465</height>
				<onup>61</onup>
				<ondown>61</ondown>
				<onleft>50</onleft>
				<onright>9009</onright>
   			    <showonepage>true</showonepage>
<<<<<<< HEAD
			</control>
		</control>
<!--
		<control type="group">
			<posx>708</posx>
			<include>TVSeasonsVisible</include>
			<include>MediaViewFade</include>
			<control type="scrollbar" id="61">
				<posx>3</posx>
				<posy>230</posy>
				<height>465</height>
				<onup>61</onup>
				<ondown>61</ondown>
				<onleft>50</onleft>
				<onright>9009</onright>
   			    <showonepage>false</showonepage>
			</control>
		</control>
-->
			<control type="group">
				<posx>592</posx>
				<posy>237</posy>
				<include>MediaListSelectDelay</include>
=======
			</control>
		</control>
			<control type="group">
				<posx>592</posx>
				<posy>237</posy>
				<include>MediaListSelectDelay</include>
>>>>>>> 10e0a8b6
				<include>TVWideVisible</include>
				<control type="group">
					<posx>430</posx>
					<posy>75</posy>
					<visible>Container.Content(TVShows)</visible>
					<control type="label">
						<description>Star Rating Label</description>
						<posy>70</posy>
						<posx>60</posx>
						<width>80</width>
						<font>MediumTitleFont</font>
						<label>$LOCALIZE[563]:</label>
						<align>right</align>
						<textcolor>FFFF9900</textcolor>
						<visible>Container.Content(TVShows)</visible>
					</control>
					<control type="image">
						<description>Star Rating</description>
						<align>left</align>
						<info>ListItem.StarRating</info>
						<aspectratio>keep</aspectratio>
						<width>120</width>
						<height>47</height>
						<posy>59</posy>
						<posx>67</posx>
						<colordiffuse>$INFO[ListItem.StarDiffuse]</colordiffuse>
					</control>
					<control type="label">
						<description>Genre Label</description>
						<posy>100</posy>
						<posx>60</posx>
						<width>80</width>
						<font>MediumTitleFont</font>
						<label>$LOCALIZE[31131]:</label>
						<align>right</align>
						<textcolor>FFFF9900</textcolor>
						<visible>Container.Content(TVShows)</visible>
					</control>
					<control type="label">
						<description>Genre</description>
						<posx>70</posx>
						<posy>103</posy>
						<width>180</width>
						<label fallback="31047">$INFO[ListItem.Property(FirstGenre)]</label>
						<align>left</align>
						<visible>Container.Content(TVShows)</visible>
					</control>
					<control type="label">
						<description>First Aired Label</description>
						<posy>130</posy>
						<posx>60</posx>
						<width>100</width>
						<font>MediumTitleFont</font>
						<label>$LOCALIZE[31140]:</label>
						<align>right</align>
						<textcolor>FFFF9900</textcolor>
						<visible>Container.Content(TVShows)</visible>
					</control>
					<control type="label">
						<description>Director</description>
						<posx>70</posx>
						<posy>133</posy>
						<width>180</width>
						<label fallback="31047">$INFO[ListItem.Date]</label>
						<align>left</align>
						<visible>Container.Content(TVShows)</visible>
					</control>
					<control type="label">
						<description>Runtime Label</description>
						<posx>60</posx>
						<posy>160</posy>
						<width>80</width>
						<font>MediumTitleFont</font>
						<textcolor>FFFF9900</textcolor>
						<label>$LOCALIZE[2050]:</label>
						<align>right</align>
						<visible>Container.Content(TVShows)</visible>
					</control>
					<control type="label">
						<description>Runtime</description>
						<posx>70</posx>
						<posy>163</posy>
						<width>180</width>
						<label fallback="31047">$INFO[ListItem.Duration]</label>
						<align>left</align>
						<visible>Container.Content(TVShows)</visible>
					</control>
					<control type="group">
						<posy>68</posy>
						<posx>-417</posx>
						<control type="textbox">
						<description>Plot</description>
						<width>365</width>
						<height>283</height>
						<info>ListItem.Plot</info>
						<visible>Container.Content(TVShows)</visible>
					</control>
				</control>
			</control>
		</control>
		<include>WideViewFlags</include>
	</control>
</include>
	<!--
	<include name="TVEpisodes">
		<control type="group">
			<include>TVEpisodesVisible</include>
			<control type="group">
				<visible>!IsEmpty(ListItem.Thumb) + Skin.HasSetting(ShowEpThumbOnTVWall) + [[IsEmpty(FanArt.Image) + IsEmpty(ListItem.Property(fanart_image))] | Skin.HasSetting(HideFanartForTV)] + [[!Skin.HasSetting(CustomTVShowsBG) + !Skin.HasSetting(CustomTVShowsBGFolder)] | Skin.HasSetting(HideCustomBGForTVShows)]</visible>
				<include>MediaListSelectDelay</include>
				<include>TVProjectScreenOverlay</include>
				<control type="image">
					<description>Episode Thumb</description>
					<info>ListItem.Thumb</info>
					<texture>bookmark-resume.png</texture>
					<include>TVProjectScreenImage</include>
				</control>
			</control>
			<include>MediaViewBGOverlay</include>
		</control>
		<control type="group">
			<visible>Skin.HasSetting(ShowSeasonThumbInEps)</visible>
			<control type="group">
				<include>TVEpisodesVisible</include>
				<include>MediaViewFade</include>
				<include>TVEpisodesSlideAnim</include>
				<control type="group">
					<animation effect="rotatey" center="30" start="32" end="32" time="0" condition="true">Conditional</animation>
					<control type="group">
						<include>MediaFade</include>
						<posy>159</posy>
						<posx>73</posx>
						<visible>!IsEmpty(Container.SeasonThumb) | !Skin.HasSetting(HideNoThumbIcon)</visible>
						<control type="image">
							<description>Season Thumb</description>
							<width>312</width>
							<height>482</height>
							<texture>amt-blank-poster.png</texture>
							<info>Container.SeasonThumb</info>
							<aspectratio>stretch</aspectratio>
							<bordertexture border="12">ThumbShadow2.png</bordertexture>
							<bordersize>6</bordersize>
							<visible>Control.IsVisible(54)</visible>
						</control>
						<control type="label">
							<posy>68</posy>
							<width>312</width>
							<font>LargeTitleCapsFont</font>
							<visible>IsEmpty(Container.SeasonThumb)</visible>
							<include>NoThumbLabel</include>
							<visible>Control.IsVisible(54)</visible>
						</control>
						<control type="image">
							<description>Season thumb reflection</description>
							<posx>6</posx>
							<posy>476</posy>
							<width>300</width>
							<height>470</height>
							<texture flipy="true" diffuse="DiffuseMirror.png">amt-blank-poster.png</texture>
							<info>Container.SeasonThumb</info>
							<aspectratio>stretch</aspectratio>
							<visible>Control.IsVisible(54)</visible>
						</control>
					</control>
				</control>
			</control>
			<control type="group">
				<include>TVEpisodesVisible</include>
				<include>MediaViewFade</include>
				<include>TVEpisodesFadeAnim</include>
				<control type="group">
					<include>TVEpisodesSeasonThumbPos</include>
					<include>MediaFade</include>
					<visible>!IsEmpty(ListItem.Thumb) | !Skin.HasSetting(HideNoThumbIcon)</visible>
					<control type="image">
						<description>Episode Thumb</description>
						<include>TVEpisodesSeasonEpThumbDims</include>
						<texture>bookmark-resume.png</texture>
						<info>ListItem.Thumb</info>
						<aspectratio align="left" aligny="bottom">keep</aspectratio>
						<bordertexture border="12">ThumbShadow2.png</bordertexture>
						<bordersize>9</bordersize>
					</control>
					<control type="label">
						<include>TVEpisodesSeasonNoThumbDims</include>
						<font>MediumTitleCapsFont</font>
						<include>NoThumbLabel</include>
					</control>
					<control type="image">
						<description>Episode Thumb glass overlay</description>
						<include>TVEpisodesSeasonEpThumbOverlayDims</include>
						<include>GlassTextureOverlay</include>
						<visible>!Skin.HasTheme(lite)</visible>
					</control>
					<control type="image">
						<include>TVEpisodesSeasonEpThumbBGDims</include>
						<aspectratio>stretch</aspectratio>
						<texture>Black.png</texture>
						<visible>Control.IsVisible(54)</visible>
					</control>
					<control type="image">
						<include>TVEpisodesSeasonEpThumbRflctnDims</include>
						<texture flipy="true" diffuse="DiffuseMirror.png">bookmark-resume.png</texture>
						<info>ListItem.Thumb</info>
						<aspectratio align="left" aligny="top">keep</aspectratio>
						<visible>Control.IsVisible(54)</visible>
					</control>
				</control>
			</control>
		</control>
		<control type="group">
			<visible>!Skin.HasSetting(ShowSeasonThumbInEps)</visible>
			<include>TVEpisodesVisible</include>
			<include>MediaViewFade</include>
			<include>TVEpisodesFadeAnim</include>
			<control type="group">
				<posx>28</posx>
				<posy>270</posy>
				<include>MediaListSelectDelay</include>
				<control type="group">
					<visible>!IsEmpty(ListItem.Thumb) | !Skin.HasSetting(HideNoThumbIcon)</visible>
					<control type="image">
						<description>Episode Thumb</description>
						<include>TVEpisodesEpThumbDims</include>
						<texture>bookmark-resume.png</texture>
						<info>ListItem.Thumb</info>
						<aspectratio align="right" aligny="bottom">keep</aspectratio>
						<bordertexture border="14">ThumbShadow.png</bordertexture>
						<bordersize>8</bordersize>
					</control>
					<control type="label">
						<description>No Thumb label</description>
						<include>TVEpisodesNoThumbDims</include>
						<font>MediumTitleCapsFont</font>
						<include>NoThumbLabel</include>
					</control>
					<control type="group">
						<description>Watched/Unwatched Overlay</description>
						<include>TVEpisodesWtchUnwtchOverlayDims</include>
						<include>WatchedUnwatchedOverlay</include>
					</control>
					<control type="image">
						<description>Episode Thumb Reflection</description>
						<include>TVEpisodesEpThumbRflctnDims</include>
						<texture flipy="true" diffuse="DiffuseMirrorWide.png">bookmark-resume.png</texture>
						<info>ListItem.Thumb</info>
						<aspectratio align="right" aligny="top">keep</aspectratio>
					</control>
				</control>
				<control type="group">
					<posx>370</posx>
					<posy>-4</posy>
					<control type="label">
						<description>Season</description>
						<font>MediumTitleCapsFont</font>
						<textcolor>Unfocused</textcolor>
						<label>$INFO[ListItem.Season,$LOCALIZE[20373] ]</label>
					</control>
					<control type="textbox">
						<description>Title</description>
						<posy>22</posy>
						<width>306</width>
						<height>68</height>
						<font>MediumTitleCapsFont</font>
						<align>left</align>
						<label>$INFO[ListItem.Title]</label>
					</control>
					<control type="group">
						<description>Runtime</description>
						<posy>92</posy>
						<control type="label">
							<description>Caption</description>
							<label>$LOCALIZE[2050]</label>
							<include>MediaInfoCaption</include>
						</control>
						<control type="label">
							<description>Value</description>
							<info>ListItem.Duration</info>
							<include>TVEpisodesDetailValue</include>
						</control>
						<control type="group">
							<description>Air date</description>
							<posy>TVEpisodesDetailsGap</posy>
							<control type="label">
								<description>Caption</description>
								<label>$LOCALIZE[31122]</label>
								<include>MediaInfoCaption</include>
							</control>
							<control type="label">
								<description>Value</description>
								<info>ListItem.Property(originallyAvailableAt)</info>
								<include>TVEpisodesDetailValue</include>
							</control>
							<control type="group">
								<description>Rating</description>
								<posy>TVEpisodesDetailsGap</posy>
								<control type="label">
									<description>Caption</description>
									<label>$LOCALIZE[563]</label>
									<include>MediaInfoCaption</include>
								</control>
								<control type="image">
									<description>Star Rating</description>
									<align>left</align>
									<info>ListItem.StarRating</info>
									<aspectratio>keep</aspectratio>
									<width>100</width>
									<height>18</height>
									<posy>4</posy>
									<posx>80</posx>
									<colordiffuse>$INFO[ListItem.StarDiffuse]</colordiffuse>
								</control>
								<control type="group">
									<description>Writer</description>
									<include>TVEpsiodesWriterPos</include>
									<control type="label">
										<description>Caption</description>
										<label>$LOCALIZE[20417]</label>
										<include>MediaInfoCaption</include>
									</control>
									<control type="label">
										<description>Value</description>
										<include>TVEpisodesWideValueDims</include>
										<info>ListItem.Writer</info>
										<include>TVEpisodesDetailValue</include>
									</control>
									<control type="group">
										<description>Director</description>
										<posy>TVEpisodesDetailsGap</posy>
										<control type="label">
											<description>Caption</description>
											<label>$LOCALIZE[20339]</label>
											<include>MediaInfoCaption</include>
										</control>
										<control type="label">
											<description>Value</description>
											<include>TVEpisodesWideValueDims</include>
											<info>ListItem.Director</info>
											<include>TVEpisodesDetailValue</include>
										</control>
									</control>
								</control>
							</control>
						</control>
					</control>
				</control>
				<control type="textbox">
					<description>Plot</description>
					<include>TVEpisodesPlotDims</include>
					<info>ListItem.Plot</info>
				</control>
				<control type="group">
					<description>Media Flags</description>
					<posy>400</posy>
					<include>EpisodeListFlags</include>
				</control>
			</control>
		</control>
		<control type="group">
			<include>TVEpisodesVisible</include>
			<include>MediaViewFade</include>
			<include>TVEpisodesFadeAnim</include>
			<control type="list" id="54">
				<viewtype label="Episodes">list</viewtype>
				<posx>708</posx>
				<posy>242</posy>
				<width>640</width>
				<height>420</height>
				<pagecontrol>-</pagecontrol>
				<onleft>Skin.ToggleSetting(HideNowPlayingMusicInfo)</onleft>
				<onright>9009</onright>
				<onup>54</onup>
				<ondown>54</ondown>
				<itemlayout height="42" width="640">
					<control type="image">
						<include>MediaItemBG</include>
					</control>
					<control type="label">
						<include>TVEpisodeItemNoNF</include>
					</control>
					<control type="label">
						<include>MediaNumberedItemTitleNF</include>
					</control>
					<control type="image">
						<include>TVEpisodeItemOverlay</include>
						<include>MediaItemNFFade</include>
					</control>
					<control type="label">
						<include>TVEpisodeItemDateNF</include>
					</control>
				</itemlayout>
				<focusedlayout height="42" width="640">
					<control type="image">
						<include>MediaItemBG</include>
					</control>
					<control type="image">
						<include>MediaItemFocusBG</include>
					</control>
					<control type="image">
						<include>MediaItemDetailBG</include>
					</control>
					<control type="label">
						<include>TVEpisodeItemNoNF</include>
						<include>MediaListItemFadeOut</include>
					</control>
					<control type="label">
						<include>TVEpisodeItemNoFO</include>
						<include>MediaListItemFade</include>
					</control>
					<control type="label">
						<include>MediaNumberedItemTitleNF</include>
						<include>MediaListItemFadeOut</include>
					</control>
					<control type="label">
						<include>MediaNumberedItemTitleFO</include>
						<include>MediaListItemFade</include>
					</control>
					<control type="image">
						<include>TVEpisodeItemOverlay</include>
						<include>MediaListItemFade</include>
					</control>
					<control type="label">
						<include>TVEpisodeItemDateNF</include>
						<include>MediaListItemFadeOut</include>
					</control>
					<control type="label">
						<include>TVEpisodeItemDateFO</include>
						<include>MediaListItemFade</include>
					</control>
				</focusedlayout>
			</control>
		</control>
		<control type="group">
			<include>TVEpisodesVisible</include>
			<include>MediaViewFade</include>
			<include>TVEpisodesFadeAnim</include>
			<control type="image">
				<description>Episode List overlay</description>
				<visible>![Container(54).Position(9)] + !Skin.HasTheme(lite)</visible>
				<posx>726</posx>
				<posy>592</posy>
				<width>650</width>
				<height>100</height>
				<texture>BlackGradient2.png</texture>
				<aspectratio>stretch</aspectratio>
			</control>
			<include>CommonSortLetters</include>
		</control>
	</include>
	-->
	<include name="MediaPreview">
		<control type="group">
			<include>MediaPreviewVisible</include>
			<include>MediaViewFade</include>
			<include condition="!Skin.HasSetting(HideInfoInMediaPreview) +  !Skin.HasSetting(ShowAnimMediaPreview)">MovieViewBGOverlay</include>
			<control type="group">
				<visible>Skin.HasSetting(HideInfoInMediaPreview) + !Skin.HasSetting(ShowAnimMediaPreview)</visible>
				<control type="image">
					<width>1280</width>
					<height>54</height>
					<texture>Black.png</texture>
					<colordiffuse>99cccccc</colordiffuse>
				</control>
				<control type="group">
					<posy>450</posy>
					<control type="label">
						<description>Title</description>
						<posy>8</posy>
						<width>1280</width>
						<align>center</align>
						<label>$INFO[ListItem.Label]</label>
						<font>LargeTitleFont</font>
						<scroll>true</scroll>
					</control>
				</control>
			</control>
			<control type="group">
				<visible>!Container.OnNext + !Container.OnPrevious</visible>
				<visible>!Skin.HasSetting(HideInfoInMediaPreview) + !Skin.HasSetting(ShowAnimMediaPreview)</visible>
				<animation effect="fade" start="0" end="100" time="400" delay="100">Visible</animation>
				<control type="group">
					<visible>!IsEmpty(ListItem.Thumb) | !Skin.HasSetting(HideNoThumbIcon)</visible>
					<control type="group">
						<posx>52</posx>
						<posy>73</posy>
						<control type="group">
							<visible>!Container.Content(episodes)</visible>
							<control type="image">
								<description>Larger thumb</description>
								<include>MediaPreviewPosterDims</include>
								<texture>amt-blank-poster.png</texture>
								<info>ListItem.Icon</info>
								<aspectratio aligny="middle">keep</aspectratio>
							</control>
						</control>
						<control type="group">
							<visible>Container.Content(episodes)</visible>
							<control type="image">
								<description>Larger thumb</description>
								<include>MediaPreviewPosterDims</include>
								<texture>amt-blank-poster.png</texture>
								<info>ListItem.Thumb</info>
								<aspectratio aligny="top">keep</aspectratio>
							</control>
						</control>
					</control>
					<control type="group">
						<visible>!Container.Content(tvshows) + !Container.Content(seasons)</visible>
						<posx>305</posx>
						<posy>130</posy>
						<include>WatchedUnwatchedOverlay</include>
					</control>
				</control>
				<control type="group">
					<posx>380</posx>
					<posy>72</posy>
					<control type="group">
						<visible>!Container.Content(episodes)</visible>
						<control type="label">
							<description>Movie Title</description>
							<width>660</width>
							<label>$INFO[ListItem.Label]</label>
							<font>LargeTitleFont</font>
							<scroll>true</scroll>
						</control>
						<control type="label">
							<visible>container.content(movies)</visible>
							<description>Movie Year</description>
							<posy>32</posy>
							<width>660</width>
							<font>MediaPreviewYear</font>
							<label>$INFO[ListItem.Year]</label>
							<scroll>true</scroll>
						</control>
						<control type="label">
							<visible>container.content(tvshows)</visible>
							<description># of TV Episodes</description>
							<posy>32</posy>
							<width>660</width>
							<font>MediaPreviewYear</font>
							<label>$INFO[ListItem.Episode] $LOCALIZE[31137]</label>
							<scroll>true</scroll>
						</control>
						<control type="image">
							<description>Trailer Indicator</description>
							<include>MediaPreviewTrailerIndicDims</include>
							<aspectratio>keep</aspectratio>
							<texture>Trailer.png</texture>
							<visible>!IsEmpty(ListItem.Trailer)</visible>
						</control>
						<control type="textbox">
							<visible>!Container.content(episodes)</visible>
							<description>Plot/Details</description>
							<posy>64</posy>
							<width>870</width>
							<height>167</height>
							<info>ListItem.Plot</info>
							<font>MediaPreviewSummary</font>						
						</control>
					</control>
					<control type="group">
						<visible>Container.Content(episodes)</visible>
						<posx>95</posx>
						<control type="label">
							<description>Title</description>
							<width>565</width>
							<label>$INFO[ListItem.Episode]. $INFO[ListItem.Label]</label>
							<font>LargeTitleFont</font>
							<scroll>true</scroll>
						</control>
						<control type="textbox">
							<description>Plot/Details</description>
							<posy>32</posy>
							<width>775</width>
							<height>467</height>
							<info>ListItem.Plot</info>
							<font>MediaPreviewSummary</font>						
						</control>
					</control>
					<control type="group">
						<visible>container.content(episodes)</visible>
						<posy>260</posy>
						<posx>-325</posx>
						
						<control type="label">
							<posy>4</posy>
							<posx>73</posx>
							<description>Rating</description>
							<font>MediaPreviewDetailsHeader</font>
							<label>$LOCALIZE[31129]:</label>
							<textcolor>FFfd9800</textcolor>
							<align>right</align>
						</control>
						<control type="image">
							<posx>73</posx>
							<posy>2</posy>
							<height>27</height>
							<aspectratio>keep</aspectratio>
							<info>ListItem.StarRating</info>
							<colordiffuse>$INFO[ListItem.StarDiffuse]</colordiffuse>
							<align>left</align>
						</control>
						<control type="label">
							<posy>32</posy>
							<posx>73</posx>
							<description>First Aired</description>
							<font>MediaPreviewDetailsHeader</font>
							<label>$LOCALIZE[31140]:</label>
							<textcolor>FFfd9800</textcolor>
							<align>right</align>
						</control>
						<control type="label">
							<posy>34</posy>
							<posx>88</posx>
							<description>First Aired</description>
							<font>MediaPreviewSummary</font>
							<label>$INFO[ListItem.year]</label>
							<align>left</align>
						</control>
						<control type="label">
							<posy>60</posy>
							<posx>73</posx>
							<description>Duration</description>
							<font>MediaPreviewDetailsHeader</font>
							<label>$LOCALIZE[31132]:</label>
							<textcolor>FFfd9800</textcolor>
							<align>right</align>
						</control>
						<control type="label">
							<posy>62</posy>
							<posx>88</posx>
							<description>Duration</description>
							<font>MediaPreviewSummary</font>
							<label>$INFO[ListItem.Duration]</label>
							<align>left</align>
						</control>
						<control type="label">
							<posy>88</posy>
							<posx>73</posx>
							<description>Writer</description>
							<font>MediaPreviewDetailsHeader</font>
							<label>$LOCALIZE[31136]:</label>
							<textcolor>FFfd9800</textcolor>
							<align>right</align>
						</control>
						<control type="label">
							<posy>90</posy>
							<posx>88</posx>
							<description>Writer</description>
							<font>MediaPreviewSummary</font>
							<label>$INFO[ListItem.Writer]</label>
							<align>left</align>
						</control>
						<control type="label">
							<posy>116</posy>
							<posx>73</posx>
							<description>Director</description>
							<font>MediaPreviewDetailsHeader</font>
							<label>$LOCALIZE[31135]:</label>
							<textcolor>FFfd9800</textcolor>
							<align>right</align>
						</control>
						<control type="label">
							<posy>118</posy>
							<posx>88</posx>
							<description>Director</description>
							<font>MediaPreviewSummary</font>
							<label>$INFO[Listitem.Director]</label>
							<align>left</align>
						</control>
						
						
						
					</control>
					<control type="group">
						<posy>243</posy>
						<posx>31</posx>
						<visible>Container.Content(movies) | Container.Content(tvshows) | Container.Content(seasons)</visible>
						<control type="label">
							<posy>4</posy>
							<posx>73</posx>
							<description>Rating</description>
							<font>MediaPreviewDetailsHeader</font>
							<label>$LOCALIZE[31129]:</label>
							<textcolor>FFfd9800</textcolor>
							<align>right</align>
						</control>
						<control type="image">
							<posx>73</posx>
							<posy>2</posy>
							<height>27</height>
							<aspectratio>keep</aspectratio>
							<info>ListItem.StarRating</info>
							<colordiffuse>$INFO[ListItem.StarDiffuse]</colordiffuse>
							<align>left</align>
						</control>
						<control type="group">
							<visible>container.content(movies)</visible>
							<control type="label">
								<posy>32</posy>
								<posx>73</posx>
								<description>IMDb Rating</description>
								<font>MediaPreviewDetailsHeader</font>
								<label>$LOCALIZE[31130]:</label>
								<textcolor>FFfd9800</textcolor>
								<align>right</align>
							</control>
							<visible>container.content(movies)</visible>
							<control type="label">
								<posy>34</posy>
								<posx>88</posx>
								<description>IMDb Rating</description>
								<font>MediaPreviewSummary</font>
								<label>$INFO[ListItem.rating]</label>
								<align>left</align>
							</control>
						</control>
						<control type="group">
							<visible>container.content(tvshows)</visible>
							<control type="label">
								<posy>32</posy>
								<posx>73</posx>
								<description>First Aired</description>
								<font>MediaPreviewDetailsHeader</font>
								<label>$LOCALIZE[31140]:</label>
								<textcolor>FFfd9800</textcolor>
								<align>right</align>
							</control>
							<control type="label">
								<posy>34</posy>
								<posx>88</posx>
								<description>First Aired</description>
								<font>MediaPreviewSummary</font>
								<label>$INFO[ListItem.date]</label>
								<align>left</align>
							</control>
						</control>

						<control type="label">
							<posy>60</posy>
							<posx>73</posx>
							<description>Genre</description>
							<font>MediaPreviewDetailsHeader</font>
							<label>$LOCALIZE[31131]:</label>
							<textcolor>FFfd9800</textcolor>
							<align>right</align>
						</control>
						<control type="label">
							<posy>62</posy>
							<posx>88</posx>
							<description>Genre</description>
							<font>MediaPreviewSummary</font>
							<label>$INFO[ListItem.FirstGenre]</label>
							<align>left</align>
						</control>
						<control type="label">
							<visible>Container.Content(movies)</visible>
							<posy>88</posy>
							<posx>73</posx>
							<description>Duration</description>
							<font>MediaPreviewDetailsHeader</font>
							<label>$LOCALIZE[31132]:</label>
							<textcolor>FFfd9800</textcolor>
							<align>right</align>
						</control>
						<control type="label">
							<visible>Container.Content(movies)</visible>
							<posy>90</posy>
							<posx>88</posx>
							<description>Duration</description>
							<font>MediaPreviewSummary</font>
							<label>$INFO[ListItem.Duration]</label>
							<align>left</align>
						</control>
						<control type="label">
							<visible>Container.Content(movies)</visible>
							<posy>116</posy>
							<posx>73</posx>
							<description>Subtitles</description>
							<font>MediaPreviewDetailsHeader</font>
							<label>$LOCALIZE[31133]:</label>
							<textcolor>FFfd9800</textcolor>
							<align>right</align>
						</control>
						<control type="label">
							<visible>Container.Content(movies)</visible>
							<posy>118</posy>
							<posx>88</posx>
							<description>Subtitles</description>
							<font>MediaPreviewSummary</font>
							<label>$INFO[SubtitleLanguage]</label>
							<align>left</align>
						</control>
						<!-- Right Side Items -->
						<control type="group">
							<visible>Container.Content(movies)</visible>
							<control type="label">
								<posy>4</posy>
								<posx>401</posx>
								<description>Cast</description>
								<font>MediaPreviewDetailsHeader</font>
								<label>$LOCALIZE[31134]:</label>
								<textcolor>FFfd9800</textcolor>
								<align>right</align>
							</control>
							<control type="label">
								<posy>6</posy>
								<posx>415</posx>
								<width>455</width>
								<description>Cast</description>
								<font>MediaPreviewSummary</font>
								<label>$INFO[ListItem.Cast]</label>
								<textcolor>FFfd9800</textcolor>
								<align>right</align>
							</control>
							<control type="label">
								<posy>32</posy>
								<posx>401</posx>
								<description>Director</description>
								<font>MediaPreviewDetailsHeader</font>
								<label>$LOCALIZE[31135]:</label>
								<textcolor>FFfd9800</textcolor>
								<align>right</align>
							</control>
							<control type="label">
								<posy>34</posy>
								<posx>415</posx>
								<width>455</width>
								<font>MediaPreviewSummary</font>
								<label>$INFO[ListItem.Director]</label>
								<align>left</align>
							</control>
							<control type="label">
								<posy>60</posy>
								<posx>401</posx>
								<description>Writer</description>
								<font>MediaPreviewDetailsHeader</font>
								<label>$LOCALIZE[31136]:</label>
								<textcolor>FFfd9800</textcolor>
								<align>right</align>
							</control>
							<control type="label">
								<posy>62</posy>
								<posx>415</posx>
								<width>455</width>
								<font>MediaPreviewSummary</font>
								<label>$INFO[ListItem.Writer]</label>
								<align>left</align>
							</control>
						</control>
						<control type="group">
							<visible>Container.Content(tvshows)</visible>
							<control type="label">
								<posy>4</posy>
								<posx>401</posx>
								<description>Watched</description>
								<font>MediaPreviewDetailsHeader</font>
								<label>$LOCALIZE[31138]:</label>
								<textcolor>FFfd9800</textcolor>
								<align>right</align>
							</control>
							<control type="label">
								<posy>6</posy>
								<posx>415</posx>
								<width>455</width>
								<description>Watched</description>
								<font>MediaPreviewSummary</font>
								<label>$INFO[ListItem.Property(WatchedEpisodes)]</label>
								<align>left</align>
							</control>
							<control type="label">
								<posy>32</posy>
								<posx>401</posx>
								<description>Unwatched</description>
								<font>MediaPreviewDetailsHeader</font>
								<label>$LOCALIZE[31139]:</label>
								<textcolor>FFfd9800</textcolor>
								<align>right</align>
							</control>
							<control type="label">
								<posy>34</posy>
								<posx>415</posx>
								<width>455</width>
								<font>MediaPreviewSummary</font>
								<label>$INFO[ListItem.Property(UnWatchedEpisodes)]</label>
								<align>left</align>
							</control>
						</control>

					</control>
				</control>
				<control type="group">
					<posx>745</posx>
					<posy>443</posy>
					<width>475</width>
					<include>MediaPreviewFlags</include>
				</control>
			</control>
		</control>
		<control type="group">
			<include>MediaPreviewVisible</include>
			<visible>Skin.HasSetting(ShowAnimMediaPreview)</visible>
			<control type="image">
				<description>Black overlay behind clock etc</description>
				<width>750</width>
				<height>54</height>
				<texture>BlackTransparent.png</texture>
			</control>
			<control type="image">
				<description>Black overlay for small thumbs to sit on</description>
				<posx>750</posx>
				<width>530</width>
				<height>110</height>
				<texture>BlackTransparent.png</texture>
			</control>
			<control type="group">
				<posy>388</posy>
				<control type="group">
					<visible>Skin.HasSetting(HideInfoInMediaPreview)</visible>
					<control type="image">
						<description>Black overlay for poster to sit on</description>
						<width>264</width>
						<height>350</height>
						<texture>BlackTransparent.png</texture>
					</control>
					<control type="group">
						<posx>300</posx>
						<posy>282</posy>
						<control type="image">
							<description>Black for under title</description>
							<posx>-36</posx>
							<width>1016</width>
							<height>50</height>
							<texture>BlackTransparent.png</texture>
						</control>
						<control type="image">
							<description>Glass overlay for movie title to sit on</description>
							<posx>-110</posx>
							<width>593</width>
							<height>50</height>
							<texture>GlassTitleBar.png</texture>
						</control>
						<control type="label">
							<description>Movie Title</description>
							<posy>4</posy>
							<width>980</width>
							<label>$INFO[ListItem.Label]</label>
							<font>TitleCapsFont</font>
							<scroll>true</scroll>
						</control>
					</control>
				</control>
				<control type="group">
					<visible>!Skin.HasSetting(HideInfoInMediaPreview)</visible>
					<control type="image">
						<description>Black overlay for info to sit on</description>
						<width>1280</width>
						<height>350</height>
						<texture>BlackTransparent.png</texture>
					</control>
					<control type="group">
						<posx>264</posx>
						<control type="image">
							<description>Glass overlay for movie title to sit on</description>
							<posx>-150</posx>
							<width>593</width>
							<height>50</height>
							<texture>GlassTitleBar.png</texture>
						</control>
						<control type="label">
							<description>Movie Title</description>
							<posy>4</posy>
							<width>990</width>
							<label>$INFO[ListItem.Label]</label>
							<font>TitleCapsFont</font>
							<scroll>true</scroll>
						</control>
						<control type="textbox">
							<description>Plot/Details</description>
							<posy>36</posy>
							<width>990</width>
							<height>150</height>
							<info>ListItem.Plot</info>
						</control>
						<control type="group">
							<posy>190</posy>
							<control type="grouplist">
								<itemgap>0</itemgap>
								<orientation>vertical</orientation>
								<control type="label">
									<description>Genre</description>
									<info>ListItem.Genre</info>
									<include>MediaPreviewAnimDetailsLabel</include>
								</control>
								<control type="label">
									<description>Date</description>
									<info>ListItem.Year</info>
									<info>ListItem.Premiered</info>
									<include>MediaPreviewAnimDetailsLabel</include>
								</control>
								<control type="label">
									<description>Runtime</description>
									<info>ListItem.Duration</info>
									<include>MediaPreviewAnimDetailsLabel</include>
								</control>
								<control type="label">
									<description>MPAA Rating</description>
									<info>ListItem.MPAA</info>
									<include>MediaPreviewAnimDetailsLabel</include>
								</control>
							</control>
							<control type="group">
								<posx>730</posx>
								<include>StarRatingDetails</include>
							</control>
						</control>
					</control>
				</control>
			</control>
		</control>
		<control type="group">
			<posy>502</posy>
			<include>MediaPreviewVisible</include>
			<include>MediaViewFade</include>
			<control type="wraplist" id="51">
				<viewtype label="Media Preview">wraplist</viewtype>
				<include condition="Skin.HasSetting(ShowAnimMediaPreview)">MediaPreviewAnimList</include>
				<posx>3</posx>
				<posy>-13</posy>
				<width>1763</width>
				<height>720</height>
				<onleft>51</onleft>
				<onright>51</onright>
				<onup>9009</onup>
				<scrolltime>200</scrolltime>
				<pagecontrol>-</pagecontrol>
				<orientation>horizontal</orientation>
				<focusposition>4</focusposition>
				<include>MediaViewFade</include>
				<animation effect="slide" start="0,0" end="-512,-20" time="0" condition="!Skin.HasSetting(ShowAnimMediaPreview) + Container.Content(episodes)">Conditional</animation>
				<itemlayout condition="!Skin.HasSetting(ShowAnimMediaPreview) + !Container.Content(episodes)" width="142" height="220">
					<control type="image">
						<include>MediaPreviewThumb</include>
					</control>
				</itemlayout>
				<focusedlayout condition="!Skin.HasSetting(ShowAnimMediaPreview) + !Container.Content(episodes)" width="142" height="220">
					<control type="image">
						<posx>4.5</posx>
						<posy>26</posy>
						<width>130</width>
						<height>189</height>
						<bordertexture>amt-blank-poster-focus.png</bordertexture>
						<bordersize>3</bordersize>
						<texture>amt-blank-poster.png</texture>
						<info>ListItem.Icon</info>
						<visible>!IsEmpty(ListItem.Thumb) | !Skin.HasSetting(HideNoThumbIcon)</visible>
					</control>
					<control type="image">
						<include>MediaPreviewThumb</include>
					</control>
				</focusedlayout>
				<itemlayout condition="!Skin.HasSetting(ShowAnimMediaPreview) + Container.Content(episodes)" width="256" height="220">
					<control type="image">
						<include>MediaPreviewEpThumb</include>
					</control>
					<control type="label">
						<posx>132</posx>
						<posy>195</posy>
						<width>226</width>
						<align>center</align>
						<label>$INFO[ListItem.Episode]. $INFO[Listitem.Title]</label>
						<font>MediaPreviewDetailsHeader</font>
					</control>
					<include>MediaPreviewEpThumbOverlay</include>
				</itemlayout>
				<focusedlayout condition="!Skin.HasSetting(ShowAnimMediaPreview) + Container.Content(episodes)" width="256" height="220">
					<control type="image">
						<posx>15</posx>
						<posy>31</posy>
						<width>232</width>
						<height>162</height>
						<aspectratio aligny="bottom">keep</aspectratio>
						<texture>amt-blank-poster.png</texture>
						<bordertexture>amt-blank-poster-focus.png</bordertexture>
						<bordersize>3</bordersize>
						<info>ListItem.Icon</info>
						<visible>!IsEmpty(ListItem.Thumb) | !Skin.HasSetting(HideNoThumbIcon)</visible>
					</control>
					<control type="image">
						<include>MediaPreviewEpThumb</include>
					</control>
					<control type="label">
						<posx>132</posx>
						<posy>195</posy>
						<width>226</width>
						<align>center</align>
						<label>$INFO[ListItem.Episode]. $INFO[Listitem.Title]</label>
						<font>MediaPreviewDetailsHeader</font>
					</control>
					
					<include>MediaPreviewEpThumbOverlay</include>
				</focusedlayout>
				<itemlayout condition="Skin.HasSetting(ShowAnimMediaPreview)" width="106" height="78">
					<control type="image">
						<include>MediaPreviewAnimThumb</include>
						<colordiffuse>ff999999</colordiffuse>
					</control>
				</itemlayout>
				<focusedlayout condition="Skin.HasSetting(ShowAnimMediaPreview)" width="142" height="220">
					<control type="image">
						<include>MediaPreviewAnimThumb</include>
						<include>MediaPreviewAnimThumbAnim</include>
					</control>
				</focusedlayout>
			</control>
		</control>
		<control type="group">
			<include>MediaPreviewVisible</include>
			<include>CommonSortLetters</include>
		</control>
	</include>
	<include name="Showcase">
		<control type="group">
			<include>ShowcaseVisible</include>
			<include>MediaViewFade</include>
			<include>MovieViewBGOverlay</include>
			<control type="image">
				<description>Glass overlay for movie title to sit on</description>
				<posx>343</posx>
				<posy>503</posy>
				<width>593</width>
				<height>50</height>
				<texture>GlassTitleBar.png</texture>
			</control>
			<control type="wraplist" id="58">
				<include>ShowcaseListDims</include>
				<onleft>56</onleft>
				<onright>56</onright>
				<onup>9009</onup>
				<scrolltime>200</scrolltime>
				<viewtype label="SHOWCASE">wraplist</viewtype>
				<pagecontrol>-</pagecontrol>
				<orientation>horizontal</orientation>
				<focusposition>3</focusposition>
				<include>MediaViewFade</include>
				<itemlayout height="ShowcaseItemHeight" width="235">
					<control type="image">
						<include>ShowcasePoster</include>
					</control>
				</itemlayout>
				<focusedlayout height="ShowcaseFocusHeight" width="200">
					<control type="group">
						<visible>!IsEmpty(ListItem.Thumb) | !Skin.HasSetting(HideNoThumbIcon)</visible>
						<control type="image">
							<posx>-9</posx>
							<posy>1</posy>
							<width>242</width>
							<height>ShowcaseFocusHeight</height>
							<texture border="12">ThumbBorder.png</texture>
							<animation type="focus">
								<effect type="fade" start="0" end="100" time="550"/>
								<effect type="zoom" tween="quadratic" start="100,100" end="120,120" center="225,150" time="600" delay="200"/>
							</animation>
							<animation type="unfocus">
								<effect type="zoom" tween="quadratic" start="120,120" end="100,100" center="225,150" time="350"/>
								<effect type="fade" start="100" end="0" time="350"/>
							</animation>
						</control>
						<control type="image">
							<include>ShowcasePoster</include>
							<include>ShowcaseFocusAnim</include>
						</control>
						<control type="image">
							<posx>0</posx>
							<posy>10</posy>
							<width>225</width>
							<height>ShowcaseItemHeight</height>
							<texture>amt-blank-poster.png</texture>
							<info>ListItem.Icon</info>
							<aspectratio aligny="bottom">stretch</aspectratio>
							<animation effect="fade" start="100" end="0" time="300" reversible="false">Unfocus</animation>
							<include>ShowcaseFocusAnim</include>
						</control>
						<control type="image">
							<description>Glass overlay</description>
							<posx>-5</posx>
							<posy>4</posy>
							<width>233</width>
							<height>192</height>
							<include>GlassTextureOverlay2</include>
							<include>ShowcaseFocusPosterOverlayAnim</include>
						</control>
						<control type="image">
							<visible>!Container.Content(tvshows) + !Container.Content(seasons)</visible>
							<description>Watched/Unwatched Overlay Background</description>
							<posx>198</posx>
							<posy>60</posy>
							<width>32</width>
							<height>39</height>
							<texture>OverlayWUBG.png</texture>
							<visible>!Skin.HasSetting(HideWatchedIcons) + !IsEmpty(ListItem.Overlay)</visible>
							<include>ShowcaseFocusPosterOverlayAnim</include>
						</control>
						<control type="image">
							<visible>!Container.Content(tvshows) + !Container.Content(seasons)</visible>
							<description>Watched/Unwatched Overlay</description>
							<posx>206</posx>
							<posy>64</posy>
							<width>23</width>
							<height>23</height>
							<info>ListItem.Overlay</info>
							<visible>!Skin.HasSetting(HideWatchedIcons)</visible>
							<include>ShowcaseFocusPosterOverlayAnim</include>
						</control>
					</control>
				</focusedlayout>
			</control>
			<control type="group">
				<include>MediaViewFade</include>
				<control type="image">
					<description>Left hand fade on thumb strip</description>
					<posx>-175</posx>
					<posy>65</posy>
					<width>440</width>
					<height>439</height>
					<texture>BlackGradient.png</texture>
				</control>
				<control type="image">
					<description>Right hand fade on thumb strip</description>
					<posx>1015</posx>
					<posy>65</posy>
					<width>440</width>
					<height>439</height>
					<texture flipx="true">BlackGradient.png</texture>
				</control>
			</control>
			<control type="group">
				<posx>0</posx>
				<posy>520</posy>
				<animation effect="fade" start="0" end="100" time="400" delay="100" reversible="true">Visible</animation>
				<animation effect="fade" start="100" end="0" time="300">WindowClose</animation>
				<include>ShowcaseVisible</include>
				<control type="label">
					<description>Movie Title</description>
					<posx>0</posx>
					<width>1280</width>
					<height>30</height>
					<align>center</align>
					<font>XLargeTitleCapsFont</font>
					<scroll>true</scroll>
					<label>$INFO[ListItem.Label]</label>
				</control>
				<control type="label">
					<posy>40</posy>
					<width>1280</width>
					<height>30</height>
					<align>center</align>
					<font>VideoDetailXCapsFont</font>
					<label>$INFO[ListItem.Year]</label>
					<visible>Window.IsVisible(25)</visible>
				</control>
				<control type="group">
					<visible>!IsEmpty(ListItem.StarRating)</visible>
					<control type="label">
						<description>Star Rating caption</description>
						<visible>!IsEmpty(ListItem.Rating)</visible>
						<posx>-50</posx>
						<posy>115</posy>
						<width>1280</width>
						<height>20</height>
						<font>VideoDetailCapsFont</font>
						<scroll>true</scroll>
						<align>center</align>
						<label>$LOCALIZE[31120]:</label>
					</control>
					<control type="image">
						<description>Star Rating</description>
						<posx>645</posx>
						<posy>120</posy>
						<height>20</height>
						<aspectratio>stretch</aspectratio>
						<include>StarRatingImage</include>
					</control>
				</control>
				<control type="label">
					<description>Runtime</description>
					<posy>150</posy>
					<width>1280</width>
					<height>20</height>
					<align>center</align>
					<font>LargeDefaultCapsFont</font>
					<scroll>true</scroll>
					<label>$INFO[ListItem.Duration,$LOCALIZE[2050]  ]</label>
				</control>
			</control>
			<include>CommonSortLetters</include>
		</control>
	</include>
</includes><|MERGE_RESOLUTION|>--- conflicted
+++ resolved
@@ -14,14 +14,11 @@
 		<control type="group">
 			<include>TVSeasonsVisible</include>
 			<include>MediaViewFade</include>
-<<<<<<< HEAD
-=======
 			<include>TVSeasonsFadeOutAnim</include>
 		</control>
 		<control type="group">
 			<include>TVSeasonsVisible</include>
 			<include>MediaViewFade</include>
->>>>>>> 10e0a8b6
 			<include>TVSeasonsFadeInAnim</include>
 			<control type="group">
 				<include>TVSeasonsThumbPos</include>
@@ -44,6 +41,14 @@
 					<include>NoThumbLabel</include>
 					<visible>Control.IsVisible(57)</visible>
 				</control>
+				<control type="image">
+					<description>Season Thumb reflection</description>
+					<include>TVSeasonsSeasonThumbRflctnDims</include>
+					<texture flipy="true" diffuse="DiffuseMirror.png">amt-blank-poster.png</texture>
+					<info>ListItem.Thumb</info>
+					<aspectratio>stretch</aspectratio>
+					<visible>Control.IsVisible(57)</visible>
+				</control>
 			</control>
 		</control>
 		<control type="group">
@@ -73,45 +78,6 @@
 					</control>
 				</control>
 			</control>
-<<<<<<< HEAD
-			<control type="list" id="57">
-				<viewtype label="Wide">list</viewtype>
-				<onleft>Skin.ToggleSetting(HideNowPlayingMusicInfo)</onleft>
-				<posx>-34</posx>
-				<posy>235</posy>
-				<width>640</width>
-				<height>454</height>
-				<scrolltime>200</scrolltime>
-				<pagecontrol>61</pagecontrol>
-				<onleft>Skin.ToggleSetting(HideNowPlayingMusicInfo)</onleft>
-				<onright>9009</onright>
-				<onup>57</onup>
-				<ondown>57</ondown>
-				<include>TVSeasonsListAnim</include>
-				<itemlayout condition="!Container.Content(Seasons)" height="42" width="530">
-					<control type="image">
-						<posx>0</posx>
-						<posy>-6</posy>
-						<width>679</width>
-						<height>54</height>
-						<texture>MediaItemBG.png</texture>
-					</control>
-					<control type="label">
-						<posx>60</posx>
-						<width>446</width>
-						<height>42</height>
-						<align>left</align>
-						<aligny>center</aligny>
-						<label>$INFO[ListItem.Label]</label>
-						<font>MediumSmallDefaultCapsFont</font>
-						<textcolor>Unfocused</textcolor>
-					</control>
-					<control type="image">
-						<posx>520</posx>
-						<posy>9</posy>
-						<width>44</width>
-						<height>29</height>
-=======
 			<control type="list" id="57">
 				<viewtype label="Wide">list</viewtype>
 				<onleft>Skin.ToggleSetting(HideNowPlayingMusicInfo)</onleft>
@@ -151,7 +117,6 @@
 						<posy>9</posy>
 						<width>44</width>
 						<height>29</height>
->>>>>>> 10e0a8b6
 						<aspectratio>keep</aspectratio>
 						<texture>Unwatchedcount.png</texture>
 						<animation effect="slide" start="0,-42" end="0,0" time="MediaListSlideTime" reversible="false" tween="quadratic" easing="out" condition="Container.OnNext">focus</animation>
@@ -166,10 +131,9 @@
 						<label>$INFO[ListItem.Property(UnWatchedEpisodes)]</label>
 						<textcolor>Unfocused</textcolor>
 						<visible>IsEmpty(ListItem.Property(ZeroEpisodeCount))</visible>
-<<<<<<< HEAD
 					</control>
 				</itemlayout>
-				<focusedlayout condition="!Container.Content(Seasons)" height="42" width="530">
+				<focusedlayout condition="!Container.Content(seasons)" height="42" width="530">
 					<control type="image">
 						<posx>35</posx>
 						<posy>2</posy>
@@ -180,151 +144,8 @@
 						<animation effect="slide" start="0,42" end="0,0" time="MediaListSlideTime" reversible="false" tween="quadratic" easing="out" condition="Container.OnPrevious">focus</animation>
 					</control>
 					<control type="image">
-						<posx>520</posx>
-						<posy>9</posy>
-						<width>44</width>
-						<height>29</height>
-=======
-					</control>
-				</itemlayout>
-				<focusedlayout condition="!Container.Content(seasons)" height="42" width="530">
-					<control type="image">
-						<posx>35</posx>
-						<posy>2</posy>
-						<width>565</width>
-						<height>41</height>
-						<texture aspectratio="stretch" flipx="true">InfoList_focused.png</texture>
-						<animation effect="slide" start="0,-42" end="0,0" time="MediaListSlideTime" reversible="false" tween="quadratic" easing="out" condition="Container.OnNext">focus</animation>
-						<animation effect="slide" start="0,42" end="0,0" time="MediaListSlideTime" reversible="false" tween="quadratic" easing="out" condition="Container.OnPrevious">focus</animation>
-					</control>
-					<control type="image">
 						<visible>Container.Content(TVShows)</visible>
 						<posx>520</posx>
-						<posy>9</posy>
-						<width>44</width>
-						<height>29</height>
->>>>>>> 10e0a8b6
-						<aspectratio>keep</aspectratio>
-						<texture>UnwatchedcountFocused.png</texture>
-						<animation effect="slide" start="0,-42" end="0,0" time="MediaListSlideTime" reversible="false" tween="quadratic" easing="out" condition="Container.OnNext">focus</animation>
-						<animation effect="slide" start="0,42" end="0,0" time="MediaListSlideTime" reversible="false" tween="quadratic" easing="out" condition="Container.OnPrevious">focus</animation>
-						<visible>IsEmpty(ListItem.Property(ZeroEpisodeCount))</visible>
-<<<<<<< HEAD
-					</control>
-					<control type="label">
-						<posx>60</posx>
-						<width>356</width>
-						<height>42</height>
-						<align>left</align>
-						<aligny>center</aligny>
-						<label>$INFO[ListItem.Label]</label>
-						<font>MediumSmallDefaultCapsFont</font>
-						<textcolor>Unfocused</textcolor>
-						<animation effect="fade" start="100" end="0" time="100" delay="100" reversible="false">Focus</animation>
-					</control>
-
-					<control type="group">
-						<control type="label">
-							<description>shadow</description>
-							<posx>61</posx>
-							<posy>2</posy>
-							<width>446</width>
-							<height>42</height>
-							<align>left</align>
-							<aligny>center</aligny>
-							<label>$INFO[ListItem.Label]</label>
-							<font>MediumSmallDefaultCapsFont</font>
-							<textcolor>6D000000</textcolor>
-							<animation effect="fade" start="0" end="100" time="100" delay="100" reversible="false" condition="Container.OnNext">Focus</animation>
-							<animation effect="fade" start="0" end="100" time="100" delay="100" reversible="false" condition="Container.OnPrevious">Focus</animation>
-						</control>
-						<control type="label">
-							<description>shadow</description>
-							<posx>60</posx>
-							<posy>1</posy>
-							<width>446</width>
-							<height>42</height>
-							<align>left</align>
-							<aligny>center</aligny>
-							<label>$INFO[ListItem.Label]</label>
-							<font>MediumSmallDefaultCapsFont</font>
-							<textcolor>25000000</textcolor>
-							<animation effect="fade" start="0" end="100" time="100" delay="100" reversible="false" condition="Container.OnNext">Focus</animation>
-							<animation effect="fade" start="0" end="100" time="100" delay="100" reversible="false" condition="Container.OnPrevious">Focus</animation>
-						</control>
-						<control type="label">
-							<posx>60</posx>
-							<width>446</width>
-							<height>42</height>
-							<align>left</align>
-							<aligny>center</aligny>
-							<label>$INFO[ListItem.Label]</label>
-							<font>MediumSmallDefaultCapsFont</font>
-							<animation effect="fade" start="0" end="100" time="100" delay="100" reversible="false" condition="Container.OnNext">Focus</animation>
-							<animation effect="fade" start="0" end="100" time="100" delay="100" reversible="false" condition="Container.OnPrevious">Focus</animation>
-						</control>
-					</control>
-					<control type="label">
-						<posx>542</posx>
-						<posy>12</posy>
-						<width>40</width>
-						<align>center</align>
-						<label>$INFO[ListItem.Property(UnWatchedEpisodes)]</label>
-						<textcolor>Focused</textcolor>
-						<visible>IsEmpty(ListItem.Property(ZeroEpisodeCount))</visible>
-					</control>
-				</focusedlayout>
-				<itemlayout condition="Container.Content(Seasons)" height="42" width="530">
-					<control type="image">
-						<posx>0</posx>
-						<posy>-6</posy>
-						<width>779</width>
-						<height>54</height>
-						<texture>MediaItemBG.png</texture>
-					</control>
-					<control type="label">
-						<posx>60</posx>
-						<width>456</width>
-						<height>42</height>
-						<align>left</align>
-						<aligny>center</aligny>
-						<label>$INFO[ListItem.Label]</label>
-						<font>MediumSmallDefaultCapsFont</font>
-						<textcolor>Unfocused</textcolor>
-					</control>
-					<control type="image">
-						<posx>570</posx>
-						<posy>9</posy>
-						<width>44</width>
-						<height>29</height>
-						<aspectratio>keep</aspectratio>
-						<texture>Unwatchedcount.png</texture>
-						<animation effect="slide" start="0,-42" end="0,0" time="MediaListSlideTime" reversible="false" tween="quadratic" easing="out" condition="Container.OnNext">focus</animation>
-						<animation effect="slide" start="0,42" end="0,0" time="MediaListSlideTime" reversible="false" tween="quadratic" easing="out" condition="Container.OnPrevious">focus</animation>
-						<visible>IsEmpty(ListItem.Property(ZeroEpisodeCount))</visible>
-					</control>
-					<control type="label">
-						<posx>592</posx>
-						<posy>13</posy>
-						<width>40</width>
-						<align>center</align>
-						<label>$INFO[ListItem.Property(UnWatchedEpisodes)]</label>
-						<textcolor>Unfocused</textcolor>
-						<visible>IsEmpty(ListItem.Property(ZeroEpisodeCount))</visible>
-					</control>
-				</itemlayout>
-				<focusedlayout condition="Container.Content(Seasons)" height="42" width="530">
-					<control type="image">
-						<posx>35</posx>
-						<posy>2</posy>
-						<width>665</width>
-						<height>41</height>
-						<texture aspectratio="stretch" flipx="true">InfoList_focused.png</texture>
-						<animation effect="slide" start="0,-42" end="0,0" time="MediaListSlideTime" reversible="false" tween="quadratic" easing="out" condition="Container.OnNext">focus</animation>
-						<animation effect="slide" start="0,42" end="0,0" time="MediaListSlideTime" reversible="false" tween="quadratic" easing="out" condition="Container.OnPrevious">focus</animation>
-					</control>
-					<control type="image">
-						<posx>570</posx>
 						<posy>9</posy>
 						<width>44</width>
 						<height>29</height>
@@ -333,75 +154,6 @@
 						<animation effect="slide" start="0,-42" end="0,0" time="MediaListSlideTime" reversible="false" tween="quadratic" easing="out" condition="Container.OnNext">focus</animation>
 						<animation effect="slide" start="0,42" end="0,0" time="MediaListSlideTime" reversible="false" tween="quadratic" easing="out" condition="Container.OnPrevious">focus</animation>
 						<visible>IsEmpty(ListItem.Property(ZeroEpisodeCount))</visible>
-					</control>
-					<control type="label">
-						<posx>60</posx>
-						<width>456</width>
-						<height>42</height>
-						<align>left</align>
-						<aligny>center</aligny>
-						<label>$INFO[ListItem.Label]</label>
-						<font>MediumSmallDefaultCapsFont</font>
-						<textcolor>Unfocused</textcolor>
-						<animation effect="fade" start="100" end="0" time="100" delay="100" reversible="false">Focus</animation>
-					</control>
-
-					<control type="group">
-						<control type="label">
-							<description>shadow</description>
-							<posx>61</posx>
-							<posy>2</posy>
-							<width>456</width>
-							<height>42</height>
-							<align>left</align>
-							<aligny>center</aligny>
-							<label>$INFO[ListItem.Label]</label>
-							<font>MediumSmallDefaultCapsFont</font>
-							<textcolor>6D000000</textcolor>
-							<animation effect="fade" start="0" end="100" time="100" delay="100" reversible="false" condition="Container.OnNext">Focus</animation>
-							<animation effect="fade" start="0" end="100" time="100" delay="100" reversible="false" condition="Container.OnPrevious">Focus</animation>
-						</control>
-						<control type="label">
-							<description>shadow</description>
-							<posx>60</posx>
-							<posy>1</posy>
-							<width>456</width>
-							<height>42</height>
-							<align>left</align>
-							<aligny>center</aligny>
-							<label>$INFO[ListItem.Label]</label>
-							<font>MediumSmallDefaultCapsFont</font>
-							<textcolor>25000000</textcolor>
-							<animation effect="fade" start="0" end="100" time="100" delay="100" reversible="false" condition="Container.OnNext">Focus</animation>
-							<animation effect="fade" start="0" end="100" time="100" delay="100" reversible="false" condition="Container.OnPrevious">Focus</animation>
-						</control>
-						<control type="label">
-							<posx>60</posx>
-							<width>456</width>
-							<height>42</height>
-							<align>left</align>
-							<aligny>center</aligny>
-							<label>$INFO[ListItem.Label]</label>
-							<font>MediumSmallDefaultCapsFont</font>
-							<animation effect="fade" start="0" end="100" time="100" delay="100" reversible="false" condition="Container.OnNext">Focus</animation>
-							<animation effect="fade" start="0" end="100" time="100" delay="100" reversible="false" condition="Container.OnPrevious">Focus</animation>
-						</control>
-					</control>
-					<control type="label">
-						<posx>592</posx>
-						<posy>12</posy>
-						<width>40</width>
-						<align>center</align>
-						<label>$INFO[ListItem.Property(UnWatchedEpisodes)]</label>
-						<textcolor>Focused</textcolor>
-						<visible>IsEmpty(ListItem.Property(ZeroEpisodeCount))</visible>
-					</control>
-				</focusedlayout>
-
-			</control>
-		<control type="group">
-			<posx>558</posx>
-=======
 					</control>
 					<control type="label">
 						<posx>60</posx>
@@ -544,7 +296,6 @@
 			</control>
 		<control type="group">
 			<posx>558</posx>
->>>>>>> 10e0a8b6
 			<include>TVWideVisible</include>
 			<include>MediaViewFade</include>
 			<control type="scrollbar" id="61">
@@ -556,38 +307,12 @@
 				<onleft>50</onleft>
 				<onright>9009</onright>
    			    <showonepage>true</showonepage>
-<<<<<<< HEAD
-			</control>
-		</control>
-<!--
-		<control type="group">
-			<posx>708</posx>
-			<include>TVSeasonsVisible</include>
-			<include>MediaViewFade</include>
-			<control type="scrollbar" id="61">
-				<posx>3</posx>
-				<posy>230</posy>
-				<height>465</height>
-				<onup>61</onup>
-				<ondown>61</ondown>
-				<onleft>50</onleft>
-				<onright>9009</onright>
-   			    <showonepage>false</showonepage>
-			</control>
-		</control>
--->
-			<control type="group">
-				<posx>592</posx>
-				<posy>237</posy>
-				<include>MediaListSelectDelay</include>
-=======
 			</control>
 		</control>
 			<control type="group">
 				<posx>592</posx>
 				<posy>237</posy>
 				<include>MediaListSelectDelay</include>
->>>>>>> 10e0a8b6
 				<include>TVWideVisible</include>
 				<control type="group">
 					<posx>430</posx>
