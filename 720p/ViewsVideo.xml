<includes>
  <include name="TV">
    <control type="group">
      <include>TVWideVisible</include>
	<!--  <include>FanartOnTVProjectorScreen</include>  -->
      <include>MediaViewBGOverlay</include>
    </control>

    <control type="group">
      <include>TVWideVisible</include>
      <include>MediaViewFade</include>

      <control type="group">
        <include>MediaListSelectDelay</include>
        <posx>70</posx>

        <control type="group">
          <posy>235</posy>
          <visible>!IsEmpty(ListItem.Thumb) | !Skin.HasSetting(HideNoThumbIcon)</visible>

          <control type="image">
            <description>Wide icon</description>
            <include>TVWideIconDims</include>
            <texture>DefaultWideIcon.png</texture>
<<<<<<< HEAD
            <info>ListItem.banner</info>
=======
            <info>ListItem.Banner</info>
>>>>>>> 7510f008
            <aspectratio align="left">keep</aspectratio>
            <bordertexture border="12">ThumbShadow2.png</bordertexture>
            <bordersize>8</bordersize>
          </control>
          <control type="label">
            <posy>30</posy>
            <width>288</width>
            <font>TitleCapsFont</font>
            <include>NoThumbLabel</include>
          </control>
          <control type="image">
            <description>Wide icon glass overlay</description>
            <include>TVWideIconOverlayDims</include>
            <include>GlassTextureOverlay</include>
            <visible>!Skin.HasTheme(lite)</visible>
          </control>
        </control>

        <control type="textbox">
          <description>Show outline</description>
          <include>TVWidePlotDims</include>
          <info>ListItem.Plot</info>
          <autoscroll>Control.HasFocus(57)</autoscroll>
        </control>

        <control type="group">
          <description>Genre</description>
          <posy>530</posy>

          <control type="label">
            <description>Caption</description>
            <label>$LOCALIZE[515]</label>
            <include>MediaInfoCaption</include>
          </control>
          <control type="label">
            <description>Value</description>
            <width>TVWideInfoValueWidth</width>
            <info>ListItem.Genre</info>
            <font>DefaultFont</font>
            <include>MediaInfoWideValue</include>
          </control>

          <control type="group">
            <description>First Aired</description>
            <posy>TVShowsDetailsGap</posy>

            <control type="label">
              <description>Caption</description>
              <label>$LOCALIZE[20416]</label>
              <include>MediaInfoCaption</include>
            </control>
            <control type="label">
              <description>Value</description>
              <info>ListItem.Property(originallyAvailableAt)</info>
              <include>MediaInfoValue</include>
            </control>

            <control type="group">
              <description>Rating</description>
              <posy>TVShowsDetailsGap</posy>

              <control type="label">
                <description>Caption</description>
                <label>$LOCALIZE[563]</label>
                <include>MediaInfoCaption</include>
              </control>

			        <control type="image">
								<description>Star Rating</description>
								<align>left</align>
								<info>ListItem.StarRating</info>
								<aspectratio>keep</aspectratio>
								<width>100</width>
								<height>18</height>
								<posy>4</posy>
								<posx>90</posx>
								<colordiffuse>$INFO[ListItem.StarDiffuse]</colordiffuse>
			        </control>

              <control type="group">
                <description>Runtime</description>
                <posy>TVShowsDetailsGap</posy>

                <control type="label">
                  <description>Caption</description>
                  <label>$LOCALIZE[2050]</label>
                  <include>MediaInfoCaption</include>
                </control>
                <control type="label">
                  <description>Value</description>
                  <info>ListItem.Duration</info>
                  <include>MediaInfoValue</include>
                </control>
              </control>

              <control type="group">
                <description>Network</description>
								<posy>60</posy>
                <control type="label">
                  <description>Caption</description>
                  <label>$LOCALIZE[573]</label>
                  <include>MediaInfoCaption</include>
                </control>
                <control type="label">
                  <description>Value</description>
                  <info>ListItem.Studio</info>
                  <include>MediaInfoValue</include>
                </control>
              </control>

            </control>
          </control>
        </control>
      </control>
    </control>

    <control type="group">
      <include>TVSeasonsVisible</include>
      <include>MediaViewBGOverlay</include>
    </control>

    <control type="group">
      <include>TVSeasonsVisible</include>
      <include>MediaViewFade</include>
      <include>TVSeasonsFadeOutAnim</include>

      <control type="group">
        <posx>70</posx>
        <posy>226</posy>

        <control type="label">
          <description>Synopsis label</description>
          <label>$LOCALIZE[31119]</label>
          <font>MediumSmallDefaultCapsFont</font>
          <textcolor>Highlighted</textcolor>
        </control>

        <control type="textbox">
          <posy>28</posy>
          <width>764</width>
          <height>65</height>
          <info>Container.ShowPlot</info>
        </control>
      </control>
    </control>

    <control type="group">
      <include>TVSeasonsVisible</include>
      <include>MediaViewFade</include>
      <include>TVSeasonsFadeInAnim</include>

      <control type="group">
        <include>TVSeasonsThumbPos</include>
        <animation effect="rotatey" center="840" start="32" end="32" time="0" condition="true">Conditional</animation>
        <include>MediaListSelectLongDelay</include>
        <visible>!IsEmpty(ListItem.Thumb) | !Skin.HasSetting(HideNoThumbIcon)</visible>

        <control type="image">
          <description>Season Thumb</description>
          <include>TVSeasonsSeasonThumbDims</include>
          <texture>amt-blank-poster.png</texture>
          <info>ListItem.Thumb</info>
          <bordertexture border="12">ThumbShadow2.png</bordertexture>
          <bordersize>6</bordersize>
          <visible>Control.IsVisible(57)</visible>
        </control>
        <control type="label">
          <posy>66</posy>
          <width>272</width>
          <font>LargeTitleCapsFont</font>
          <include>NoThumbLabel</include>
          <visible>Control.IsVisible(57)</visible>
        </control>
        <control type="image">
          <description>Season Thumb reflection</description>
          <include>TVSeasonsSeasonThumbRflctnDims</include>
          <texture flipy="true" diffuse="DiffuseMirror.png">amt-blank-poster.png</texture>
          <info>ListItem.Thumb</info>
          <aspectratio>stretch</aspectratio>
          <visible>Control.IsVisible(57)</visible>
        </control>
      </control>
    </control>

    <control type="list" id="57">
      <viewtype label="TV">list</viewtype>
      <posx>646</posx>
      <posy>242</posy>
      <width>TVViewListWidth</width>
      <height>378</height>
      <pagecontrol>-</pagecontrol>
      <scrolltime>200</scrolltime>
      <onleft>Skin.ToggleSetting(HideNowPlayingMusicInfo)</onleft>
      <onright>9009</onright>
      <onup>57</onup>
      <ondown>57</ondown>
      <include>MediaViewFade</include>
      <include>TVSeasonsListAnim</include>

      <itemlayout condition="Container.Content(tvshows)" width="TVViewListWidth" height="42">
        <control type="image">
          <include>MediaItemBG</include>
        </control>
        <control type="label">
          <include>MediaItemMainInfoNF</include>
        </control>

        <control type="label">
          <include>TVTotalEpisodesDetailsNF</include>
        </control>
        <control type="label">
          <include>TVUnwatchedEpisodesDetailsNF</include>
        </control>
        <control type="image">
          <include>TVUnwatchedEpisodesDetailsImage</include>
          <include>MediaItemNFFade</include>
        </control>
      </itemlayout>

      <focusedlayout condition="Container.Content(tvshows)" width="TVViewListWidth" height="42">
        <control type="image">
          <include>MediaItemBG</include>
        </control>
        <control type="image">
          <include>MediaItemFocusBG</include>
        </control>
        <control type="image">
          <visible>!IsEmpty(ListItem.Episode)</visible>
          <include>MediaItemDetailBG</include>
        </control>
        <control type="label">
          <include>MediaItemMainInfoNF</include>
          <include>MediaListItemFadeOut</include>
        </control>
        <control type="label">
          <include>MediaItemMainInfoFO</include>
          <include>MediaListItemFade</include>
        </control>

        <control type="label">
          <include>TVTotalEpisodesDetailsNF</include>
          <include>MediaListItemFadeOut</include>
        </control>
        <control type="label">
          <include>TVTotalEpisodesDetailsFO</include>
          <include>MediaListItemFade</include>
        </control>
        <control type="label">
          <include>TVUnwatchedEpisodesDetailsNF</include>
          <include>MediaListItemFadeOut</include>
        </control>
        <control type="label">
          <include>TVUnwatchedEpisodesDetailsFO</include>
          <include>MediaListItemFade</include>
        </control>
        <control type="image">
          <include>TVUnwatchedEpisodesDetailsImage</include>
          <include>MediaListItemFade</include>
        </control>
      </focusedlayout>

      <itemlayout condition="Container.Content(seasons)" width="TVViewListWidth" height="42">
        <control type="image">
          <include>TVSeasonsItemBGDims</include>
          <include>MediaItemBG</include>
        </control>
        <control type="label">
          <include>MediaItemMainInfoNF</include>
        </control>

        <control type="label">
          <include>TVTotalEpisodesDetailsNF</include>
        </control>
        <control type="label">
          <include>TVUnwatchedEpisodesDetailsNF</include>
        </control>
        <control type="image">
          <include>TVUnwatchedEpisodesDetailsImage</include>
          <include>MediaItemNFFade</include>
        </control>
        <control type="label">
          <include>TVWatchedEpisodesDetailsNF</include>
        </control>
        <control type="image">
          <include>TVWatchedEpisodesDetailsImage</include>
          <include>MediaItemNFFade</include>
        </control>
      </itemlayout>

      <focusedlayout condition="Container.Content(seasons)" width="TVViewListWidth" height="42">
        <control type="image">
          <include>TVSeasonsItemBGDims</include>
          <include>MediaItemBG</include>
        </control>
        <control type="image">
          <include>TVSeasonsItemFocusBGDims</include>
          <include>MediaItemFocusBG</include>
        </control>
        <control type="image">
          <visible>!IsEmpty(ListItem.Episode)</visible>
          <include>TVSeasonsItemDetailBGDims</include>
          <include>MediaItemDetailBG</include>
        </control>
        <control type="label">
          <include>MediaItemMainInfoNF</include>
          <include>MediaListItemFadeOut</include>
        </control>
        <control type="label">
          <include>MediaItemMainInfoFO</include>
          <include>MediaListItemFade</include>
        </control>
        <control type="label">
          <include>TVTotalEpisodesDetailsNF</include>
          <include>MediaListItemFadeOut</include>
        </control>
        <control type="label">
          <include>TVTotalEpisodesDetailsFO</include>
          <include>MediaListItemFade</include>
        </control>
        <control type="label">
          <include>TVUnwatchedEpisodesDetailsNF</include>
          <include>MediaListItemFadeOut</include>
        </control>
        <control type="label">
          <include>TVUnwatchedEpisodesDetailsFO</include>
          <include>MediaListItemFade</include>
        </control>
        <control type="image">
          <include>TVUnwatchedEpisodesDetailsImage</include>
          <include>MediaListItemFade</include>
        </control>
        <control type="label">
          <include>TVWatchedEpisodesDetailsNF</include>
          <include>MediaListItemFadeOut</include>
        </control>
        <control type="label">
          <include>TVWatchedEpisodesDetailsFO</include>
          <include>MediaListItemFade</include>
        </control>
        <control type="image">
          <include>TVWatchedEpisodesDetailsImage</include>
          <include>MediaListItemFade</include>
        </control>
      </focusedlayout>
    </control>

    <control type="group">
      <include>TVWideVisible</include>
      <include>MediaViewFade</include>

      <control type="image">
        <description>TV Show List overlay</description>
        <visible>![Container(57).Position(8)] + !Skin.HasTheme(lite)</visible>
        <posx>636</posx>
        <posy>550</posy>
        <width>660</width>
        <height>100</height>
        <texture>BlackGradient2.png</texture>
        <aspectratio>stretch</aspectratio>
      </control>

      <include>CommonSortLetters</include>
    </control>
  </include>



  <include name="TVEpisodes">
    <control type="group">
      <include>TVEpisodesVisible</include>

      <control type="group">
        <visible>!IsEmpty(ListItem.Thumb) + Skin.HasSetting(ShowEpThumbOnTVWall) + [[IsEmpty(FanArt.Image) + IsEmpty(ListItem.Property(fanart_image))] | Skin.HasSetting(HideFanartForTV)] + [[!Skin.HasSetting(CustomTVShowsBG) + !Skin.HasSetting(CustomTVShowsBGFolder)] | Skin.HasSetting(HideCustomBGForTVShows)]</visible>
        <include>MediaListSelectDelay</include>

        <include>TVProjectScreenOverlay</include>

        <control type="image">
          <description>Episode Thumb</description>
          <info>ListItem.Thumb</info>
          <texture>bookmark-resume.png</texture>
          <include>TVProjectScreenImage</include>
        </control>
      </control>

      <include>MediaViewBGOverlay</include>
    </control>

    <control type="group">
      <visible>Skin.HasSetting(ShowSeasonThumbInEps)</visible>

      <control type="group">
        <include>TVEpisodesVisible</include>
        <include>MediaViewFade</include>
        <include>TVEpisodesSlideAnim</include>

        <control type="group">
          <animation effect="rotatey" center="30" start="32" end="32" time="0" condition="true">Conditional</animation>

          <control type="group">
            <include>MediaFade</include>
            <posy>159</posy>
            <posx>74</posx>
            <visible>!IsEmpty(Container.SeasonThumb) | !Skin.HasSetting(HideNoThumbIcon)</visible>

            <control type="image">
              <description>Season Thumb</description>
              <width>312</width>
              <height>482</height>
              <texture>amt-blank-poster.png</texture>
              <info>Container.SeasonThumb</info>
              <aspectratio>stretch</aspectratio>
              <bordertexture border="12">ThumbShadow2.png</bordertexture>
              <bordersize>6</bordersize>
              <visible>Control.IsVisible(54)</visible>
            </control>
            <control type="label">
              <posy>68</posy>
              <width>312</width>
              <font>LargeTitleCapsFont</font>
              <visible>IsEmpty(Container.SeasonThumb)</visible>
              <include>NoThumbLabel</include>
              <visible>Control.IsVisible(54)</visible>
            </control>
            <control type="image">
              <description>Season thumb reflection</description>
              <posx>6</posx>
              <posy>476</posy>
              <width>300</width>
              <height>470</height>
              <texture flipy="true" diffuse="DiffuseMirror.png">amt-blank-poster.png</texture>
              <info>Container.SeasonThumb</info>
              <aspectratio>stretch</aspectratio>
              <visible>Control.IsVisible(54)</visible>
            </control>
          </control>
        </control>
      </control>

      <control type="group">
        <include>TVEpisodesVisible</include>
        <include>MediaViewFade</include>
        <include>TVEpisodesFadeAnim</include>

        <control type="group">
          <include>TVEpisodesSeasonThumbPos</include>
          <include>MediaFade</include>
          <visible>!IsEmpty(ListItem.Thumb) | !Skin.HasSetting(HideNoThumbIcon)</visible>

          <control type="image">
            <description>Episode Thumb</description>
            <include>TVEpisodesSeasonEpThumbDims</include>
            <texture>bookmark-resume.png</texture>
            <info>ListItem.Thumb</info>
            <aspectratio align="left" aligny="bottom">keep</aspectratio>
            <bordertexture border="12">ThumbShadow2.png</bordertexture>
            <bordersize>9</bordersize>
          </control>
          <control type="label">
            <include>TVEpisodesSeasonNoThumbDims</include>
            <font>MediumTitleCapsFont</font>
            <include>NoThumbLabel</include>
          </control>
          <control type="image">
            <description>Episode Thumb glass overlay</description>
            <include>TVEpisodesSeasonEpThumbOverlayDims</include>
            <include>GlassTextureOverlay</include>
            <visible>!Skin.HasTheme(lite)</visible>
          </control>
          <control type="image">
            <include>TVEpisodesSeasonEpThumbBGDims</include>
            <aspectratio>stretch</aspectratio>
            <texture>Black.png</texture>
            <visible>Control.IsVisible(54)</visible>
          </control>
          <control type="image">
            <include>TVEpisodesSeasonEpThumbRflctnDims</include>
            <texture flipy="true" diffuse="DiffuseMirror.png">bookmark-resume.png</texture>
            <info>ListItem.Thumb</info>
            <aspectratio align="left" aligny="top">keep</aspectratio>
            <visible>Control.IsVisible(54)</visible>
          </control>
        </control>
      </control>
    </control>

    <control type="group">
      <visible>!Skin.HasSetting(ShowSeasonThumbInEps)</visible>
      <include>TVEpisodesVisible</include>
      <include>MediaViewFade</include>
      <include>TVEpisodesFadeAnim</include>

      <control type="group">
        <posx>28</posx>
        <posy>270</posy>
        <include>MediaListSelectDelay</include>

        <control type="group">
          <visible>!IsEmpty(ListItem.Thumb) | !Skin.HasSetting(HideNoThumbIcon)</visible>

          <control type="image">
            <description>Episode Thumb</description>
            <include>TVEpisodesEpThumbDims</include>
            <texture>bookmark-resume.png</texture>
            <info>ListItem.Thumb</info>
            <aspectratio align="right" aligny="bottom">keep</aspectratio>
            <bordertexture border="14">ThumbShadow.png</bordertexture>
            <bordersize>8</bordersize>
          </control>

          <control type="label">
            <description>No Thumb label</description>
            <include>TVEpisodesNoThumbDims</include>
            <font>MediumTitleCapsFont</font>
            <include>NoThumbLabel</include>
          </control>

          <control type="group">
            <description>Watched/Unwatched Overlay</description>
            <include>TVEpisodesWtchUnwtchOverlayDims</include>
  
            <include>WatchedUnwatchedOverlay</include>
          </control>
  
          <control type="image">
            <description>Episode Thumb Reflection</description>
            <include>TVEpisodesEpThumbRflctnDims</include>
            <texture flipy="true" diffuse="DiffuseMirrorWide.png">bookmark-resume.png</texture>
            <info>ListItem.Thumb</info>
            <aspectratio align="right" aligny="top">keep</aspectratio>
          </control>
        </control>

        <control type="group">
          <posx>370</posx>
          <posy>-4</posy>

          <control type="label">
            <description>Season</description>
            <font>MediumTitleCapsFont</font>
            <textcolor>Unfocused</textcolor>
            <label>elan $INFO[ListItem.Season,$LOCALIZE[20373] ]</label>
          </control>

          <control type="textbox">
            <description>Title</description>
            <posy>22</posy>
            <width>306</width>
            <height>68</height>
            <font>MediumTitleCapsFont</font>
            <align>left</align>
            <label>$INFO[ListItem.Title]</label>
          </control>

          <control type="group">
            <description>Runtime</description>
            <posy>92</posy>

            <control type="label">
              <description>Caption</description>
              <label>$LOCALIZE[2050]</label>
              <include>MediaInfoCaption</include>
            </control>
            <control type="label">
              <description>Value</description>
              <info>ListItem.Duration</info>
              <include>TVEpisodesDetailValue</include>
            </control>

            <control type="group">
              <description>Air date</description>
              <posy>TVEpisodesDetailsGap</posy>

              <control type="label">
                <description>Caption</description>
                <label>$LOCALIZE[31122]</label>
                <include>MediaInfoCaption</include>
              </control>
              <control type="label">
                <description>Value</description>
                <info>ListItem.Property(originallyAvailableAt)</info>
                <include>TVEpisodesDetailValue</include>
              </control>

              <control type="group">
                <description>Rating</description>
                <posy>TVEpisodesDetailsGap</posy>
  
                <control type="label">
                  <description>Caption</description>
                  <label>$LOCALIZE[563]</label>
                  <include>MediaInfoCaption</include>
                </control>
				        <control type="image">
									<description>Star Rating</description>
									<align>left</align>
									<info>ListItem.StarRating</info>
									<aspectratio>keep</aspectratio>
									<width>100</width>
									<height>18</height>
									<posy>4</posy>
									<posx>80</posx>
									<colordiffuse>$INFO[ListItem.StarDiffuse]</colordiffuse>
				        </control>

                <control type="group">
                  <description>Writer</description>
                  <include>TVEpsiodesWriterPos</include>

                  <control type="label">
                    <description>Caption</description>
                    <label>$LOCALIZE[20417]</label>
                    <include>MediaInfoCaption</include>
                  </control>
                  <control type="label">
                    <description>Value</description>
                    <include>TVEpisodesWideValueDims</include>
                    <info>ListItem.Writer</info>
                    <include>TVEpisodesDetailValue</include>
                  </control>

                  <control type="group">
                    <description>Director</description>
                    <posy>TVEpisodesDetailsGap</posy>

                    <control type="label">
                      <description>Caption</description>
                      <label>$LOCALIZE[20339]</label>
                      <include>MediaInfoCaption</include>
                    </control>
                    <control type="label">
                      <description>Value</description>
                      <include>TVEpisodesWideValueDims</include>
                      <info>ListItem.Director</info>
                      <include>TVEpisodesDetailValue</include>
                    </control>
                  </control>
                </control>
              </control>
            </control>
          </control>
        </control>

        <control type="textbox">
          <description>Plot</description>
          <include>TVEpisodesPlotDims</include>
          <info>ListItem.Plot</info>
        </control>
      </control>
    </control>

    <control type="group">
      <include>TVEpisodesVisible</include>
      <include>MediaViewFade</include>
      <include>TVEpisodesFadeAnim</include>

      <control type="list" id="54">
        <viewtype label="Episodes">list</viewtype>
        <posx>708</posx>
        <posy>242</posy>
        <width>640</width>
        <height>420</height>
        <pagecontrol>-</pagecontrol>
        <onleft>Skin.ToggleSetting(HideNowPlayingMusicInfo)</onleft>
        <onright>9009</onright>
        <onup>54</onup>
        <ondown>54</ondown>

        <itemlayout height="42" width="640">
          <control type="image">
            <include>MediaItemBG</include>
          </control>
          <control type="label">
            <include>TVEpisodeItemNoNF</include>
          </control>
          <control type="label">
            <include>MediaNumberedItemTitleNF</include>
          </control>
          <control type="image">
            <include>TVEpisodeItemOverlay</include>
            <include>MediaItemNFFade</include>
          </control>
          <control type="label">
            <include>TVEpisodeItemDateNF</include>
          </control>
        </itemlayout>

        <focusedlayout height="42" width="640">
          <control type="image">
            <include>MediaItemBG</include>
          </control>
          <control type="image">
            <include>MediaItemFocusBG</include>
          </control>
          <control type="image">
            <include>MediaItemDetailBG</include>
          </control>
          <control type="label">
            <include>TVEpisodeItemNoNF</include>
            <include>MediaListItemFadeOut</include>
          </control>
          <control type="label">
            <include>TVEpisodeItemNoFO</include>
            <include>MediaListItemFade</include>
          </control>
          <control type="label">
            <include>MediaNumberedItemTitleNF</include>
            <include>MediaListItemFadeOut</include>
          </control>
          <control type="label">
            <include>MediaNumberedItemTitleFO</include>
            <include>MediaListItemFade</include>
          </control>
          <control type="image">
            <include>TVEpisodeItemOverlay</include>
            <include>MediaListItemFade</include>
          </control>
          <control type="label">
            <include>TVEpisodeItemDateNF</include>
            <include>MediaListItemFadeOut</include>
          </control>
          <control type="label">
            <include>TVEpisodeItemDateFO</include>
            <include>MediaListItemFade</include>
          </control>
        </focusedlayout>
      </control>
    </control>

    <control type="group">
      <include>TVEpisodesVisible</include>
      <include>MediaViewFade</include>
      <include>TVEpisodesFadeAnim</include>

      <control type="image">
        <description>Episode List overlay</description>
        <visible>![Container(54).Position(9)] + !Skin.HasTheme(lite)</visible>
        <posx>726</posx>
        <posy>592</posy>
        <width>650</width>
        <height>100</height>
        <texture>BlackGradient2.png</texture>
        <aspectratio>stretch</aspectratio>
      </control>

      <include>CommonSortLetters</include>
    </control>
  </include>



  <include name="MediaPreview">
    <control type="group">
      <include>MediaPreviewVisible</include>
      <include>MediaViewFade</include>
      <include condition="!Skin.HasSetting(HideInfoInMediaPreview) + !Skin.HasSetting(ShowAnimMediaPreview)">MovieViewBGOverlay</include>

      <control type="group">
        <visible>Skin.HasSetting(HideInfoInMediaPreview) + !Skin.HasSetting(ShowAnimMediaPreview)</visible>

        <control type="image">
          <width>1280</width>
          <height>54</height>
          <texture>Black.png</texture>
          <colordiffuse>99cccccc</colordiffuse>
        </control>

        <control type="group">
          <posy>450</posy>

          <control type="image">
            <width>1280</width>
            <height>64</height>
            <texture>Black.png</texture>
            <colordiffuse>99cccccc</colordiffuse>
          </control>

          <control type="image">
            <description>Glass overlay for movie title to sit on</description>
            <posx>343</posx>
            <width>593</width>
            <height>50</height>
            <texture>GlassTitleBar.png</texture>
          </control>

          <control type="label">
            <description>Title</description>
            <posy>8</posy>
            <width>1280</width>
            <align>center</align>
            <label>$INFO[ListItem.Label]</label>
            <font>TitleCapsFont</font>
            <scroll>true</scroll>
          </control>
        </control>
      </control>

      <control type="group">
        <visible>!Container.OnNext + !Container.OnPrevious</visible>
        <visible>!Skin.HasSetting(HideInfoInMediaPreview) + !Skin.HasSetting(ShowAnimMediaPreview)</visible>
        <animation effect="fade" start="0" end="100" time="400" delay="100">Visible</animation>

        <control type="image">
          <description>Glass overlay for movie title to sit on</description>
          <posx>260</posx>
          <posy>64</posy>
          <width>593</width>
          <height>50</height>
          <texture>GlassTitleBar.png</texture>
        </control>

        <control type="group">
          <visible>!IsEmpty(ListItem.Thumb) | !Skin.HasSetting(HideNoThumbIcon)</visible>

          <control type="group">
            <posx>70</posx>
            <posy>73</posy>

            <control type="group">
              <visible>!Container.Content(episodes)</visible>

              <control type="image">
                <description>Larger thumb</description>
                <include>MediaPreviewPosterDims</include>
                <texture>amt-blank-poster.png</texture>
                <info>ListItem.Icon</info>
                <aspectratio aligny="middle">keep</aspectratio>
              </control>
<!--
              <control type="label">
                <include>MediaPreviewPosterNoThumbDims</include>
                <font>LargeTitleCapsFont</font>
                <include>NoThumbLabel</include>
              </control>
-->
              <control type="image">
                <description>Glass overlay</description>
                <posx>0</posx>
                <posy>0</posy>
                <width>230</width>
                <height>214</height>
                <include>GlassTextureOverlay2</include>
                <colordiffuse>ffcccccc</colordiffuse>
              </control>
            </control>

            <control type="group">
              <visible>Container.Content(episodes)</visible>

              <control type="image">
                <description>Larger thumb</description>
                <include>MediaPreviewPosterDims</include>
                <texture>amt-blank-poster.png</texture>
                <info>ListItem.Thumb</info>
                <aspectratio aligny="top">keep</aspectratio>
              </control>
            </control>
          </control>

          <control type="group">
            <posx>326</posx>
            <posy>130</posy>

            <include>WatchedUnwatchedOverlay</include>
          </control>
        </control>

        <control type="group">
          <posx>410</posx>
          <posy>72</posy>

          <control type="label">
            <description>Movie Title</description>
            <width>660</width>
            <label>$INFO[ListItem.Label]</label>
            <font>TitleCapsFont</font>
            <scroll>true</scroll>
          </control>

          <control type="image">
            <description>Trailer Indicator</description>
            <include>MediaPreviewTrailerIndicDims</include>
            <aspectratio>keep</aspectratio>
            <texture>Trailer.png</texture>
            <visible>!IsEmpty(ListItem.Trailer)</visible>
          </control>

          <control type="textbox">
            <description>Plot/Details</description>
            <posy>36</posy>
            <width>840</width>
            <height>158</height>
            <info>ListItem.Plot</info>
          </control>

          <control type="group">
            <posy>210</posy>
            <visible>Container.Content(movies) | Container.Content(tvshows) | Container.Content(seasons) | Container.Content(episodes)</visible>

            <control type="label">
              <description>Movie Details caption</description>
              <font>MediumSmallTitleCapsFont</font>
              <label>$LOCALIZE[31121]</label>
              <visible>Container.Content(movies)</visible>
            </control>
            <control type="label">
              <description>TV Show Details caption</description>
              <font>MediumSmallTitleCapsFont</font>
              <label>$LOCALIZE[31126]</label>
              <visible>Container.Content(tvshows) | Container.Content(seasons)</visible>
            </control>
            <control type="label">
              <description>Episode Details caption</description>
              <font>MediumSmallTitleCapsFont</font>
              <label>$LOCALIZE[31127]</label>
              <visible>Container.Content(episodes)</visible>
            </control>

            <control type="grouplist">
              <posy>MediaPreviewSubHeadingGap</posy>
              <itemgap>0</itemgap>
              <orientation>vertical</orientation>

              <control type="label">
                <description>Genre</description>
                <include>MediaPreviewDetailsLabel</include>
                <info>ListItem.Genre</info>
                <visible>!Container.Content(episodes)</visible>
              </control>

              <control type="label">
                <description>Date</description>
                <include>MediaPreviewDetailsLabel</include>
                <info>ListItem.Year</info>
                <info>ListItem.Premiered</info>
                <visible>![Container.Content(tvshows) | Container.Content(seasons) | Container.Content(episodes)]</visible>
              </control>
              <control type="label">
                <description>Date</description>
                <include>MediaPreviewDetailsLabel</include>
                <info>ListItem.Date</info>
                <visible>Container.Content(tvshows) | Container.Content(seasons) | Container.Content(episodes)</visible>
              </control>

              <control type="label">
                <description>Runtime</description>
                <include>MediaPreviewDetailsLabel</include>
                <info>ListItem.Duration</info>
              </control>

              <control type="textbox">
                <description>MPAA Rating</description>
                <height>60</height>
                <include>MediaPreviewDetailsLabel</include>
                <info>ListItem.MPAA</info>
                <visible>Container.Content(movies)</visible>
              </control>
            </control>

            <control type="group">
              <posy>144</posy>
              <include>StarRatingDetails</include>
            </control>

            <control type="group">
              <posx>464</posx>

              <control type="group">
                <visible>Container.Content(movies) | Container.Content(episodes)</visible>

                <control type="label">
                  <description>Director caption</description>
                  <font>MediumSmallTitleCapsFont</font>
                  <label>$LOCALIZE[20339]</label>
                </control>
                <control type="textbox">
                  <description>Director</description>
                  <include>MediaPreviewOtherDetailsLabel</include>
                  <info>ListItem.Director</info>
                </control>

                <control type="group">
                  <posy>90</posy>

                  <control type="label">
                    <description>Writer caption</description>
                    <font>MediumSmallTitleCapsFont</font>
                    <label>$LOCALIZE[31029]</label>
                  </control>
                  <control type="textbox">
                    <description>Writer</description>
                    <include>MediaPreviewOtherDetailsLabel</include>
                    <info>ListItem.Writer</info>
                  </control>
                </control>
              </control>
              
              <control type="group">
                <visible>Container.Content(tvshows)</visible>

                <control type="label">
                  <description>Episode Details caption</description>
                  <font>MediumSmallTitleCapsFont</font>
                  <label>$LOCALIZE[31127]</label>
                </control>

                <control type="group">
                  <posy>25</posy>

                  <control type="image">
                    <description>Watched Icon</description>
                    <posx>0</posx>
                    <posy>0</posy>
                    <include>TVWatchedEpisodesDetailsImage</include>
                  </control>

                  <control type="image">
                    <description>Unwatched Icon</description>
                    <posx>0</posx>
                    <posy>25</posy>
                    <include>TVUnwatchedEpisodesDetailsImage</include>
                  </control>
                </control>

                <control type="group">
                  <posx>26</posx>

                  <control type="label">
                    <description>Watched Episodes Count</description>
                    <height>20</height>
                    <aligny>center</aligny>
                    <include>MediaPreviewOtherDetailsLabel</include>
                    <label>$INFO[ListItem.Property(watchedepisodes),, $LOCALIZE[16102]]</label>
                  </control>

                  <control type="group">
                    <posy>26</posy>

                    <control type="label">
                      <description>Unwatched Episodes Count</description>
                      <height>20</height>
                      <aligny>center</aligny>
                      <include>MediaPreviewOtherDetailsLabel</include>
                      <label>$INFO[ListItem.Property(unwatchedepisodes),, $LOCALIZE[16101]]</label>
                    </control>
                  </control>
                </control>

              </control>
            </control>
          </control>
        </control>
      </control>
    </control>

    <control type="group">
      <include>MediaPreviewVisible</include>
      <visible>Skin.HasSetting(ShowAnimMediaPreview)</visible>

      <control type="image">
        <description>Black overlay behind clock etc</description>
        <width>750</width>
        <height>54</height>
        <texture>BlackTransparent.png</texture>
      </control>

      <control type="image">
        <description>Black overlay for small thumbs to sit on</description>
        <posx>750</posx>
        <width>530</width>
        <height>110</height>
        <texture>BlackTransparent.png</texture>
      </control>

      <control type="group">
        <posy>388</posy>

        <control type="group">
          <visible>Skin.HasSetting(HideInfoInMediaPreview)</visible>

          <control type="image">
            <description>Black overlay for poster to sit on</description>
            <width>264</width>
            <height>350</height>
            <texture>BlackTransparent.png</texture>
          </control>

          <control type="group">
            <posx>300</posx>
            <posy>282</posy>

            <control type="image">
              <description>Black for under title</description>
              <posx>-36</posx>
              <width>1016</width>
              <height>50</height>
              <texture>BlackTransparent.png</texture>
            </control>
            <control type="image">
              <description>Glass overlay for movie title to sit on</description>
              <posx>-110</posx>
              <width>593</width>
              <height>50</height>
              <texture>GlassTitleBar.png</texture>
            </control>

            <control type="label">
              <description>Movie Title</description>
              <posy>4</posy>
              <width>980</width>
              <label>$INFO[ListItem.Label]</label>
              <font>TitleCapsFont</font>
              <scroll>true</scroll>
            </control>
          </control>
        </control>

        <control type="group">
          <visible>!Skin.HasSetting(HideInfoInMediaPreview)</visible>

          <control type="image">
            <description>Black overlay for info to sit on</description>
            <width>1280</width>
            <height>350</height>
            <texture>BlackTransparent.png</texture>
          </control>

          <control type="group">
            <posx>264</posx>

            <control type="image">
              <description>Glass overlay for movie title to sit on</description>
              <posx>-150</posx>
              <width>593</width>
              <height>50</height>
              <texture>GlassTitleBar.png</texture>
            </control>

            <control type="label">
              <description>Movie Title</description>
              <posy>4</posy>
              <width>990</width>
              <label>$INFO[ListItem.Label]</label>
              <font>TitleCapsFont</font>
              <scroll>true</scroll>
            </control>

            <control type="textbox">
              <description>Plot/Details</description>
              <posy>36</posy>
              <width>990</width>
              <height>150</height>
              <info>ListItem.Plot</info>
            </control>

            <control type="group">
              <posy>190</posy>

              <control type="grouplist">
                <itemgap>0</itemgap>
                <orientation>vertical</orientation>

                <control type="label">
                  <description>Genre</description>
                  <info>ListItem.Genre</info>
                  <include>MediaPreviewAnimDetailsLabel</include>
                </control>

                <control type="label">
                  <description>Date</description>
                  <info>ListItem.Year</info>
                  <info>ListItem.Premiered</info>
                  <include>MediaPreviewAnimDetailsLabel</include>
                </control>

                <control type="label">
                  <description>Runtime</description>
                  <info>ListItem.Duration</info>
                  <include>MediaPreviewAnimDetailsLabel</include>
                </control>

                <control type="label">
                  <description>MPAA Rating</description>
                  <info>ListItem.MPAA</info>
                  <include>MediaPreviewAnimDetailsLabel</include>
                </control>
              </control>

              <control type="group">
                <posx>730</posx>
                <include>StarRatingDetails</include>
              </control>
            </control>
          </control>
        </control>
      </control>
    </control>

    <control type="group">
      <posy>502</posy>
      <include>MediaPreviewVisible</include>
      <include>MediaViewFade</include>

      <control type="image">
        <description>Black overlay for thumbs to sit on</description>
        <posy>2</posy>
        <width>1280</width>
        <height>216</height>
        <texture>Black.png</texture>
        <visible>!Skin.HasSetting(ShowAnimMediaPreview)</visible>
      </control>

      <control type="wraplist" id="51">
        <viewtype label="Media Preview">wraplist</viewtype>
        <include condition="Skin.HasSetting(ShowAnimMediaPreview)">MediaPreviewAnimList</include>
        <posx>1</posx>
        <posy>-13</posy>
        <width>1772</width>
        <height>720</height>
        <onleft>51</onleft>
        <onright>51</onright>
        <onup>9009</onup>
        <scrolltime>200</scrolltime>
        <pagecontrol>-</pagecontrol>
        <orientation>horizontal</orientation>
        <focusposition>4</focusposition>
        <include>MediaViewFade</include>
        <animation effect="slide" start="0,0" end="-512,0" time="0" condition="!Skin.HasSetting(ShowAnimMediaPreview) + Container.Content(episodes)">Conditional</animation>

        <itemlayout condition="!Skin.HasSetting(ShowAnimMediaPreview) + !Container.Content(episodes)" width="142" height="220">
          <control type="image">
            <include>MediaPreviewThumb</include>
            <colordiffuse>ff999999</colordiffuse>
          </control>
<!--
          <control type="label">
            <description>No Thumb label</description>
            <include>MediaPreviewThumbNoThumbDims</include>
            <include>NoThumbLabel</include>
          </control>
-->
          <control type="image">
            <include>MediaPreviewThumbRflctnDims</include>
            <texture flipy="true" diffuse="DiffuseMirror.png">amt-blank-poster.png</texture>
            <include>MediaPreviewThumb</include>
          </control>
        </itemlayout>

        <focusedlayout condition="!Skin.HasSetting(ShowAnimMediaPreview) + !Container.Content(episodes)" width="142" height="220">
          <control type="image">
            <include>MediaPreviewThumbRflctnDims</include>
            <texture flipy="true" diffuse="DiffuseMirror.png">amt-blank-poster.png</texture>
            <include>MediaPreviewThumb</include>
            <include>MediaPreviewThumbRflctnAnim</include>
          </control>
          <control type="image">
            <texture border="12">ThumbBorder.png</texture>
            <include>MediaPreviewThumbBorderDims</include>
          </control>
          <control type="image">
            <include>MediaPreviewThumb</include>
            <include>MediaPreviewThumbAnim</include>
          </control>
<!--
          <control type="label">
            <include>MediaPreviewThumbNoThumbDims</include>
            <include>NoThumbLabel</include>
            <include>MediaPreviewThumbNoThumbAnim</include>
          </control>
-->
        </focusedlayout>

        <itemlayout condition="!Skin.HasSetting(ShowAnimMediaPreview) + Container.Content(episodes)" width="256" height="220">
          <control type="image">
            <include>MediaPreviewEpThumb</include>
            <colordiffuse>cc999999</colordiffuse>
          </control>
<!--
          <control type="label">
            <description>No Thumb label</description>
            <include>MediaPreviewThumbNoThumbDims</include>
            <include>NoThumbLabel</include>
          </control>
-->
          <include>MediaPreviewEpThumbOverlay</include>
        </itemlayout>

        <focusedlayout condition="!Skin.HasSetting(ShowAnimMediaPreview) + Container.Content(episodes)" width="256" height="220">
          <control type="image">
            <include>MediaPreviewEpThumb</include>
            <include>MediaPreviewEpThumbAnim</include>
          </control>
<!--
          <control type="label">
            <include>MediaPreviewThumbNoThumbDims</include>
            <include>NoThumbLabel</include>
            <include>MediaPreviewThumbNoThumbAnim</include>
          </control>
-->
          <include>MediaPreviewEpThumbOverlay</include>
        </focusedlayout>

        <itemlayout condition="Skin.HasSetting(ShowAnimMediaPreview)" width="106" height="78">
          <control type="image">
            <include>MediaPreviewAnimThumb</include>
            <colordiffuse>ff999999</colordiffuse>
          </control>
        </itemlayout>

        <focusedlayout condition="Skin.HasSetting(ShowAnimMediaPreview)" width="142" height="220">
          <control type="image">
            <include>MediaPreviewAnimThumb</include>
            <include>MediaPreviewAnimThumbAnim</include>
          </control>
        </focusedlayout>
      </control>

      <control type="group">
        <visible>!Skin.HasSetting(ShowAnimMediaPreview)</visible>

        <control type="image">
          <description>Left hand fade on thumb strip</description>
          <width>140</width>
          <height>220</height>
          <texture>BlackGradient.png</texture>
        </control>

        <control type="image">
          <description>Right hand fade on thumb strip</description>
          <posx>1140</posx>
          <width>140</width>
          <height>220</height>
          <texture flipx="true">BlackGradient.png</texture>
        </control>
      </control>
    </control>

    <control type="group">
      <include>MediaPreviewVisible</include>
      <include>CommonSortLetters</include>
    </control>
  </include>



  <include name="Showcase">
    <control type="group">
      <include>ShowcaseVisible</include>
      <include>MediaViewFade</include>
      <include>MovieViewBGOverlay</include>

      <control type="image">
        <description>Glass overlay for movie title to sit on</description>
        <posx>343</posx>
        <posy>503</posy>
        <width>593</width>
        <height>50</height>
        <texture>GlassTitleBar.png</texture>
      </control>

      <control type="wraplist" id="58">
        <include>ShowcaseListDims</include>
        <onleft>56</onleft>
        <onright>56</onright>
        <onup>9009</onup>
<!--        <ondown>Skin.ToggleSetting(HideNowPlayingMusicInfo)</ondown>-->
        <scrolltime>200</scrolltime>
        <viewtype label="SHOWCASE">wraplist</viewtype>
        <pagecontrol>-</pagecontrol>
        <orientation>horizontal</orientation>
        <focusposition>3</focusposition>
        <include>MediaViewFade</include>

        <itemlayout height="ShowcaseItemHeight" width="235">
          <control type="image">
            <include>ShowcasePoster</include>
          </control>
<!--
          <control type="label">
            <include>ShowcaseNoThumbLabelDims</include>
            <colordiffuse>f0808080</colordiffuse>
            <include>NoThumbLabel</include>
          </control>
-->
        </itemlayout>

        <focusedlayout height="ShowcaseFocusHeight" width="200">
          <control type="group">
            <visible>!IsEmpty(ListItem.Thumb) | !Skin.HasSetting(HideNoThumbIcon)</visible>

            <control type="image">
              <posx>-9</posx>
              <posy>1</posy>
              <width>242</width>
              <height>ShowcaseFocusHeight</height>
              <texture border="12">ThumbBorder.png</texture>
              <animation type="focus">
                <effect type="fade" start="0" end="100" time="550"/>
                <effect type="zoom" tween="quadratic" start="100,100" end="120,120" center="225,150" time="600" delay="200"/>
              </animation>
              <animation type="unfocus">
                <effect type="zoom" tween="quadratic" start="120,120" end="100,100" center="225,150" time="350"/>
                <effect type="fade" start="100" end="0" time="350"/>
              </animation>
            </control>
            <control type="image">
              <include>ShowcasePoster</include>
              <include>ShowcaseFocusAnim</include>
            </control>
            <control type="image">
              <posx>0</posx>
              <posy>10</posy>
              <width>225</width>
              <height>ShowcaseItemHeight</height>
              <texture>amt-blank-poster.png</texture>
              <info>ListItem.Icon</info>
              <aspectratio aligny="bottom">stretch</aspectratio>
              <animation effect="fade" start="100" end="0" time="300" reversible="false">Unfocus</animation>
              <include>ShowcaseFocusAnim</include>
            </control>
<!--
            <control type="label">
              <include>ShowcaseNoThumbLabelDims</include>
              <include>NoThumbLabel</include>
              <include>ShowcaseFocusAnim</include>
            </control>
-->
            <control type="image">
              <description>Glass overlay</description>
              <posx>-5</posx>
              <posy>4</posy>
              <width>233</width>
              <height>192</height>
              <include>GlassTextureOverlay2</include>
              <include>ShowcaseFocusPosterOverlayAnim</include>
            </control>
            <control type="image">
              <description>Watched/Unwatched Overlay Background</description>
              <posx>198</posx>
              <posy>60</posy>
              <width>32</width>
              <height>39</height>
              <texture>OverlayWUBG.png</texture>
              <visible>!Skin.HasSetting(HideWatchedIcons) + !IsEmpty(ListItem.Overlay)</visible>
              <include>ShowcaseFocusPosterOverlayAnim</include>
            </control>
            <control type="image">
              <description>Watched/Unwatched Overlay</description>
              <posx>206</posx>
              <posy>64</posy>
              <width>23</width>
              <height>23</height>
              <info>ListItem.Overlay</info>
              <visible>!Skin.HasSetting(HideWatchedIcons)</visible>
              <include>ShowcaseFocusPosterOverlayAnim</include>
            </control>
          </control>
        </focusedlayout>
      </control>

      <control type="group">
        <include>MediaViewFade</include>

        <control type="image">
          <description>Left hand fade on thumb strip</description>
          <posx>-175</posx>
          <posy>65</posy>
          <width>440</width>
          <height>439</height>
          <texture>BlackGradient.png</texture>
        </control>

        <control type="image">
          <description>Right hand fade on thumb strip</description>
          <posx>1015</posx>
          <posy>65</posy>
          <width>440</width>
          <height>439</height>
          <texture flipx="true">BlackGradient.png</texture>
        </control>
      </control>

      <control type="group">
        <posx>0</posx>
        <posy>520</posy>
        <animation effect="fade" start="0" end="100" time="400" delay="100" reversible="true">Visible</animation>
        <animation effect="fade" start="100" end="0" time="300">WindowClose</animation>
        <include>ShowcaseVisible</include>

        <control type="label">
          <description>Movie Title</description>
          <posx>0</posx>
          <width>1280</width>
          <height>30</height>
          <align>center</align>
          <font>XLargeTitleCapsFont</font>
          <scroll>true</scroll>
          <label>$INFO[ListItem.Label]</label>
        </control>

        <control type="label">
          <posy>40</posy>
          <width>1280</width>
          <height>30</height>
          <align>center</align>
          <font>VideoDetailXCapsFont</font>
          <label>$INFO[ListItem.Year]</label>
          <visible>Window.IsVisible(25)</visible>
        </control>

        <control type="group">
          <visible>!IsEmpty(ListItem.StarRating)</visible>

          <control type="label">
            <description>Star Rating caption</description>
						<visible>!IsEmpty(ListItem.Rating)</visible>
						<posx>-50</posx>
            <posy>115</posy>
            <width>1280</width>
            <height>20</height>
            <font>VideoDetailCapsFont</font>
            <scroll>true</scroll>
            <align>center</align>
            <label>$LOCALIZE[31120]:</label>
          </control>
  
          <control type="image">
            <description>Star Rating</description>
            <posx>645</posx>
            <posy>120</posy>
            <height>20</height>
            <aspectratio>stretch</aspectratio>
            <include>StarRatingImage</include>
          </control>
        </control>

        <control type="label">
          <description>Runtime</description>
          <posy>150</posy>
          <width>1280</width>
          <height>20</height>
          <align>center</align>
          <font>LargeDefaultCapsFont</font>
          <scroll>true</scroll>
          <label>$INFO[ListItem.Duration,$LOCALIZE[2050]  ]</label>
        </control>
      </control>

      <include>CommonSortLetters</include>
    </control>
  </include>

</includes>
<|MERGE_RESOLUTION|>--- conflicted
+++ resolved
@@ -22,11 +22,7 @@
             <description>Wide icon</description>
             <include>TVWideIconDims</include>
             <texture>DefaultWideIcon.png</texture>
-<<<<<<< HEAD
-            <info>ListItem.banner</info>
-=======
             <info>ListItem.Banner</info>
->>>>>>> 7510f008
             <aspectratio align="left">keep</aspectratio>
             <bordertexture border="12">ThumbShadow2.png</bordertexture>
             <bordersize>8</bordersize>
@@ -1579,4 +1575,4 @@
     </control>
   </include>
 
-</includes>
+</includes>