--- conflicted
+++ resolved
@@ -14,14 +14,11 @@
 		<control type="group">
 			<include>TVSeasonsVisible</include>
 			<include>MediaViewFade</include>
-<<<<<<< HEAD
 			<include>TVSeasonsFadeOutAnim</include>
 		</control>
 		<control type="group">
 			<include>TVSeasonsVisible</include>
 			<include>MediaViewFade</include>
-=======
->>>>>>> 3af287a0
 			<include>TVSeasonsFadeInAnim</include>
 			<control type="group">
 				<include>TVSeasonsThumbPos</include>
@@ -73,47 +70,6 @@
 					</control>
 				</control>
 			</control>
-<<<<<<< HEAD
-			<control type="list" id="57">
-				<viewtype label="Wide">list</viewtype>
-				<onleft>Skin.ToggleSetting(HideNowPlayingMusicInfo)</onleft>
-				<posx>-34</posx>
-				<posy>130</posy>
-				<width>640</width>
-				<height>559</height>
-				<scrolltime>200</scrolltime>
-				<pagecontrol>61</pagecontrol>
-				<onleft>Skin.ToggleSetting(HideNowPlayingMusicInfo)</onleft>
-				<onright>9009</onright>
-				<onup>56</onup>
-				<ondown>56</ondown>
-				<include>TVSeasonsListAnim</include>
-				<itemlayout condition="!Container.Content(seasons)" height="42" width="530">
-					<control type="image">
-						<posx>0</posx>
-						<posy>-6</posy>
-						<width>679</width>
-						<height>54</height>
-						<texture>MediaItemBG.png</texture>
-					</control>
-					<control type="label">
-						<posx>60</posx>
-						<width>356</width>
-						<height>42</height>
-						<align>left</align>
-						<aligny>center</aligny>
-						<label>$INFO[ListItem.Label]</label>
-						<font>MediumSmallDefaultCapsFont</font>
-						<textcolor>Unfocused</textcolor>
-						<visible>Container.Content(TVShows)</visible>
-					</control>
-					<control type="image">
-						<visible>Container.Content(TVShows) | Container.Content(Seasons)</visible>
-						<posx>520</posx>
-						<posy>9</posy>
-						<width>44</width>
-						<height>29</height>
-=======
 			<control type="list" id="57">
 				<viewtype label="Wide">list</viewtype>
 				<onleft>Skin.ToggleSetting(HideNowPlayingMusicInfo)</onleft>
@@ -151,7 +107,6 @@
 						<posy>9</posy>
 						<width>44</width>
 						<height>29</height>
->>>>>>> 3af287a0
 						<aspectratio>keep</aspectratio>
 						<texture>Unwatchedcount.png</texture>
 						<animation effect="slide" start="0,-42" end="0,0" time="MediaListSlideTime" reversible="false" tween="quadratic" easing="out" condition="Container.OnNext">focus</animation>
@@ -166,10 +121,9 @@
 						<label>$INFO[ListItem.Property(UnWatchedEpisodes)]</label>
 						<textcolor>Unfocused</textcolor>
 						<visible>IsEmpty(ListItem.Property(ZeroEpisodeCount))</visible>
-<<<<<<< HEAD
 					</control>
 				</itemlayout>
-				<focusedlayout condition="!Container.Content(seasons)" height="42" width="530">
+				<focusedlayout condition="!Container.Content(Seasons)" height="42" width="530">
 					<control type="image">
 						<posx>35</posx>
 						<posy>2</posy>
@@ -180,179 +134,15 @@
 						<animation effect="slide" start="0,42" end="0,0" time="MediaListSlideTime" reversible="false" tween="quadratic" easing="out" condition="Container.OnPrevious">focus</animation>
 					</control>
 					<control type="image">
-						<visible>Container.Content(TVShows)</visible>
 						<posx>520</posx>
 						<posy>9</posy>
 						<width>44</width>
 						<height>29</height>
-=======
-					</control>
-				</itemlayout>
-				<focusedlayout condition="!Container.Content(Seasons)" height="42" width="530">
-					<control type="image">
-						<posx>35</posx>
-						<posy>2</posy>
-						<width>565</width>
-						<height>41</height>
-						<texture aspectratio="stretch" flipx="true">InfoList_focused.png</texture>
-						<animation effect="slide" start="0,-42" end="0,0" time="MediaListSlideTime" reversible="false" tween="quadratic" easing="out" condition="Container.OnNext">focus</animation>
-						<animation effect="slide" start="0,42" end="0,0" time="MediaListSlideTime" reversible="false" tween="quadratic" easing="out" condition="Container.OnPrevious">focus</animation>
-					</control>
-					<control type="image">
-						<posx>520</posx>
-						<posy>9</posy>
-						<width>44</width>
-						<height>29</height>
->>>>>>> 3af287a0
 						<aspectratio>keep</aspectratio>
 						<texture>UnwatchedcountFocused.png</texture>
 						<animation effect="slide" start="0,-42" end="0,0" time="MediaListSlideTime" reversible="false" tween="quadratic" easing="out" condition="Container.OnNext">focus</animation>
 						<animation effect="slide" start="0,42" end="0,0" time="MediaListSlideTime" reversible="false" tween="quadratic" easing="out" condition="Container.OnPrevious">focus</animation>
 						<visible>IsEmpty(ListItem.Property(ZeroEpisodeCount))</visible>
-<<<<<<< HEAD
-					</control>
-					<control type="label">
-						<posx>60</posx>
-						<width>356</width>
-						<height>42</height>
-						<align>left</align>
-						<aligny>center</aligny>
-						<label>$INFO[ListItem.Label]</label>
-						<font>MediumSmallDefaultCapsFont</font>
-						<textcolor>Unfocused</textcolor>
-						<animation effect="fade" start="100" end="0" time="100" delay="100" reversible="false">Focus</animation>
-						<visible>Container.Content(TVShows)</visible>
-					</control>
-
-					<control type="group">
-						<visible>Container.Content(TVShows)</visible>
-						<control type="label">
-							<description>shadow</description>
-							<posx>61</posx>
-							<posy>2</posy>
-							<width>356</width>
-							<height>42</height>
-							<align>left</align>
-							<aligny>center</aligny>
-							<label>$INFO[ListItem.Label]</label>
-							<font>MediumSmallDefaultCapsFont</font>
-							<textcolor>6D000000</textcolor>
-							<animation effect="fade" start="0" end="100" time="100" delay="100" reversible="false" condition="Container.OnNext">Focus</animation>
-							<animation effect="fade" start="0" end="100" time="100" delay="100" reversible="false" condition="Container.OnPrevious">Focus</animation>
-						</control>
-						<control type="label">
-							<description>shadow</description>
-							<posx>60</posx>
-							<posy>1</posy>
-							<width>356</width>
-							<height>42</height>
-							<align>left</align>
-							<aligny>center</aligny>
-							<label>$INFO[ListItem.Label]</label>
-							<font>MediumSmallDefaultCapsFont</font>
-							<textcolor>25000000</textcolor>
-							<animation effect="fade" start="0" end="100" time="100" delay="100" reversible="false" condition="Container.OnNext">Focus</animation>
-							<animation effect="fade" start="0" end="100" time="100" delay="100" reversible="false" condition="Container.OnPrevious">Focus</animation>
-						</control>
-						<control type="label">
-							<posx>60</posx>
-							<width>356</width>
-							<height>42</height>
-							<align>left</align>
-							<aligny>center</aligny>
-							<label>$INFO[ListItem.Label]</label>
-							<font>MediumSmallDefaultCapsFont</font>
-							<animation effect="fade" start="0" end="100" time="100" delay="100" reversible="false" condition="Container.OnNext">Focus</animation>
-							<animation effect="fade" start="0" end="100" time="100" delay="100" reversible="false" condition="Container.OnPrevious">Focus</animation>
-						</control>
-					</control>
-					<control type="label">
-						<posx>542</posx>
-						<posy>12</posy>
-						<width>40</width>
-						<align>center</align>
-						<label>$INFO[ListItem.Property(UnWatchedEpisodes)]</label>
-						<textcolor>Focused</textcolor>
-						<visible>IsEmpty(ListItem.Property(ZeroEpisodeCount))</visible>
-					</control>
-				</focusedlayout>
-				<itemlayout condition="Container.Content(seasons)" width="TVViewListWidth" height="42">
-					<control type="image">
-						<include>TVSeasonsItemBGDims</include>
-						<include>MediaItemBG</include>
-					</control>
-					<control type="label">
-						<include>MediaItemMainInfoNF</include>
-					</control>
-					<control type="label">
-						<include>TVTotalEpisodesDetailsNF</include>
-					</control>
-					<control type="label">
-						<include>TVUnwatchedEpisodesDetailsNF</include>
-					</control>
-					<control type="image">
-						<include>TVUnwatchedEpisodesDetailsImage</include>
-						<include>MediaItemNFFade</include>
-					</control>
-					<control type="label">
-						<include>TVWatchedEpisodesDetailsNF</include>
-					</control>
-				</itemlayout>
-				<focusedlayout condition="Container.Content(seasons)" width="TVViewListWidth" height="42">
-					<control type="image">
-						<include>TVSeasonsItemBGDims</include>
-						<include>MediaItemBG</include>
-					</control>
-					<control type="image">
-						<include>TVSeasonsItemFocusBGDims</include>
-						<include>MediaItemFocusBG</include>
-					</control>
-					<control type="image">
-						<visible>!IsEmpty(ListItem.Episode)</visible>
-						<include>TVSeasonsItemDetailBGDims</include>
-						<include>MediaItemDetailBG</include>
-					</control>
-					<control type="label">
-						<include>MediaItemMainInfoNF</include>
-						<include>MediaListItemFadeOut</include>
-					</control>
-					<control type="label">
-						<include>MediaItemMainInfoFO</include>
-						<include>MediaListItemFade</include>
-					</control>
-					<control type="label">
-						<include>TVTotalEpisodesDetailsNF</include>
-						<include>MediaListItemFadeOut</include>
-					</control>
-					<control type="label">
-						<include>TVTotalEpisodesDetailsFO</include>
-						<include>MediaListItemFade</include>
-					</control>
-					<control type="label">
-						<include>TVUnwatchedEpisodesDetailsNF</include>
-						<include>MediaListItemFadeOut</include>
-					</control>
-					<control type="label">
-						<include>TVUnwatchedEpisodesDetailsFO</include>
-						<include>MediaListItemFade</include>
-					</control>
-					<control type="image">
-						<include>TVUnwatchedEpisodesDetailsImage</include>
-						<include>MediaListItemFade</include>
-					</control>
-					<control type="label">
-						<include>TVWatchedEpisodesDetailsNF</include>
-						<include>MediaListItemFadeOut</include>
-					</control>
-					<control type="label">
-						<include>TVWatchedEpisodesDetailsFO</include>
-						<include>MediaListItemFade</include>
-					</control>
-				</focusedlayout>
-			</control>
-		<control type="group">
-			<posx>558</posx>
-=======
 					</control>
 					<control type="label">
 						<posx>60</posx>
@@ -540,11 +330,9 @@
 						<visible>IsEmpty(ListItem.Property(ZeroEpisodeCount))</visible>
 					</control>
 				</focusedlayout>
-
 			</control>
 		<control type="group">
 			<posx>558</posx>
->>>>>>> 3af287a0
 			<include>TVWideVisible</include>
 			<include>MediaViewFade</include>
 			<control type="scrollbar" id="61">
@@ -556,14 +344,6 @@
 				<onleft>50</onleft>
 				<onright>9009</onright>
    			    <showonepage>true</showonepage>
-<<<<<<< HEAD
-			</control>
-		</control>
-			<control type="group">
-				<posx>592</posx>
-				<posy>237</posy>
-				<include>MediaListSelectDelay</include>
-=======
 			</control>
 		</control>
 <!--
@@ -587,7 +367,6 @@
 				<posx>592</posx>
 				<posy>237</posy>
 				<include>MediaListSelectDelay</include>
->>>>>>> 3af287a0
 				<include>TVWideVisible</include>
 				<control type="group">
 					<posx>430</posx>
