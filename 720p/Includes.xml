<<<<<<< HEAD
<includes>
  <include file="Defaults.xml" />
  <include file="IncludesDims.xml" />
  <include file="revision.xml" />
  <include file="OptionsMenu.xml" />
  <include file="ViewsMusic.xml" />
  <include file="ViewsCoverflow.xml" />
  <include file="ViewsCommon.xml" />
  <include file="ViewsVideo.xml" />
  <include file="ViewsMusic.xml" />
  <include file="ViewsPics.xml" />
  <include file="PlexIncludes.xml" />
  <include file="IncludesMediaFlags.xml" />

  <!-- Dialog Windows -->
  <include name="DialogFade">
    <animation effect="fade" end="100" time="500">WindowOpen</animation>
    <animation effect="fade" end="0" time="500">WindowClose</animation>
  </include>

  <include name="DialogQuickFade">
    <animation effect="fade" end="100" time="300">WindowOpen</animation>
    <animation effect="fade" end="0" time="200">WindowClose</animation>
  </include>

  <include name="DialogSlideUp">
    <animation effect="slide" time="500" tween="circle" easing="out" start="0,100" end="0,0">WindowOpen</animation>
    <animation effect="slide" time="500" tween="circle" easing="in" start="0,0" end="0,100">WindowClose</animation>
  </include>

  <include name="DialogFadeBG">
    <control type="image">
      <description>Background Overlay</description>
      <include>FullScreenOverlayDims</include>
      <aspectratio>stretch</aspectratio>
      <texture>BlackTransparent.png</texture>
      <colordiffuse>66999999</colordiffuse>
    </control>
  </include>

  <include name="DialogDarkFadeBG">
    <control type="image">
      <description>Background Overlay</description>
      <include>FullScreenOverlayDims</include>
      <aspectratio>stretch</aspectratio>
      <texture>BlackTransparent.png</texture>
    </control>
  </include>

  <include name="DialogTextColors">
    <textcolor>Unfocused</textcolor>
    <focusedcolor>Focused</focusedcolor>
    <disabledcolor>ff505050</disabledcolor>
    <selectedcolor>Selected</selectedcolor>
  </include>

  <include name="DialogButtonFOTexture">
    <texturefocus border="9,5,5,8">DialogBigButtonFO.png</texturefocus>
  </include>

  <include name="DialogButtonNFTexture">
    <texturenofocus border="9,5,5,8">DialogBigButtonNF.png</texturenofocus>
  </include>

  <include name="DialogButton">
    <include>DialogButtonDims</include>
    <height>34</height>
    <include>DialogButtonFOTexture</include>
    <include>DialogButtonNFTexture</include>
    <font>DefaultCapsFont</font>
    <aligny>top</aligny>
    <textoffsety>6</textoffsety>
    <include>DialogTextColors</include>
  </include>

  <include name="DialogTextControl">
    <height>28</height>
    <align>left</align>
    <texturefocus flipx="true">HomeBladeSubFO2.png</texturefocus>
    <texturenofocus>-</texturenofocus>
    <textoffsetx>8</textoffsetx>
    <include>DialogTextColors</include>
  </include>

  <!-- Info Dialogs -->
  <include name="DialogBGTexture">
    <texture border="23">DialogBG.png</texture>
  </include>

  <include name="InfoDialogBG">
    <control type="image">
      <description>Background Image</description>
      <include>InfoDialogBGDims</include>
      <include>DialogBGTexture</include>
      <visible>Skin.HasTheme(lite)</visible>
    </control>
    <control type="image">
      <description>Background Image</description>
      <include>InfoDialogBGDims</include>
      <texture>VideoInfoBG.png</texture>
      <visible>!Skin.HasTheme(lite)</visible>
    </control>
  </include>

  <include name="InfoDialogTitle">
    <include>InfoDialogTitleDims</include>
    <font>TitleCapsFont</font>
    <align>center</align>
  </include>

  <include name="DialogTopButton">
    <onup>-</onup>
    <include>DialogTopButtonDims</include>
    <align>center</align>
    <include>DialogTextColors</include>
    <texturefocus>HomeBladeSubFO2.png</texturefocus>
  </include>

  <!-- Selection Dialogs -->
  <include name="SelectionDialogBG">
    <control type="image">
      <description>Dialog Background</description>
      <include>SelectionDialogBGDims</include>
      <include>DialogBGTexture</include>
    </control>

    <control type="image">
      <description>Title Background</description>
      <posx>20</posx>
      <posy>12</posy>
      <width>SelectionDialogTextWidth</width>
      <height>50</height>
      <texture>GlassTitleBar.png</texture>
    </control>
  </include>

  <include name="SelectionDialogTitle">
    <posx>20</posx>
    <posy>21</posy>
    <width>SelectionDialogTextWidth</width>
    <align>center</align>
    <font>MediumTitleCapsFont</font>
  </include>

  <include name="SelectionDialogControlsPos">
    <posx>18</posx>
    <posy>80</posy>
  </include>

  <include name="SelectionDialogCaption">
    <font>SmallTitleCapsFont</font>
    <textcolor>Unfocused</textcolor>
  </include>

  <include name="MediaSourceDialogButton">
    <width>MediaSourceDialogButtonWidth</width>
    <include>DialogButton</include>
  </include>

  <!-- Progress Dialogs -->
  <include name="ProgressDialogBG">
    <control type="image">
      <description>Background image</description>
      <include>ProgressDialogBGDims</include>
      <include>DialogBGTexture</include>
      <visible>Skin.HasTheme(lite)</visible>
    </control>
    <control type="image">
      <description>Background image</description>
      <include>ProgressDialogBGDims</include>
      <texture>DialogProgressBG.png</texture>
      <visible>!Skin.HasTheme(lite)</visible>
    </control>
  </include>

  <include name="ProgressDialogHeading">
    <width>ProgressDialogTextWidth</width>
    <scroll>yes</scroll>
    <font>SmallTitleCapsFont</font>
  </include>

  <include name="ProgressDialogText">
    <width>ProgressDialogTextWidth</width>
    <scroll>yes</scroll>
    <font>SmallDefaultCapsFont</font>
  </include>

  <include name="ScanDialogControls">
    <control type="group">
      <include>ProgressDialogPos</include>
      <include>ProgressDialogBG</include>

      <control type="group">
        <include>ProgressDialogHeadingPos</include>

        <control type="label" id="401">
          <description>Heading</description>
          <include>ProgressDialogHeading</include>
        </control>

        <control type="label" id="402">
          <description>Current Directory Label</description>
          <posy>20</posy>
          <height>26</height>
          <haspath>yes</haspath>
          <include>ProgressDialogText</include>
        </control>

        <control type="group">
          <posx>-4</posx>
          <posy>56</posy>

          <control type="progress" id="403">
            <description>progress control</description>
            <width>ProgressDialogProgressWidth</width>
          </control>

          <control type="progress" id="404">
            <description>progress control</description>
            <posy>22</posy>
            <width>ProgressDialogProgressWidth</width>
          </control>
        </control>
      </control>
    </control>
  </include>

  <include name="ConfirmDialogControls">
    <control type="label" id="1">
      <description>Heading</description>
      <include>ProgressDialogHeading</include>
    </control>

    <control type="label" id="2">
      <description>Line 1</description>
      <posy>24</posy>
      <include>ProgressDialogText</include>
    </control>

    <control type="label" id="3">
      <description>Line 2</description>
      <posy>40</posy>
      <include>ProgressDialogText</include>
    </control>

    <control type="label" id="4">
      <description>Line 3</description>
      <posy>56</posy>
      <include>ProgressDialogText</include>
    </control>
  </include>

  <constant name="ConfirmDialogButtonYPos">84</constant>

  <!-- File Browser Dialog -->
  <include name="FileBrowserButton">
    <ondown>450</ondown>
    <include>DialogTopButton</include>
  </include>

  <include name="FileBrowserThumbLabel">
    <posx>0</posx>
    <posy>122</posy>
    <width>220</width>
    <font>DefaultCapsFont</font>
    <align>left</align>
    <label>$INFO[ListItem.Label]</label>
    <visible>!Skin.HasSetting(HideFBThumbLabels)</visible>
  </include>

  <include name="FileBrowserListLabel">
    <posx>0</posx>
    <posy>0</posy>
    <height>45</height>
    <width>440</width>
    <font>DefaultCapsFont</font>
    <align>left</align>
    <aligny>center</aligny>
    <label>$INFO[ListItem.Label]</label>
  </include>

  <!-- Set Content Dialog -->
  <include name="SetContentDialogButton">
    <width>136</width>
    <height>44</height>
    <include>DialogButtonFOTexture</include>
    <include>DialogButtonNFTexture</include>
    <font>MediumSmallDefaultCapsFont</font>
    <align>center</align>
    <aligny>center</aligny>
    <include>DialogTextColors</include>
  </include>

  <include name="SetContentDialogThumb">
    <width>InfoDialogLargeThumbWidth</width>
    <height>170</height>
    <aspectratio aligny="bottom">keep</aspectratio>
    <bordertexture border="14">ThumbShadow.png</bordertexture>
    <bordersize>8</bordersize>
  </include>

  <include name="SetContentDialogThumbRflctn">
    <posx>8</posx>
    <posy>162</posy>
    <width>InfoDialogLargeThumbTextWidth</width>
    <height>154</height>
    <aspectratio aligny="top">keep</aspectratio>
  </include>

  <include name="SetContentDialogIcon">
    <posx>5</posx>
    <posy>5</posy>
    <width>132</width>
    <height>114</height>
    <texture fallback="Scraper_Default_icon.png">$INFO[ListItem.Label,Scraper_,_icon.png]</texture>
    <visible>!Skin.HasTheme(lite)</visible>
  </include>

  <include name="SetContentDialogIconLabel">
    <posx>71</posx>
    <posy>114</posy>
    <width>132</width>
    <align>center</align>
    <font>MediumSmallDefaultFont</font>
    <include>DialogTextColors</include>
    <info>ListItem.Label</info>
  </include>

  <!-- Video Info Dialog -->
  <include name="MediaInfoCaption">
    <include>MediaInfoCaptionDims</include>
    <align>left</align>
    <aligny>center</aligny>
    <font>SmallTitleCapsFont</font>
    <textcolor>Highlighted</textcolor>
  </include>

  <include name="MediaInfoValue">
    <include>MediaInfoValueDims</include>
    <align>left</align>
    <aligny>center</aligny>
    <font>DefaultCapsFont</font>
    <label>31115</label>
  </include>

  <include name="MediaInfoWideValue">
    <include>MediaInfoWideValueDims</include>
    <include>MediaInfoValue</include>
  </include>

  <include name="VideoInfoButton">
    <ondown>50</ondown>
    <include>VideoInfoButtonDims</include>
    <include>DialogTopButton</include>
  </include>

  <include name="VideoInfoPlayBtn">
    <control type="button" id="8">
      <description>Play</description>
      <onright>9</onright>
      <onleft>12</onleft>
      <label>$LOCALIZE[208]</label>
      <disabledcolor>-</disabledcolor>
      <include>VideoInfoButton</include>
      <visible>!Control.IsEnabled(9)</visible>
    </control>
  </include>

  <include name="VideoInfoResumeBtn">
    <control type="button" id="9">
      <description>Resume</description>
      <onright>5</onright>
      <onleft>8</onleft>
      <label>$LOCALIZE[13404]</label>
      <disabledcolor>-</disabledcolor>
      <include>VideoInfoButton</include>
    </control>
  </include>

  <include name="VideoInfoPlotCastBtns">
    <control type="image">
      <description>Button Focus image</description>
      <height>18</height>
      <texture>HomeBladeSubFO2.png</texture>
      <colordiffuse>44cccccc</colordiffuse>
      <include>VideoInfoButton</include>
      <visible>Control.HasFocus(5)</visible>
    </control>

    <control type="label">
      <description>Plot Label</description>
      <label>$LOCALIZE[207]</label>
      <include>VideoInfoButton</include>
      <visible>Control.IsVisible(50) + !Control.IsVisible(4)</visible>
    </control>

    <control type="label">
      <description>Cast Label</description>
      <label>$LOCALIZE[206]</label>
      <include>VideoInfoButton</include>
      <visible>Control.IsVisible(4) + !Control.IsVisible(50)</visible>
    </control>

    <control type="label">
      <description>Plot Label</description>
      <label>$LOCALIZE[207]</label>
      <textcolor>Focused</textcolor>
      <include>VideoInfoButton</include>
      <visible>Control.HasFocus(5) + Control.IsVisible(50) + !Control.IsVisible(4)</visible>
    </control>

    <control type="label">
      <description>Cast Label</description>
      <label>$LOCALIZE[206]</label>
      <textcolor>Focused</textcolor>
      <include>VideoInfoButton</include>
      <visible>Control.HasFocus(5) + Control.IsVisible(4) + !Control.IsVisible(50)</visible>
    </control>

    <control type="button" id="5">
      <description>Plot/Cast</description>
      <onright>6</onright>
      <onleft>9</onleft>
      <font>-</font>
      <textcolor>-</textcolor>
      <focusedcolor>-</focusedcolor>
      <include>VideoInfoButton</include>
      <visible>!Container.Content(tvshows)</visible>
    </control>

    <control type="button" id="5">
      <description>Plot/Cast</description>
      <onright>13</onright>
      <onleft>12</onleft>
      <font>-</font>
      <textcolor>-</textcolor>
      <focusedcolor>-</focusedcolor>
      <include>VideoInfoButton</include>
      <visible>Container.Content(tvshows)</visible>
    </control>
  </include>

  <include name="VideoInfoRefreshBtn">
    <onright>10</onright>
    <onleft>13</onleft>
    <label>$LOCALIZE[184]</label>
    <include>VideoInfoButton</include>
  </include>

  <include name="VideoInfoThumbBtn">
    <onright>12</onright>
    <onleft>6</onleft>
    <label>$LOCALIZE[31117]</label>
    <include>VideoInfoButton</include>
  </include>

  <include name="VideoInfoThumbBtn2">
    <onright>11</onright>
    <onleft>6</onleft>
    <label>$LOCALIZE[31117]</label>
    <include>VideoInfoButton</include>
  </include>

  <include name="VideoInfoTrailer">
    <label>$LOCALIZE[20410]</label>
    <include>VideoInfoButton</include>
  </include>

  <include name="VideoInfoTrailerBtn">
    <onright>12</onright>
    <onleft>10</onleft>
    <visible>!IsEmpty(ListItem.Trailer)</visible>
    <include>VideoInfoTrailer</include>
  </include>

  <include name="VideoInfoTrailerLabel">
    <textcolor>Disabled</textcolor>
    <visible>IsEmpty(ListItem.Trailer)</visible>
    <include>VideoInfoTrailer</include>
  </include>

  <include name="VideoInfoFanart">
    <onright>8</onright>
    <label>$LOCALIZE[31118]</label>
    <visible>Container.Content(tvshows) | Container.Content(movies)</visible>
    <include>VideoInfoButton</include>
  </include>

  <include name="VideoInfoFanartBtn">
    <onleft>10</onleft>
    <visible>IsEmpty(ListItem.Trailer)</visible>
    <include>VideoInfoFanart</include>
  </include>

  <include name="VideoInfoFanartBtn2">
    <onleft>11</onleft>
    <visible>!IsEmpty(ListItem.Trailer)</visible>
    <include>VideoInfoFanart</include>
  </include>
  
  <include name="VideoInfoFilePathValue">
    <info>ListItem.Path</info>
    <haspath>true</haspath>
    <scroll>true</scroll>
    <include>MediaInfoWideValue</include>
  </include>

  <include name="RatingLabel">
    <label fallback="31115">$INFO[ListItem.Rating,, / 10]</label>
  </include>

  <include name="StarRatingImage">
    <include>StarRatingImageDims</include>
    <align>center</align>
    <info>ListItem.StarRating</info>
    <aspectratio>keep</aspectratio>
    <colordiffuse>$INFO[ListItem.StarRatingDiffuse]</colordiffuse>
  </include>

  <include name="StarRatingDetails">
    <control type="group">
<!--
      <visible>!IsEmpty(ListItem.Rating)</visible>
-->

      <control type="label">
        <description>Star Rating caption</description>
        <font>DefaultCapsFont</font>
        <label>$LOCALIZE[31120]:</label>
        <include>MediaPreviewDetailsLabel</include>
      </control>

      <control type="group">
        <include>StarRatingDetailsPos</include>

        <control type="image">
          <description>Star Rating</description>
          <include>StarRatingImage</include>
        </control>
  
        <control type="label">
          <description>Rating</description>
          <posx>18</posx>
          <posy>18</posy>
          <include>MediaPreviewDetailsLabel</include>
          <include>RatingLabel</include>
        </control>
      </control>
    </control>
  </include>

  <constant name="VideoInfoDetailsGap">30</constant>

  <include name="VideoInfoBasicDetails">
    <control type="group">
      <description>Genre</description>

      <control type="label">
        <description>Caption</description>
        <label>$LOCALIZE[515]</label>
        <include>MediaInfoCaption</include>
      </control>
      <control type="label">
        <description>Value</description>
        <info>ListItem.Genre</info>
        <include>MediaInfoWideValue</include>
      </control>

      <control type="group">
        <description>Director</description>
        <posy>VideoInfoDetailsGap</posy>

        <control type="label">
          <description>Caption</description>
          <label>$LOCALIZE[20339]</label>
          <include>MediaInfoCaption</include>
        </control>
        <control type="label">
          <description>Value</description>
          <info>ListItem.Director</info>
          <include>MediaInfoWideValue</include>
        </control>

        <control type="group">
          <description>Writer</description>
          <posy>VideoInfoDetailsGap</posy>
  
          <control type="label">
            <description>Caption</description>
            <label>$LOCALIZE[20417]</label>
            <include>MediaInfoCaption</include>
          </control>
          <control type="label">
            <description>Value</description>
            <info>ListItem.Writer</info>
            <include>MediaInfoWideValue</include>
          </control>

          <control type="group">
            <description>Rating</description>
            <posy>VideoInfoDetailsGap</posy>

            <control type="label">
              <description>Caption</description>
              <label>$LOCALIZE[563]</label>
              <include>MediaInfoCaption</include>
            </control>
		        <control type="image">
							<description>Star Rating</description>
							<align>left</align>
							<info>ListItem.StarRating</info>
							<aspectratio>keep</aspectratio>
							<width>100</width>
							<height>18</height>
							<posy>4</posy>
							<posx>90</posx>
							<colordiffuse>$INFO[ListItem.StarDiffuse]</colordiffuse>
		        </control>
          </control>
        </control>
      </control>
    </control>
  </include>
  
  <constant name="VideoInfoPosYAfterBasicDetails">120</constant>

  <!-- Music Info -->
  <include name="MusicInfoTopButton">
    <include>MusicInfoTopButtonDims</include>
    <include>VideoInfoButton</include>
  </include>

  <constant name="MusicArtistInfoDetailOffset">24</constant>

  <constant name="MusicAlbumInfoDetailOffset">22</constant>

  <include name="MusicInfoListItemContent">
    <control type="image">
      <include>MusicInfoListItemIconDims</include>
      <info>ListItem.Icon</info>
    </control>

    <control type="label">
      <include>MusicInfoListItemLabelDims</include>
      <info>ListItem.Label</info>
    </control>

    <control type="label">
      <include>MusicInfoListItemDetailDims</include>
      <align>right</align>
      <info>ListItem.Duration</info>
    </control>
   </include>

  <constant name="MusicSongInfoDetailOffset">24</constant>

  <include name="MusicSongRatingChangeArrow">
    <posy>3</posy>
    <width>16</width>
    <height>16</height>
    <onup>10</onup>
  </include>

  <!-- Picture Info -->
  <constant name="PicInfoTextWidth">580</constant>

  <!-- Context Dialog -->
  <include name="ContextDialogTopTexture">
    <texture border="8,7,7,0">DialogContextTop.png</texture>
  </include>

  <include name="ContextDialogMiddleTexture">
    <texture border="4,0,3,0">DialogContextMiddle.png</texture>
  </include>

  <include name="ContextDialogBottomTexture">
    <texture border="7,0,7,7">DialogContextBottom.png</texture>
  </include>

  <!-- Smart Playlists -->
  <constant name="SmartPlaylistTextWidth">470</constant>

  <!-- Home screen -->
  <include name="HomeBladeOffset">
    <posx>-440</posx>
  </include>

  <include name="HomeSlideRight">
    <animation effect="slide" tween="cubic" start="1300,0" time="700" delay="90">WindowOpen</animation>
    <animation effect="slide" tween="circle" easing="inout" end="820,0" delay="300" time="800">WindowClose</animation>
  </include>

  <include name="HomeSlideLeft">
    <animation effect="slide" tween="cubic" start="-865,0" time="500" delay="90" condition="!Window.Previous(SettingsCategory.xml) + !Window.Previous(1001) + !Window.Previous(7) + !Window.Previous(34)">WindowOpen</animation>
    <animation effect="slide" tween="circle" easing="inout" end="-865,0" delay="300" time="500" condition="!Window.Next(SettingsCategory.xml) + !Window.Next(1001) + !Window.Next(7) + !Window.Next(34)">WindowClose</animation>
    <animation effect="slide" tween="back" start="0,0" end="-620,0" time="800" delay="100" condition="[Window.Next(SettingsCategory.xml) | Window.Next(1001) | Window.Next(7) | Window.Next(34)]">WindowClose</animation>
  </include>

  <include name="HomeBackgroundFade">
    <animation effect="fade" end="100" time="600" delay="300">Visible</animation>
    <animation effect="fade" end="0" time="200">Hidden</animation>
  </include>

  <include name="HomeWeatherBGFade">
    <animation effect="fade" start="0" end="100" time="600" condition="!Window.Previous(MyWeather)">WindowOpen</animation>
  </include>

  <include name="HomeBackgroundImage">
    <include>FullScreenBGImage</include>
    <include>HomeBackgroundFade</include>
  </include>

  <include name="HomeVideosBGVisible">
    <visible>Container(300).HasFocus(1) | ![Control.IsVisible(211) | Control.IsVisible(212) | Control.IsVisible(213) | Control.IsVisible(214) | Control.IsVisible(215) | Control.IsVisible(216) | Control.IsVisible(217) | Control.IsVisible(218) | Control.IsVisible(219) | Control.IsVisible(240) | Control.IsVisible(241) | Control.IsVisible(242)]</visible>
  </include>

  <include name="HomeMusicBGVisible">
    <visible>Container(300).HasFocus(2) | ![Control.IsVisible(210) | Control.IsVisible(212) | Control.IsVisible(213) | Control.IsVisible(214) | Control.IsVisible(215) | Control.IsVisible(216) | Control.IsVisible(217) | Control.IsVisible(218) | Control.IsVisible(219) | Control.IsVisible(240 | Control.IsVisible(241)) | Control.IsVisible(242)]</visible>
  </include>

  <include name="HomePicturesBGVisible">
    <visible>Container(300).HasFocus(3) | ![Control.IsVisible(210) | Control.IsVisible(211) | Control.IsVisible(213) | Control.IsVisible(214) | Control.IsVisible(215) | Control.IsVisible(216) | Control.IsVisible(217) | Control.IsVisible(218) | Control.IsVisible(219) | Control.IsVisible(240) | Control.IsVisible(241) | Control.IsVisible(242)]</visible>
  </include>

  <include name="HomeProgramsBGVisible">
    <visible>Container(300).HasFocus(4) | ![Control.IsVisible(210) | Control.IsVisible(211) | Control.IsVisible(212) | Control.IsVisible(214) | Control.IsVisible(215) | Control.IsVisible(216) | Control.IsVisible(217) | Control.IsVisible(218) | Control.IsVisible(219) | Control.IsVisible(240) | Control.IsVisible(241) | Control.IsVisible(242)]</visible>
  </include>

  <include name="HomeWeatherBGVisible">
    <visible>Container(300).HasFocus(5) | ![Control.IsVisible(210) | Control.IsVisible(211) | Control.IsVisible(212) | Control.IsVisible(213) | Control.IsVisible(215) | Control.IsVisible(216) | Control.IsVisible(217) | Control.IsVisible(218) | Control.IsVisible(219) | Control.IsVisible(240) | Control.IsVisible(241) | Control.IsVisible(242)]</visible>
  </include>

  <include name="HomeSystemBGVisible">
    <visible>Container(300).HasFocus(6) | ![Control.IsVisible(210) | Control.IsVisible(211) | Control.IsVisible(212) | Control.IsVisible(213) | Control.IsVisible(214) | Control.IsVisible(216) | Control.IsVisible(217) | Control.IsVisible(218) | Control.IsVisible(219) | Control.IsVisible(240) | Control.IsVisible(241) | Control.IsVisible(242)]</visible>
  </include>

  <include name="HomePowerBGVisible">
    <visible>Container(300).HasFocus(111) | Container(300).HasFocus(112) | Container(300).HasFocus(113) | ![Control.IsVisible(210) | Control.IsVisible(211) | Control.IsVisible(212) | Control.IsVisible(213) | Control.IsVisible(214) | Control.IsVisible(215) | Control.IsVisible(217) | Control.IsVisible(218) | Control.IsVisible(219) | Control.IsVisible(240) | Control.IsVisible(241) | Control.IsVisible(242)]</visible>
  </include>

  <include name="HomeTVShowsBGVisible">
    <visible>Container(300).HasFocus(8) | ![Control.IsVisible(210) | Control.IsVisible(211) | Control.IsVisible(212) | Control.IsVisible(213) | Control.IsVisible(214) | Control.IsVisible(215) | Control.IsVisible(216) | Control.IsVisible(218) | Control.IsVisible(219) | Control.IsVisible(240) | Control.IsVisible(241) | Control.IsVisible(242)]</visible>
  </include>

  <include name="HomeMoviesBGVisible">
    <visible>Container(300).HasFocus(9) | ![Control.IsVisible(210) | Control.IsVisible(211) | Control.IsVisible(212) | Control.IsVisible(213) | Control.IsVisible(214) | Control.IsVisible(215) | Control.IsVisible(216) | Control.IsVisible(217) | Control.IsVisible(219) | Control.IsVisible(240) | Control.IsVisible(241) | Control.IsVisible(242)]</visible>
  </include>

  <include name="HomeDVDBGVisible">
    <visible>Container(300).HasFocus(10) | ![Control.IsVisible(210) | Control.IsVisible(211) | Control.IsVisible(212) | Control.IsVisible(213) | Control.IsVisible(214) | Control.IsVisible(215) | Control.IsVisible(216) | Control.IsVisible(217) | Control.IsVisible(218) | Control.IsVisible(240) | Control.IsVisible(241) | Control.IsVisible(242)]</visible>
  </include>
  
  <include name="HomeAppStoreBGVisible">
    <visible>Container(300).HasFocus(12) | ![Control.IsVisible(210) | Control.IsVisible(211) | Control.IsVisible(212) | Control.IsVisible(213) | Control.IsVisible(214) | Control.IsVisible(215) | Control.IsVisible(216) | Control.IsVisible(217) | Control.IsVisible(218) | Control.IsVisible(219) | Control.IsVisible(241) | Control.IsVisible(242)]</visible>
  </include>

  <include name="HomeFavouritesBGVisible">
    <visible>Container(300).HasFocus(11) | ![Control.IsVisible(210) | Control.IsVisible(211) | Control.IsVisible(212) | Control.IsVisible(213) | Control.IsVisible(214) | Control.IsVisible(215) | Control.IsVisible(216) | Control.IsVisible(217) | Control.IsVisible(218) | Control.IsVisible(219) | Control.IsVisible(240) | Control.IsVisible(242)]</visible>
  </include>
  
  <include name="HomeHelpBGVisible">
    <visible>Container(300).HasFocus(13) | ![Control.IsVisible(210) | Control.IsVisible(211) | Control.IsVisible(212) | Control.IsVisible(213) | Control.IsVisible(214) | Control.IsVisible(215) | Control.IsVisible(216) | Control.IsVisible(217) | Control.IsVisible(218) | Control.IsVisible(219) | Control.IsVisible(240) | Control.IsVisible(241) ]</visible>
  </include>
  
  <include name="HomeRightOverlay">
    <control type="image">
      <description>Overlay for right of screen</description>
      <posx>1045</posx>
      <width>235</width>
      <height>720</height>
      <texture>HomeRightOverlay.png</texture>
      <animation effect="fade" end="100" time="500" condition="!Window.Previous(0) + !Window.Previous(SettingsCategory) + !Window.Previous(1001) + !Window.Previous(130) + !Window.Previous(34)">WindowOpen</animation>
      <visible>!Skin.HasTheme(lite)</visible>
    </control>
  </include>

  <include name="HomeMainMenuFOLabel">
    <posx>806</posx>
    <posy>20</posy>
    <width>600</width>
    <height>0</height>
    <info>ListItem.Label</info>
    <align>right</align>
    <aligny>center</aligny>
    <font>HomeMenuFocusFont</font>
    <textcolor>HomeMain</textcolor>
    <shadowcolor>HomeShadow</shadowcolor>
  </include>
  
  <include name="HomeMainMenuFOLabel2">
    <posx>806</posx>
    <posy>49</posy>
    <width>600</width>
    <height>0</height>
    <info>ListItem.Label</info>
    <align>right</align>
    <aligny>center</aligny>
    <font>HomeMenuFocusFont</font>
    <textcolor>HomeMain</textcolor>
    <shadowcolor>HomeShadow</shadowcolor>
  </include>

  <include name="HomeMainMenuOverFade">
    <visible>![Container(300).OnPrevious | Container(300).OnNext] + ![Window.Next(SettingsCategory.xml) | Window.Next(1001) | Window.Next(7) | Window.Next(34)]</visible>
    <animation effect="fade" start="0" end="100" time="0" delay="500" reversible="false">Visible</animation>
    <animation effect="fade" start="100" end="0" time="800" delay="100" condition="Window.Next(SettingsCategory.xml) | Window.Next(1001) | Window.Next(7) | Window.Next(34)">WindowClose</animation>
    <animation effect="fade" start="0" end="100" time="0" delay="1000">WindowOpen</animation>
  </include>

  <include name="HomeBladeSubTexture">
    <texture border="0,0,13,0">HomeBladeSub.png</texture>
  </include>

  <include name="HomeSubMenuBlade">
    <include>HomeSubMenuBladeDims</include>
    <include>HomeBladeSubTexture</include> <!-- This is it -->
  </include>

  <include name="HomeSubMenuBackgroundSettings">
    <control type="image">
      <description>Submenu Background Image</description>
			<include>HomeSubMenuBackgroundSettingsDims</include>
      <include>HomeSubMenuBlade</include>
      <animation effect="fade" time="300" condition="Window.Next(0)">WindowClose</animation>
    </control>
  </include>

  <include name="HomeSubMenuBackground">
    <control type="image">
      <description>Submenu Background Image</description>
      <posx>44</posx>
      <posy>-331</posy>
      <include>HomeSubMenuBlade</include>
      <animation effect="fade" time="300" condition="Window.Next(0)">WindowClose</animation>
    </control>
  </include>

  <constant name="HomeSideMenuItemHeight">43</constant>

  <include name="HomeSideMenu">
    <include>HomeSideMenuDims</include>
    <scrolltime>200</scrolltime>
    <onleft>300</onleft>
    <onright>301</onright>

    <itemlayout width="HomeSideMenuItemWidth" height="HomeSideMenuItemHeight">
      <control type="image">
        <include>HomeSideMenuNFBGImage</include>
      </control>
      <control type="label">
        <include>HomeSideMenuNFBGLabel</include>
      </control>
    </itemlayout>
  </include>
  
  <include name="HomeSideMenuNFBGImage">
    <include>HomeSideMenuNFBGImageDims</include>
    <height>HomeSideMenuItemHeight</height>
    <texture>HomeBladeSubNF2.png</texture>
  </include>

  <include name="HomeSideMenuNFBGLabel">
    <include>HomeSideMenuNFBGLabelDims</include>
    <height>HomeSideMenuItemHeight</height>
    <info>ListItem.Label</info>
    <align>left</align>
    <aligny>center</aligny>
    <font>HomeSubMenuFont</font>
    <textcolor>HomeSubNoFocus</textcolor>
  </include>

  <include name="HomeSideMenuFOBGImage">
    <include>HomeSideMenuFOBGImageDims</include>
    <texture>HomeBladeSubFO2.png</texture>
  </include>

  <include name="HomeSideMenuFOBGLabel">
    <textcolor>HomeSubFocus</textcolor>
    <shadowcolor>HomeShadow</shadowcolor>
    <include>HomeSideMenuNFBGLabel</include>
  </include>
  
  <!-- Backgrounds -->
  <include name="FullScreenBGImage">
    <include>FullScreenBGImageDims</include>
  </include>

  <include name="BackgroundLeftImage">
    <width>256</width>
    <height>720</height>
  </include>

  <include name="BackgroundMidImage">
    <posx>256</posx>
    <width>512</width>
    <height>720</height>
  </include>

  <include name="BackgroundMidRightImage">
    <posx>768</posx>
    <width>64</width>
    <height>720</height>
  </include>

  <include name="BackgroundRightImage">
    <posx>768</posx>
    <width>512</width>
    <height>720</height>
  </include>

  <include name="VideosBGVisible">
    <visible>![[Skin.String(CustomVideosBG) | Skin.String(CustomVideosBGFolder)] + !Skin.HasSetting(HideCustomBGForVideos)] | [Window.IsVisible(Home) + !Skin.HasSetting(EnableCustomBGHome)]</visible>
  </include>

  <include name="MoviesBGVisible">
    <visible>![[Skin.String(CustomMoviesBG) | Skin.String(CustomMoviesBGFolder)] + !Skin.HasSetting(HideCustomBGForMovies)] | [Window.IsVisible(Home) + !Skin.HasSetting(EnableCustomBGHome)]</visible>
  </include>

  <include name="TVShowsBGVisible">
    <visible>![[Skin.String(CustomTVShowsBG) | Skin.String(CustomTVShowsBGFolder)] + !Skin.HasSetting(HideCustomBGForTVShows)] | [Window.IsVisible(Home) + !Skin.HasSetting(EnableCustomBGHome)]</visible>
  </include>

  <include name="MusicBGVisible">
    <visible>![[Skin.String(CustomMusicBG) | Skin.String(CustomMusicBGFolder)] + !Skin.HasSetting(HideCustomBGForMusic)] | [Window.IsVisible(Home) + !Skin.HasSetting(EnableCustomBGHome)]</visible>
  </include>

  <include name="PicturesBGVisible">
    <visible>![[Skin.String(CustomPicturesBG) | Skin.String(CustomPicturesBGFolder)] + !Skin.HasSetting(HideCustomBGForPictures)] | [Window.IsVisible(Home) + !Skin.HasSetting(EnableCustomBGHome)]</visible>
  </include>

  <include name="WeatherBGVisible">
    <visible>![Skin.String(CustomWeatherBG) | Skin.String(CustomWeatherBGFolder)] | [Window.IsVisible(Home) + !Skin.HasSetting(EnableCustomBGHome)]</visible>
  </include>

  <include name="ProgramsBGVisible">
    <visible>![Skin.String(CustomProgramsBG) | Skin.String(CustomProgramsBGFolder)] | [Window.IsVisible(Home) + !Skin.HasSetting(EnableCustomBGHome)]</visible>
  </include>

  <include name="SystemBGVisible">
    <visible>![Skin.String(CustomSystemBG) | Skin.String(CustomSystemBGFolder)] | [Window.IsVisible(Home) + !Skin.HasSetting(EnableCustomBGHome)]</visible>
  </include>

  <include name="PowerBGVisible">
    <visible>![Skin.String(CustomPowerBG) | Skin.String(CustomPowerBGFolder)] | [Window.IsVisible(Home) + !Skin.HasSetting(EnableCustomBGHome)]</visible>
  </include>

  <include name="DVDBGVisible">
    <visible>![Skin.String(CustomDVDBG) | Skin.String(CustomDVDBGFolder)] | [Window.IsVisible(Home) + !Skin.HasSetting(EnableCustomBGHome)]</visible>
  </include>

  <include name="BackgroundFade">
    <animation effect="fade" end="100" time="800">VisibleChange</animation>
  </include>

  <include name="Background">
    <control type="group">
      <visible>![Control.IsVisible(53) + Window.IsMedia]</visible>
  
      <control type="group">
        <description>Videos Background Image</description>
        <visible>[Window.IsActive(24) | Window.IsVisible(MyVideoPlaylist)] + ![[Window.IsActive(24) + Control.IsVisible(51)] | [Control.IsVisible(54) | Control.IsVisible(57)]]</visible>
        <visible>!Container.Content(movies)</visible>
  
        <control type="group">
          <visible>IsEmpty(ListItem.Property(fanart_image))</visible>
          <include>BackgroundFade</include>
  
          <control type="group">
            <include>VideosBGVisible</include>
  
            <control type="image">
              <include>BackgroundLeftImage</include>
              <texture>HomeBGVideosLeft.png</texture>
            </control>
            <control type="image">
              <include>BackgroundMidImage</include>
              <texture>HomeBGVideosMid.png</texture>
            </control>
            <control type="image">
              <include>BackgroundRightImage</include>
              <texture>HomeBGVideosRight.png</texture>
            </control>
          </control>
  
          <include>CustomVideosBackground</include>
        </control>
  
        <control type="largeimage">
          <description>Fanart background</description>
          <include>FullScreenBGImage</include>
          <info>ListItem.Property(fanart_image)</info>
          <visible>!IsEmpty(ListItem.Property(fanart_image))</visible>
          <include>BackgroundFade</include>
        </control>

				<control type="largeimage">
          <description>Fanart background (from directory)</description>
          <include>FullScreenBGImage</include>
		  <visible>IsEmpty(ListItem.Property(fanart_image)) + !IsEmpty(FanArt.Image)</visible>
          <info>FanArt.Image</info>
          <include>BackgroundFade</include>
        </control>
      </control>
  
      <control type="group">
        <description>Movies Background Image</description>
        <visible>Container.Content(movies)</visible>
  
        <control type="group">
          <visible>IsEmpty(ListItem.Property(fanart_image))</visible>
          <include>BackgroundFade</include>
  
          <control type="group">
            <include>MoviesBGVisible</include>
  
            <control type="image">
              <include>BackgroundLeftImage</include>
              <texture>HomeBGMoviesLeft.png</texture>
            </control>
            <control type="image">
              <include>BackgroundMidImage</include>
              <texture>HomeBGMoviesMid.png</texture>
            </control>
            <control type="image">
              <include>BackgroundRightImage</include>
              <texture>HomeBGMoviesRight.png</texture>
            </control>
          </control>
  
          <include>CustomMoviesBackground</include>
        </control>
  
        <control type="largeimage">
          <description>Fanart background</description>
          <include>FullScreenBGImage</include>
          <info>ListItem.Property(fanart_image)</info>
          <visible>!IsEmpty(ListItem.Property(fanart_image))</visible>
          <include>BackgroundFade</include>
        </control>
      </control>
  
      <control type="group">
        <description>TV Shows Background Image</description>
        <visible>Container.Content(tvshows) | Container.Content(seasons) | Container.Content(episodes)</visible>
  
        <control type="group">
          <visible>IsEmpty(FanArt.Image) + IsEmpty(ListItem.Property(fanart_image))</visible>
          <include>BackgroundFade</include>
  
          <control type="group">
            <description>TV Shows Background Image</description>
            <include>TVShowsBGVisible</include>
  
            <control type="image">
              <include>BackgroundLeftImage</include>
              <texture>HomeBGTVShowsLeft.jpg</texture>
            </control>
            <control type="image">
              <include>BackgroundMidImage</include>
              <texture>HomeBGTVShowsMid.jpg</texture>
            </control>
            <control type="image">
              <include>BackgroundRightImage</include>
              <texture>HomeBGTVShowsRight.jpg</texture>
            </control>
          </control>
  
          <include>CustomTVShowsBackground</include>
        </control>
  
        <control type="image">
          <description>Fanart background</description>
          <include>FullScreenBGImage</include>
          <info>FanArt.Image</info>
          <visible>!IsEmpty(FanArt.Image)</visible>
          <include>BackgroundFade</include>
        </control>
        <control type="largeimage">
          <description>Fanart background</description>
          <include>FullScreenBGImage</include>
          <info>ListItem.Property(fanart_image)</info>
          <visible>!IsEmpty(ListItem.Property(fanart_image))</visible>
          <include>BackgroundFade</include>
        </control>
      </control>
  
      <control type="group">
        <description>Music Background Image</description>
        <visible>Window.IsVisible(MyMusicFiles) | Window.IsVisible(MyMusicLibrary) | Window.IsVisible(MyMusicPlaylist) | Window.IsVisible(MyMusicPlaylistEditor)</visible>

	 			<control type="group">
	    		<visible>IsEmpty(ListItem.Property(fanart_image))</visible>
	    		<include>BackgroundFade</include>

	        <control type="group">
	          <include>MusicBGVisible</include>
  
	          <control type="image">
	            <include>BackgroundLeftImage</include>
	            <texture>HomeBGMusicLeft.jpg</texture>
	          </control>
	          <control type="image">
	            <include>BackgroundMidImage</include>
	            <texture>HomeBGMusicMid.jpg</texture>
	          </control>
	          <control type="image">
	            <include>BackgroundRightImage</include>
	            <texture>HomeBGMusicRight.jpg</texture>
	          </control>
	        </control>
  
	        <include>CustomMusicBackground</include>
	      </control>
	
				<control type="largeimage">
	        <description>Fanart background</description>
	        <include>FullScreenBGImage</include>
	        <info>ListItem.Property(fanart_image)</info>
	        <visible>!IsEmpty(ListItem.Property(fanart_image))</visible>
	        <include>BackgroundFade</include>
	      </control>
				<control type="largeimage">
          <description>Fanart background (from directory)</description>
          <include>FullScreenBGImage</include>
					<visible>IsEmpty(ListItem.Property(fanart_image)) + !IsEmpty(FanArt.Image)</visible>
          <info>FanArt.Image</info>
          <include>BackgroundFade</include>
        </control>
			</control>
  
      <control type="group">
        <description>Pictures Background Image</description>
        <visible>Window.IsVisible(MyPictures)</visible>

	 			<control type="group">
	    		<visible>IsEmpty(ListItem.Property(fanart_image)) + IsEmpty(FanArt.Image)</visible>
	    		<include>BackgroundFade</include>

        	<control type="group">
	          <include>PicturesBGVisible</include>
  
	          <control type="image">
	            <include>BackgroundLeftImage</include>
	            <texture>HomeBGPicturesLeft.jpg</texture>
	          </control>
	          <control type="image">
	            <include>BackgroundMidImage</include>
	            <texture>HomeBGPicturesMid.jpg</texture>
	          </control>
	          <control type="image">
	            <include>BackgroundRightImage</include>
	            <texture>HomeBGPicturesRight.jpg</texture>
	          </control>
	        </control>
  
	        <include>CustomPicturesBackground</include>
	      </control>

      	<control type="largeimage">
	        <description>Fanart background</description>
	        <include>FullScreenBGImage</include>
	        <info>ListItem.Property(fanart_image)</info>
	        <visible>!IsEmpty(ListItem.Property(fanart_image))</visible>
	        <include>BackgroundFade</include>
	      </control>
				<control type="largeimage">
          <description>Fanart background (from directory)</description>
          <include>FullScreenBGImage</include>
					<visible>IsEmpty(ListItem.Property(fanart_image)) + !IsEmpty(FanArt.Image)</visible>
          <info>FanArt.Image</info>
          <include>BackgroundFade</include>
        </control>
			</control>
  
      <control type="group">
        <description>Weather Background Image</description>
        <visible>Window.IsVisible(MyWeather)</visible>
  
        <control type="group">
          <include>WeatherBGVisible</include>
  
          <control type="image">
            <include>BackgroundLeftImage</include>
            <texture>HomeBGWeatherLeft.jpg</texture>
          </control>
          <control type="image">
            <include>BackgroundMidImage</include>
            <texture>HomeBGWeatherMid.jpg</texture>
          </control>
          <control type="image">
            <include>BackgroundRightImage</include>
            <texture>HomeBGWeatherRight.jpg</texture>
          </control>
        </control>
  
        <include>CustomWeatherBackground</include>
      </control>
  
      <control type="group">
        <description>Programs Background Image</description>
        <visible>Window.IsVisible(MyPrograms)</visible>
  
				<control type="group">
					<visible>IsEmpty(ListItem.Property(fanart_image))</visible>
					<include>BackgroundFade</include>

	        <control type="group">
	          <include>ProgramsBGVisible</include>
  
	          <control type="image">
	            <include>BackgroundLeftImage</include>
	            <texture>HomeBGProgramsLeft.jpg</texture>
	          </control>
	          <control type="image">
	            <include>BackgroundMidImage</include>
	            <texture>HomeBGProgramsMid.jpg</texture>
	          </control>
	          <control type="image">
	            <include>BackgroundRightImage</include>
	            <texture>HomeBGProgramsRight.jpg</texture>
	          </control>
	        </control>
  
        	<include>CustomProgramsBackground</include>
      	</control>

				<control type="largeimage">
		    	<description>Fanart background</description>
		    	<include>FullScreenBGImage</include>
		    	<info>ListItem.Property(fanart_image)</info>
		    	<visible>!IsEmpty(ListItem.Property(fanart_image))</visible>
		    	<include>BackgroundFade</include>
		  	</control>
				<control type="largeimage">
          <description>Fanart background (from directory)</description>
          <include>FullScreenBGImage</include>
					<visible>IsEmpty(ListItem.Property(fanart_image)) + !IsEmpty(FanArt.Image)</visible>
          <info>FanArt.Image</info>
          <include>BackgroundFade</include>
        </control>
			</control>
  
      <control type="group">
        <description>System Background Image</description>
        <visible>Window.IsVisible(MyScripts) | Window.IsVisible(FileManager) | Window.IsVisible(SettingsCategory.xml) | Window.IsVisible(1001) | Window.IsVisible(7) | Window.IsVisible(34) | Window.IsVisible(130)</visible>
  
        <control type="group">
          <include>SystemBGVisible</include>
  
          <control type="image">
            <include>BackgroundLeftImage</include>
            <texture>HomeBGSystemLeft.jpg</texture>
          </control>
          <control type="image">
            <include>BackgroundMidImage</include>
            <texture>HomeBGSystemMid.jpg</texture>
          </control>
          <control type="image">
            <include>BackgroundRightImage</include>
            <texture>HomeBGSystemRight.jpg</texture>
          </control>
        </control>
  
        <include>CustomSystemBackground</include>
      </control>
  
      <control type="group">
        <description>Power Background Image</description>
        <visible>Window.IsVisible(29)</visible>
  
        <control type="group">
          <include>PowerBGVisible</include>
  
          <control type="image">
            <include>BackgroundLeftImage</include>
            <texture>HomeBGPowerLeft.jpg</texture>
          </control>
          <control type="image">
            <include>BackgroundMidImage</include>
            <texture>HomeBGPowerMid.jpg</texture>
          </control>
          <control type="image">
            <include>BackgroundRightImage</include>
            <texture>HomeBGPowerRight.jpg</texture>
          </control>
        </control>
  
        <include>CustomPowerBackground</include>
      </control>
    </control>
  </include>

  <include name="CustomBGMultiImage">
    <timeperimage>15000</timeperimage>
    <fadetime>1000</fadetime>
    <randomize>true</randomize>
    <include>FullScreenBGImage</include>
  </include>

  <include name="CustomVideosBackground">
    <control type="group">
      <visible>Skin.String(CustomVideosBG) + [!Skin.HasSetting(HideCustomBGForVideos) | Window.IsVisible(Home)]</visible>

      <control type="image">
        <info>Skin.String(CustomVideosBG)</info>
        <include>FullScreenBGImage</include>
      </control>
    </control>

    <control type="group">
      <visible>Skin.String(CustomVideosBGFolder) + [!Skin.HasSetting(HideCustomBGForVideos) | Window.IsVisible(Home)]</visible>

      <control type="multiimage">
        <info>Skin.String(CustomVideosBGFolder)</info>
        <include>CustomBGMultiImage</include>
        <include>HomeVideosBGVisible</include>
      </control>
    </control>
  </include>

  <include name="CustomMoviesBackground">
    <control type="group">
      <visible>Skin.String(CustomMoviesBG) + [!Skin.HasSetting(HideCustomBGForMovies) | Window.IsVisible(Home)]</visible>

      <control type="image">
        <info>Skin.String(CustomMoviesBG)</info>
        <include>FullScreenBGImage</include>
      </control>
    </control>

    <control type="group">
      <visible>Skin.String(CustomMoviesBGFolder) + [!Skin.HasSetting(HideCustomBGForMovies) | Window.IsVisible(Home)]</visible>

      <control type="multiimage">
        <info>Skin.String(CustomMoviesBGFolder)</info>
        <include>CustomBGMultiImage</include>
        <include>HomeMoviesBGVisible</include>
      </control>
    </control>
  </include>

  <include name="CustomTVShowsBackground">
    <control type="group">
      <visible>Skin.String(CustomTVShowsBG) + [!Skin.HasSetting(HideCustomBGForTVShows) | Window.IsVisible(Home)]</visible>

      <control type="image">
        <info>Skin.String(CustomTVShowsBG)</info>
        <include>FullScreenBGImage</include>
      </control>
    </control>

    <control type="group">
      <visible>Skin.String(CustomTVShowsBGFolder) + [!Skin.HasSetting(HideCustomBGForTVShows) | Window.IsVisible(Home)]</visible>

      <control type="multiimage">
        <info>Skin.String(CustomTVShowsBGFolder)</info>
        <include>CustomBGMultiImage</include>
        <include>HomeTVShowsBGVisible</include>
      </control>
    </control>
  </include>

  <include name="CustomMusicBackground">
    <control type="group">
      <visible>Skin.String(CustomMusicBG) + [!Skin.HasSetting(HideCustomBGForMusic) | Window.IsVisible(Home)]</visible>

      <control type="image">
        <info>Skin.String(CustomMusicBG)</info>
        <include>FullScreenBGImage</include>
      </control>
    </control>

    <control type="group">
      <visible>Skin.String(CustomMusicBGFolder) + [!Skin.HasSetting(HideCustomBGForMusic) | Window.IsVisible(Home)]</visible>

      <control type="multiimage">
        <info>Skin.String(CustomMusicBGFolder)</info>
        <include>CustomBGMultiImage</include>
        <include>HomeMusicBGVisible</include>
      </control>
    </control>
  </include>

  <include name="CustomPicturesBackground">
    <control type="group">
      <visible>Skin.String(CustomPicturesBG) + [!Skin.HasSetting(HideCustomBGForPictures) | Window.IsVisible(Home)]</visible>

      <control type="image">
        <info>Skin.String(CustomPicturesBG)</info>
        <include>FullScreenBGImage</include>
      </control>
    </control>

    <control type="group">
      <visible>Skin.String(CustomPicturesBGFolder) + [!Skin.HasSetting(HideCustomBGForPictures) | Window.IsVisible(Home)]</visible>

      <control type="multiimage">
        <info>Skin.String(CustomPicturesBGFolder)</info>
        <include>CustomBGMultiImage</include>
        <include>HomePicturesBGVisible</include>
      </control>
    </control>
  </include>

  <include name="CustomWeatherBackground">
    <control type="group">
      <visible>Skin.String(CustomWeatherBG)</visible>

      <control type="image">
        <info>Skin.String(CustomWeatherBG)</info>
        <include>FullScreenBGImage</include>
      </control>
    </control>

    <control type="group">
      <visible>Skin.String(CustomWeatherBGFolder)</visible>

      <control type="multiimage">
        <info>Skin.String(CustomWeatherBGFolder)</info>
        <include>CustomBGMultiImage</include>
        <include>HomeWeatherBGVisible</include>
      </control>
    </control>
  </include>

  <include name="CustomProgramsBackground">
    <control type="group">
      <visible>Skin.String(CustomProgramsBG)</visible>

      <control type="image">
        <info>Skin.String(CustomProgramsBG)</info>
        <include>FullScreenBGImage</include>
      </control>
    </control>

    <control type="group">
      <visible>Skin.String(CustomProgramsBGFolder)</visible>

      <control type="multiimage">
        <info>Skin.String(CustomProgramsBGFolder)</info>
        <include>CustomBGMultiImage</include>
        <include>HomeProgramsBGVisible</include>
      </control>
    </control>
  </include>

  <include name="CustomSystemBackground">
    <control type="group">
      <visible>Skin.String(CustomSystemBG)</visible>

      <control type="image">
        <info>Skin.String(CustomSystemBG)</info>
        <include>FullScreenBGImage</include>
      </control>
    </control>

    <control type="group">
      <visible>Skin.String(CustomSystemBGFolder)</visible>

      <control type="multiimage">
        <info>Skin.String(CustomSystemBGFolder)</info>
        <include>CustomBGMultiImage</include>
        <include>HomeSystemBGVisible</include>
      </control>
    </control>
  </include>

  <include name="CustomPowerBackground">
    <control type="group">
      <visible>Skin.String(CustomPowerBG)</visible>

      <control type="image">
        <info>Skin.String(CustomPowerBG)</info>
        <include>FullScreenBGImage</include>
      </control>
    </control>

    <control type="group">
      <visible>Skin.String(CustomPowerBGFolder)</visible>

      <control type="multiimage">
        <info>Skin.String(CustomPowerBGFolder)</info>
        <include>CustomBGMultiImage</include>
        <include>HomePowerBGVisible</include>
      </control>
    </control>
  </include>

  <include name="CustomDVDBackground">
    <control type="group">
      <visible>Skin.String(CustomDVDBG)</visible>

      <control type="image">
        <info>Skin.String(CustomDVDBG)</info>
        <include>FullScreenBGImage</include>
      </control>
    </control>

    <control type="group">
      <visible>Skin.String(CustomDVDBGFolder)</visible>

      <control type="multiimage">
        <info>Skin.String(CustomDVDBGFolder)</info>
        <include>CustomBGMultiImage</include>
        <include>HomeDVDBGVisible</include>
      </control>
    </control>
  </include>

  <include name="CustomAMTBackground">
    <control type="group">
      <visible>Skin.String(CustomAMTBG)</visible>

      <control type="image">
        <info>Skin.String(CustomAMTBG)</info>
        <include>FullScreenBGImage</include>
      </control>
    </control>

    <control type="group">
      <visible>Skin.String(CustomAMTBGFolder)</visible>

      <control type="multiimage">
        <info>Skin.String(CustomAMTBGFolder)</info>
        <include>CustomBGMultiImage</include>
      </control>
    </control>
  </include>

  <include name="BackgroundOverlayFade">
    <animation effect="fade" start="0" end="100" time="500" delay="0" condition="Window.Previous(home)">Conditional</animation>
    <animation effect="fade" start="100" end="0" time="200" delay="0" condition="Window.Next(home)">Conditional</animation>
  </include>

  <!-- Common Content -->
  <include name="ClockBG">
    <posx>0</posx>
    <posy>1</posy>
    <include>ClockBGDims</include>
    <texture border="36,0,12,0">ClockBackground.png</texture>
  </include>

  <include name="ClockText">
    <height>32</height>
    <font>MediumAltDefaultFont</font>
    <align>left</align>
    <aligny>center</aligny>
		<posx>-1</posx>
  </include>

  <include name="ClockBGText">
    <info>System.Time(short)</info>
    <textcolor>Highlighted</textcolor>
    <include>ClockText</include>
   	<visible>true</visible>
  </include>

  <include name="ClockFGText">
    <info>System.Time(short_no_meridian)</info>
    <include>ClockText</include>
  </include>

  <include name="Clock">
    <control type="group" id="1">
      <posx>6</posx>
      <posy>9</posy>
      <visible>!Window.IsVisible(2003) + !Skin.HasSetting(Clock)</visible>

      <control type="group" id="1">
        <visible>!Skin.HasSetting(LargeClock)</visible>

        <control type="image" id="1">
          <include>ClockBG</include>
        </control>

        <control type="group" id="1">
          <posx>40</posx>
          <posy>-1</posy>

          <control type="label" id="1">
            <include>ClockBGText</include>
          </control>
          <control type="label" id="1">
            <include>ClockFGText</include>
          </control>
        </control>
      </control>

      <control type="group" id="1">
        <visible>Skin.HasSetting(LargeClock)</visible>

        <control type="image" id="1">
          <include>LargeClockBGDims</include>
          <include>ClockBG</include>
        </control>

        <control type="group" id="1">
          <posx>52</posx>
          <posy>1</posy>

          <control type="label" id="1">
            <font>LargeDefaultFont</font>
            <include>ClockBGText</include>
          </control>
          <control type="label" id="1">
            <font>LargeDefaultFont</font>
            <include>ClockFGText</include>
          </control>
        </control>
      </control>
    </control>
  </include>

  <include name="MediaCountLabel">
    <posx>12</posx>
    <posy>3</posy>
    <font>SmallTitleCapsFont</font>
    <textcolor>Unfocused</textcolor>
  </include>
  
  <include name="MediaCountNumLabel">
    <posy>-1</posy>
    <height>28</height>
    <font>MediumAltDefaultFont</font>
    <textcolor>Highlighted</textcolor>
    <align>right</align>
    <aligny>center</aligny>
  </include>

  <include name="MediaCount">
    <control type="group">
      <include>MediaCountPos</include>
      <visible>!Window.IsVisible(2003) + !ControlGroup(9009).HasFocus()</visible>
	  <animation effect="fade" time="600" delay="600" start="0" end="100">Visible</animation>
	  <animation effect="fade" time="200" start="100" end="0">Hidden</animation>

      <control type="image">
        <include>MediaCountBGDims</include>
        <texture border="12,0,26,0">MediaCountBackground.png</texture>
      </control>

      <control type="label">
        <description>Objects</description>
        <include>MediaCountLabel</include>
        <label>$LOCALIZE[127]:</label>
        <visible>![Container.Content(tvshows) | Container.Content(seasons) | Container.Content(episodes) | Container.Content(movies) | Container.Content(files) | Container.Content(songs) | Container.Content(artists) | Container.Content(albums) | Container.Content(musicvideos) | Container.Content(items) | Container.Content(photos)]</visible>
      </control>
      <control type="label">
        <description>TV Shows</description>
        <include>MediaCountLabel</include>
        <label>$LOCALIZE[20343]:</label>
        <visible>Container.Content(tvshows)</visible>
      </control>
      <control type="label">
        <description>Seasons</description>
        <include>MediaCountLabel</include>
        <label>$LOCALIZE[31021]:</label>
        <visible>Container.Content(seasons)</visible>
      </control>
      <control type="label">
        <description>Episodes</description>
        <include>MediaCountLabel</include>
        <label>$LOCALIZE[20360]:</label>
        <visible>Container.Content(episodes)</visible>
      </control>
      <control type="label">
        <description>Movies</description>
        <include>MediaCountLabel</include>
        <label>$LOCALIZE[342]:</label>
        <visible>Container.Content(movies)</visible>
      </control>
      <control type="label">
        <description>Files</description>
        <include>MediaCountLabel</include>
        <label>$LOCALIZE[744]:</label>
        <visible>Container.Content(files)</visible>
      </control>
      <control type="label">
        <description>Songs</description>
        <include>MediaCountLabel</include>
        <label>$LOCALIZE[134]:</label>
        <visible>Container.Content(songs)</visible>
      </control>
      <control type="label">
        <description>Artists</description>
        <include>MediaCountLabel</include>
        <label>$LOCALIZE[133]:</label>
        <visible>Container.Content(artists)</visible>
      </control>
      <control type="label">
        <description>Albums</description>
        <include>MediaCountLabel</include>
        <label>$LOCALIZE[132]:</label>
        <visible>Container.Content(albums)</visible>
      </control>
      <control type="label">
        <description>Music Videos</description>
        <include>MediaCountLabel</include>
        <label>$LOCALIZE[10006]:</label>
        <visible>Container.Content(musicvideos)</visible>
      </control>
      <control type="label">
        <description>Items</description>
        <include>MediaCountLabel</include>
        <label>$LOCALIZE[31050]:</label>
        <visible>Container.Content(items)</visible>
      </control>
			<control type="label">
        <description>Photos</description>
        <include>MediaCountLabel</include>
        <label>$LOCALIZE[31051]:</label>
        <visible>Container.Content(photos)</visible>
      </control>

      <control type="label">
        <description>Item count</description>
        <include>MediaCountNumberPos</include>
        <info>Container.NumItems</info>
        <include>MediaCountNumLabel</include>
      </control>
    </control>
  </include>

  <include name="NoThumbLabel">
    <align>center</align>
    <label>$LOCALIZE[20018]</label>
    <visible>IsEmpty(ListItem.Thumb) + !Skin.HasSetting(HideNoThumbIcon)</visible>
  </include>

  <include name="InfoMessagePanelBG">
    <texture border="20,13,15,0">InfoMessagePanel.png</texture>
  </include>

  <include name="CommonSortLetters">
    <control type="group">
      <posx>990</posx>
      <posy>660</posy>
      <visible>Container.Scrolling</visible>
      <animation effect="slide" time="500" tween="circle" easing="out" start="0,100" end="0,0">Visible</animation>
      <animation effect="slide" time="500" tween="circle" easing="in" start="0,0" end="0,100">Hidden</animation>

      <control type="image">
        <description>Panel background</description>
        <width>120</width>
        <height>61</height>
        <include>InfoMessagePanelBG</include>
      </control>

      <control type="label">
        <description>Sort Letter</description>
        <posx>0</posx>
        <posy>15</posy>
        <width>120</width>
        <font>TitleCapsFont</font>
        <align>center</align>
        <label>$INFO[ListItem.SortLetter]</label>
      </control>
    </control>
  </include>

  <!-- Common OSD -->
  <include name="VolumePos">
    <posx>10</posx>
    <posy>34</posy>
  </include>

  <include name="VolumeImage">
    <include>VolumeImageDims</include>
  </include>

  <include name="VolumeLabel">
    <include>VolumeLabelDims</include>
    <font>MediumSmallTitleFont</font>
  </include>

  <include name="OSDBottomBG">
    <posx>0</posx>
    <posy>523</posy>
    <width>1280</width>
    <height>197</height>
    <texture>OSDBackground.png</texture>
  </include>

  <include name="VideOSDSmallButton">
    <posy>78</posy>
    <width>32</width>
    <height>32</height>
    <font>-</font>
    <label>-</label>
  </include>

  <include name="VideOSDControlButton">
    <include>VideOSDControlButtonDims</include>
    <font>-</font>
    <label>-</label>
  </include>

  <!-- List Views -->
  <include name="ListViewVisible">
    <visible>Control.IsVisible(50)</visible>
  </include>

  <include name="NoScrollbarsListView">
    <pagecontrol>-</pagecontrol>
    <onleft>Skin.ToggleSetting(HideNowPlayingMusicInfo)</onleft>
  </include>

  <include name="NoIconsListView">
    <posx>-470</posx>
    <width>1280</width>
  </include>
  
  <include name="NoIconListViewScrollbar">
    <posx>-445</posx>
  </include>

  <include name="NoIconListViewFadeOverlay">
    <posx>-620</posx>
    <width>1280</width>
  </include>

  <include name="NoIconsListContextMenuPos">
    <posx>0</posx>
  </include>

  <include name="ListViewItemLayout">
    <control type="image">
      <include>MediaItemBG</include>
    </control>
    <control type="label">
      <include>MediaItemMainInfoNF</include>
    </control>
    <control type="image">
      <include>TVEpisodeItemOverlay</include>
      <include>MediaItemNFFade</include>
    </control>
    <control type="label">
      <visible>!IsEmpty(ListItem.Overlay)</visible>
      <include>InfoListItemDetailInfoNF</include>
    </control>
    <control type="label">
      <visible>IsEmpty(ListItem.Overlay)</visible>
      <include>MediaItemDetailInfoNF</include>
    </control>
  </include>

  <include name="ListViewItemLayoutWide">
    <control type="image">
      <include>MediaItemBGWide</include>
    </control>
    <control type="label">
      <include>MediaItemMainInfoNFWide</include>
    </control>
    <control type="image">
      <include>TVEpisodeItemOverlayWide</include>
      <include>MediaItemNFFade</include>
    </control>
    <control type="label">
      <visible>!IsEmpty(ListItem.Overlay)</visible>
      <include>InfoListItemDetailInfoNFWide</include>
    </control>
    <control type="label">
      <visible>IsEmpty(ListItem.Overlay)</visible>
      <include>MediaItemDetailInfoNFWide</include>
    </control>
  </include>

  <include name="ListViewFocusedLayout">
    <control type="image">
      <include>MediaItemBG</include>
    </control>
    <control type="image">
      <include>MediaItemFocusBG</include>
    </control>
    <control type="image">
      <visible>!IsEmpty(ListItem.Label2)</visible>
      <include>MediaItemDetailBG</include>
    </control>
    <control type="label">
      <include>MediaItemMainInfoNF</include>
      <include>MediaListItemFadeOut</include>
    </control>
    <control type="label">
      <visible>!IsEmpty(ListItem.Overlay)</visible>
      <include>InfoListItemDetailInfoNF</include>
      <include>MediaListItemFadeOut</include>
    </control>
    <control type="label">
      <visible>IsEmpty(ListItem.Overlay)</visible>
      <include>MediaItemDetailInfoNF</include>
      <include>MediaListItemFadeOut</include>
    </control>
    <control type="label">
      <include>MediaItemMainInfoFO</include>
      <include>MediaListItemFade</include>
    </control>
    <control type="image">
      <include>TVEpisodeItemOverlay</include>
      <include>MediaListItemFade</include>
    </control>
    <control type="label">
      <visible>!IsEmpty(ListItem.Overlay)</visible>
      <include>InfoListItemDetailInfoFO</include>
      <include>MediaListItemFade</include>
    </control>
    <control type="label">
      <visible>IsEmpty(ListItem.Overlay)</visible>
      <include>MediaItemDetailInfoFO</include>
      <include>MediaListItemFade</include>
    </control>
  </include>

  <include name="ListViewFocusedLayoutWide">
    <control type="image">
      <include>MediaItemBG</include>
    </control>
    <control type="image">
      <include>MediaItemFocusBGWide</include>
    </control>
    <control type="image">
      <visible>!IsEmpty(ListItem.Label2)</visible>
      <include>MediaItemDetailBGWide</include>
    </control>
    <control type="label">
      <include>MediaItemMainInfoNFWide</include>
      <include>MediaListItemFadeOut</include>
    </control>
    <control type="label">
      <visible>!IsEmpty(ListItem.Overlay)</visible>
      <include>InfoListItemDetailInfoNFWide</include>
      <include>MediaListItemFadeOut</include>
    </control>
    <control type="label">
      <visible>IsEmpty(ListItem.Overlay)</visible>
      <include>MediaItemDetailInfoNFWide</include>
      <include>MediaListItemFadeOut</include>
    </control>
    <control type="label">
      <include>MediaItemMainInfoFOWide</include>
      <include>MediaListItemFade</include>
    </control>
    <control type="image">
      <include>TVEpisodeItemOverlayWide</include>
      <include>MediaListItemFade</include>
    </control>
    <control type="label">
      <visible>!IsEmpty(ListItem.Overlay)</visible>
      <include>InfoListItemDetailInfoFOWide</include>
      <include>MediaListItemFade</include>
    </control>
    <control type="label">
      <visible>IsEmpty(ListItem.Overlay)</visible>
      <include>MediaItemDetailInfoFOWide</include>
      <include>MediaListItemFade</include>
    </control>
  </include>

  <include name="InfoListVisible">
    <visible>Control.IsVisible(56)</visible>
  </include>

  <include name="InfoListNoScrollbars">
    <pagecontrol>-</pagecontrol>
    <onleft>Skin.ToggleSetting(HideNowPlayingMusicInfo)</onleft>
  </include>

  <constant name="InfoListTitleWidth">380</constant>

  <include name="InfoListItemDetailInfo">
    <posx>456</posx>
    <posy>0</posy>
    <width>104</width>
    <height>42</height>
    <align>left</align>
    <aligny>center</aligny>
    <label>$INFO[ListItem.Label2]</label>
  </include>

  <include name="InfoListItemDetailInfoWide">
    <posx>656</posx>
    <posy>0</posy>
    <width>104</width>
    <height>42</height>
    <align>left</align>
    <aligny>center</aligny>
    <label>$INFO[ListItem.Label2]</label>
  </include>

  <include name="InfoListItemDetailInfoNF">
    <include>InfoListItemDetailInfo</include>
    <include>MediaItemDetailFontNF</include>
  </include>

  <include name="InfoListItemDetailInfoNFWide">
    <include>InfoListItemDetailInfoWide</include>
    <include>MediaItemDetailFontNF</include>
  </include>

  <include name="InfoListItemDetailInfoFO">
    <include>InfoListItemDetailInfo</include>
    <include>MediaItemDetailFontFO</include>
  </include>

  <include name="InfoListItemDetailInfoFOWide">
    <include>InfoListItemDetailInfoWide</include>
    <include>MediaItemDetailFontFO</include>
  </include>

  <include name="PanelStreamVisible">
    <visible>Control.IsVisible(52)</visible>
  </include>

<!--
  <include name="GridViewVisible">
    <visible>Control.IsVisible(59)</visible>
  </include>
-->

  <constant name="PanelStreamDetailTextWidth">430</constant>

  <constant name="PanelStreamEpisodeDetailTextWidth">480</constant>

  <include name="PanelStreamImage">
    <include>PanelStreamImageDims</include>
    <info>ListItem.Icon</info>
    <bordersize>3</bordersize>
  </include>

  <include name="PanelStreamImageFocus">
    <include>PanelStreamImageDims</include>
    <info>ListItem.Icon</info>
	<bordertexture>amt-blank-poster-focus.png</bordertexture>
	<bordersize>3</bordersize>
  </include>

  <include name="PicturesImageFocus">
    <info>ListItem.Icon</info>
	<bordertexture>amt-blank-poster-focus.png</bordertexture>
	<bordersize>3</bordersize>
  </include>

<!--  <include name="PanelStreamNoThumb">
    <include>PanelStreamNoThumbDims</include>
    <include>NoThumbLabel</include>
  </include> -->

  <include name="PanelStreamNoThumbFade">
    <animation effect="fade" start="70" end="70" time="0" condition="true">Conditional</animation>
  </include>

  <include name="PanelStreamAlbumNoThumbFocusAnim">
    <animation type="focus">
      <effect type="zoom" tween="quadratic" start="100" end="118" time="300" delay="100"/>
      <effect type="slide" tween="quadratic" start="0,0" end="0,-8" time="300" delay="100"/>
      <effect type="fade" start="70" end="100" time="300" delay="100"/>
    </animation>
    <animation type="unfocus">
      <effect type="zoom" tween="quadratic" start="118" end="100" time="200"/>
      <effect type="slide" tween="quadratic" start="0,-8" end="0,0" time="200"/>
      <effect type="fade" start="100" end="70" time="200"/>
    </animation>
  </include>

  <include name="PanelStreamEpisodeImage">
    <include>PanelStreamEpisodeImageDims</include>
    <texture>bookmark-resume.png</texture>
    <include>PanelStreamImage</include>
  </include>

  <include name="PanelStreamEpisodeNoThumb">
    <include>PanelStreamEpisodeNoThumbDims</include>
    <include>NoThumbLabel</include>
  </include>

  <include name="PanelStreamAlbumImage">
    <include>PanelStreamAlbumImageDims</include>
    <texture>DefaultAlbumCover.png</texture>
    <include>PanelStreamImage</include>
  </include>

  <include name="PanelStreamAlbumNoThumb">
    <include>PanelStreamAlbumNoThumbDims</include>
    <include>NoThumbLabel</include>
  </include>

  <include name="PanelStreamLayout">
    <itemlayout condition="![Container.content(episodes) | Container.content(albums) | Window.IsVisible(MyMusicFiles)]" width="163" height="250">
      <control type="image">
        <description>Poster image</description>
        <include>PanelStreamImage</include>
      </control>
      <control type="label">
        <description>No Thumb label</description>
        <include>PanelStreamNoThumb</include>
      </control>
	 <control type="label">
	       <posx>81</posx>
	       <posy>204</posy>
	       <width>153</width>
	       <align>center</align>
	       <aligny>center</aligny>
	       <scroll>false</scroll>
	       <label>$INFO[listitem.title ]</label>
	       <font>MediumSmallTitleFont</font>
	       <textcolor>FFffffff</textcolor>
	       <wrapmultiline>false</wrapmultiline>
	 </control>
	
    </itemlayout>

    <focusedlayout condition="![Container.content(episodes) | Container.content(albums) | Window.IsVisible(MyMusicFiles)]" width="163" height="250">
      <control type="image">
        <description>Poster image</description>
        <include>PanelStreamImageFocus</include>
      </control>
      <control type="label">
        <include>PanelStreamNoThumb</include>
      </control>
	 <control type="label">
	       <posx>81</posx>
	       <posy>204</posy>
	       <width>153</width>
	       <align>center</align>
	       <aligny>center</aligny>
	       <scroll>false</scroll>
	       <label>$INFO[listitem.title ]</label>
	       <font>MediumSmallTitleFont</font>
	       <textcolor>FFffffff</textcolor>
	       <wrapmultiline>false</wrapmultiline>
		   <scrollspeed>30</scrollspeed>
	 </control>
    </focusedlayout>

    <!-- Episodes -->
    <itemlayout condition="Container.content(episodes)" width="250" height="160">
      <control type="image">
        <description>Episode thumb</description>
        <include>PanelStreamEpisodeImage</include>
      </control>
      <control type="label">
        <description>No Thumb label</description>
        <include>PanelStreamNoThumbFade</include>
        <include>PanelStreamEpisodeNoThumb</include>
      </control>
    </itemlayout>

    <focusedlayout condition="Container.content(episodes)" width="250" height="160">
      <control type="image">
        <description>Episode thumb</description>
        <include>PanelStreamEpisodeImageFocusAnim</include>
        <include>PanelStreamEpisodeImage</include>
      </control>
      <control type="label">
        <include>PanelStreamNoThumbFocusAnim</include>
        <include>PanelStreamEpisodeNoThumb</include>
      </control>
    </focusedlayout>

    <!-- Albums -->
    <itemlayout condition="Container.content(albums) | Window.IsVisible(MyMusicFiles)" width="180" height="180">
      <control type="image">
        <description>Album cover</description>
        <include>PanelStreamAlbumImage</include>
      </control>
      <control type="label">
        <description>No Thumb label</description>
        <include>PanelStreamNoThumbFade</include>
        <include>PanelStreamAlbumNoThumb</include>
      </control>
    </itemlayout>

    <focusedlayout condition="Container.content(albums) | Window.IsVisible(MyMusicFiles)" width="180" height="180">
      <control type="image">
        <description>Album cover</description>
        <include>PanelStreamAlbumImageFocusAnim</include>
        <include>PanelStreamAlbumImage</include>
      </control>
      <control type="label">
        <include>PanelStreamAlbumNoThumbFocusAnim</include>
        <include>PanelStreamAlbumNoThumb</include>
      </control>
    </focusedlayout>
  </include>

  <include name="PanelStreamContent">
    <posx>6</posx>
	<posy>34</posy>
	<width>1280</width>
    <height>500</height>

    <include>PanelStreamLayout</include>
  </include>

  <include name="PanelStreamContentWithDetail">
    <posx>6</posx>
	<posy>34</posy>
    <width>815</width>
    <height>500</height>

    <include>PanelStreamLayout</include>
  </include>

  <include name="WallStreamVisible">
    <visible>Control.IsVisible(53)</visible>
  </include>

  <constant name="WallStreamPosterHeight">230</constant>

  <include name="WallStreamPoster">
    <width>WallStreamPosterWidth</width>
    <height>WallStreamPosterHeight</height>
    <aspectratio>stretch</aspectratio>
    <info>ListItem.Icon</info>
  </include>

  <constant name="WallStreamCoverHeight">160</constant>

  <include name="WallStreamAlbumCover">
    <width>WallStreamCoverWidth</width>
    <height>WallStreamCoverHeight</height>
    <include>WallStreamPoster</include>
  </include>

  <constant name="WallStreamEpThumbHeight">180</constant>

  <include name="WallStreamEpThumb">
    <width>WallStreamEpThumbWidth</width>
    <height>WallStreamEpThumbHeight</height>
    <include>WallStreamPoster</include>
  </include>

  <include name="WallStreamFadeAnim">
    <visible>![Container(53).OnNext | Container(53).OnPrevious]</visible>
    <animation type="Visible">
      <effect type="fade" start="0" end="100" time="300" delay="1500"/>
    </animation>
    <animation type="Focus">
      <effect type="fade" start="0" end="100" time="300" delay="1500"/>
    </animation>
    <animation type="Hidden">
      <effect type="fade" start="100" end="0" time="0"/>
    </animation>
    <animation type="Unfocus">
      <effect type="fade" start="100" end="0" time="0"/>
    </animation>
  </include>

  <include name="WallStreamInfoValue">
    <width>458</width>
    <font>DefaultFont</font>
    <include>WallStreamFadeAnim</include>
  </include>

  <constant name="WallStreamInfoVertGap">28</constant>

  <include name="WallStreamInfo">
    <control type="group">
      <control type="image">
        <description>Background</description>
        <posy>-54</posy>
        <width>524</width>
        <height>332</height>
        <texture>BlackTransparent.png</texture>
        <bordertexture border="14">ThumbShadow2.png</bordertexture>
        <bordersize>8</bordersize>
        <colordiffuse>99999999</colordiffuse>
        <include>WallStreamFadeAnim</include>
      </control>

      <control type="image">
        <posx>6</posx>
        <posy>-46</posy>
        <width>512</width>
        <height>43</height>
        <texture>GlassTitleBar.png</texture>
      </control>

      <control type="group">
        <posx>34</posx>
        <posy>-24</posy>

        <control type="label">
          <description>Title</description>
          <font>MediumTitleCapsFont</font>
          <scroll>true</scroll>
          <info>ListItem.Label</info>
          <include>WallStreamInfoValue</include>
        </control>

        <control type="label">
          <description>Year</description>
          <posy>30</posy>
          <font>MediumSmallTitleFont</font>
          <info>ListItem.Year</info>
          <include>WallStreamInfoValue</include>
        </control>

        <control type="image">
          <description>Star Rating</description>
          <posx>68</posx>
          <posy>32</posy>
          <include>StarRatingImage</include>
          <include>WallStreamFadeAnim</include>
        </control>

        <control type="image">
          <description>Trailer Indicator</description>
          <posx>424</posx>
          <posy>30</posy>
          <width>24</width>
          <height>24</height>
          <aspectratio>keep</aspectratio>
          <texture>Trailer.png</texture>
          <visible>!IsEmpty(ListItem.Trailer)</visible>
        </control>

        <control type="label">
          <description>Genre</description>
          <posy>54</posy>
          <info>ListItem.Genre</info>
          <include>WallStreamInfoValue</include>
        </control>

        <control type="textbox">
          <description>Plot</description>
          <posy>108</posy>
          <width>458</width>
          <height>162</height>
          <info>ListItem.Plot</info>
        </control>
      </control>
    </control>
  </include>

  <include name="WallStreamMusicInfo">
    <control type="group">
      <control type="image">
        <description>Background</description>
        <posy>-54</posy>
        <width>524</width>
        <height>236</height>
        <texture>BlackTransparent.png</texture>
        <bordertexture border="14">ThumbShadow2.png</bordertexture>
        <bordersize>8</bordersize>
        <colordiffuse>99999999</colordiffuse>
        <include>WallStreamFadeAnim</include>
      </control>

      <control type="image">
        <posx>6</posx>
        <posy>-46</posy>
        <width>512</width>
        <height>43</height>
        <texture>GlassTitleBar.png</texture>
      </control>

      <control type="grouplist">
        <posx>34</posx>
        <posy>-32</posy>
        <orientation>vertical</orientation>
        <itemgap>0</itemgap>

        <control type="label">
          <description>Title</description>
          <height>36</height>
          <font>MediumTitleCapsFont</font>
          <scroll>true</scroll>
          <info>ListItem.Title</info>
          <include>WallStreamInfoValue</include>
          <visible>Container.Content(songs)</visible>
        </control>

        <control type="label">
          <description>Album</description>
          <height>36</height>
          <font>MediumTitleCapsFont</font>
          <scroll>true</scroll>
          <info>ListItem.Album</info>
          <include>WallStreamInfoValue</include>
          <visible>Container.Content(albums)</visible>
        </control>

        <control type="label">
          <description>Label</description>
          <height>36</height>
          <font>MediumTitleCapsFont</font>
          <scroll>true</scroll>
          <info>ListItem.Label</info>
          <include>WallStreamInfoValue</include>
          <visible>![Container.Content(albums) | Container.Content(songs)]</visible>
        </control>

        <control type="label">
          <description>Artist</description>
          <height>30</height>
          <font>MediumSmallTitleCapsFont</font>
          <info>ListItem.Artist</info>
          <include>WallStreamInfoValue</include>
        </control>

        <control type="label">
          <description>Album</description>
          <height>30</height>
          <font>MediumSmallTitleCapsFont</font>
          <info>ListItem.Album</info>
          <include>WallStreamInfoValue</include>
          <visible>Container.Content(songs)</visible>
        </control>

        <control type="label">
          <description>Year</description>
          <height>28</height>
          <info>ListItem.Year</info>
          <include>WallStreamInfoValue</include>
        </control>

        <control type="label">
          <description>Genre</description>
          <height>30</height>
          <font>DefaultCapsFont</font>
          <info>ListItem.Genre</info>
          <include>WallStreamInfoValue</include>
        </control>

        <control type="textbox">
          <description>Plot</description>
          <posy>114</posy>
          <width>458</width>
          <height>64</height>
          <info>ListItem.Property(description)</info>
          <visible>!Container.Content(songs)</visible>
        </control>
      </control>
    </control>
  </include>

  <include name="WallStreamEpisodeInfo">
    <control type="group">
      <control type="image">
        <description>Background</description>
        <posy>-54</posy>
        <width>524</width>
        <height>232</height>
        <texture>BlackTransparent.png</texture>
        <bordertexture border="14">ThumbShadow2.png</bordertexture>
        <bordersize>8</bordersize>
        <colordiffuse>99999999</colordiffuse>
        <include>WallStreamFadeAnim</include>
      </control>

      <control type="image">
        <posx>6</posx>
        <posy>-46</posy>
        <width>512</width>
        <height>43</height>
        <texture>GlassTitleBar.png</texture>
      </control>

      <control type="group">
        <posx>34</posx>
        <posy>-24</posy>

        <control type="label">
          <description>Title</description>
          <font>MediumTitleCapsFont</font>
          <scroll>true</scroll>
          <info>ListItem.Title</info>
          <include>WallStreamInfoValue</include>
        </control>

        <control type="label">
          <description>Season and Episode</description>
          <posy>30</posy>
          <font>MediumSmallTitleCapsFont</font>
          <label>$INFO[ListItem.Season,$LOCALIZE[20373] ], $INFO[ListItem.Episode,$LOCALIZE[20359] ]</label>
          <include>WallStreamInfoValue</include>
        </control>

        <control type="image">
          <description>Star Rating</description>
          <posx>258</posx>
          <posy>32</posy>
          <include>StarRatingImage</include>
          <include>WallStreamFadeAnim</include>
        </control>

        <control type="image">
          <description>Trailer Indicator</description>
          <posx>424</posx>
          <posy>30</posy>
          <width>24</width>
          <height>24</height>
          <aspectratio>keep</aspectratio>
          <texture>Trailer.png</texture>
          <visible>!IsEmpty(ListItem.Trailer)</visible>
        </control>

        <control type="label">
          <description>Airdate</description>
          <posy>54</posy>
          <info>ListItem.Date</info>
          <include>WallStreamInfoValue</include>
        </control>

        <control type="textbox">
          <description>Plot</description>
          <posy>90</posy>
          <width>458</width>
          <height>84</height>
          <info>ListItem.Plot</info>
        </control>
      </control>
    </control>
  </include>

  <!-- Media Views -->
  <include name="MediaViewBGOverlay">
    <control type="group">
      <include condition="Skin.HasTheme(lite)">MediaViewBGOverlayLite</include>
      <include condition="!Skin.HasTheme(lite)">MediaViewBGOverlayRich</include>
      <include>BackgroundOverlayFade</include>
    </control>
  </include>

  <include name="MediaViewBGOverlayLite">
    <control type="image">
      <description>Background Upper Overlay</description>
      <width>1280</width>
      <height>54</height>
      <texture>Black.png</texture>
      <colordiffuse>99cccccc</colordiffuse>
    </control>

    <control type="image">
      <description>Background Lower Overlay (Large)</description>
      <posy>216</posy>
      <width>1280</width>
      <height>504</height>
      <texture>Black.png</texture>
      <colordiffuse>ddcccccc</colordiffuse>
      <visible>![[Container.Content(tvshows) | Container.Content(episodes)] + Skin.HasSetting(UseLowTVOverlay) + Control.IsVisible(55)]</visible>
    </control>
    <control type="image">
      <description>Background Lower Overlay (Small)</description>
      <posy>416</posy>
      <width>1280</width>
      <height>304</height>
      <texture>Black.png</texture>
      <colordiffuse>ddcccccc</colordiffuse>
      <visible>[[Container.Content(tvshows) | Container.Content(episodes)] + Skin.HasSetting(UseLowTVOverlay) + Control.IsVisible(55)]</visible>
    </control>
  </include>

  <include name="MediaViewBGOverlayRich">
    <control type="image">
      <description>Background Overlay</description>
      <include>FullScreenOverlayDims</include>
      <texture>TVFanartOverlay.png</texture>
    </control>
  </include>

  <include name="MovieViewBGOverlay">
    <include condition="Skin.HasTheme(lite)">MovieViewBGOverlayLite</include>
    <include condition="!Skin.HasTheme(lite)">MovieViewBGOverlayRich</include>
  </include>

  <include name="MovieViewBGOverlayLite">
    <control type="image">
      <description>Background Upper Overlay</description>
      <width>1280</width>
      <height>64</height>
      <texture>Black.png</texture>
      <colordiffuse>77cccccc</colordiffuse>
    </control>

    <control type="image">
      <description>Background Central Overlay</description>
      <posy>64</posy>
      <width>1280</width>
      <height>442</height>
      <texture>Black.png</texture>
      <colordiffuse>bbcccccc</colordiffuse>
    </control>

    <control type="image">
      <description>Background Lower Overlay</description>
      <posy>506</posy>
      <width>1280</width>
      <height>214</height>
      <texture>Black.png</texture>
      <colordiffuse>77cccccc</colordiffuse>
    </control>
  </include>

  <include name="MovieViewBGOverlayRich">
    <control type="image">
      <description>Movie view background</description>
      <include>FullScreenOverlayDims</include>
      <texture>MovieViewBG.png</texture>
      <visible>!Skin.HasSetting(HideInfoInMediaPreview) + !Skin.HasSetting(ShowAnimMediaPreview)</visible>
    </control>
  </include>

  <include name="MediaViewTransition">
    <animation effect="fade" start="0" end="100" time="500" delay="0">WindowOpen</animation>
    <animation effect="fade" start="100" end="0" time="200" delay="0">WindowClose</animation>
  </include>

  <include name="MediaFade">
    <animation effect="fade" start="0" end="100" time="500" delay="0">Visible</animation>
    <animation effect="fade" start="100" end="0" time="200" delay="0">Hidden</animation>
  </include>

  <include name="MediaViewFade">
    <include>MediaViewTransition</include>
    <include>MediaFade</include>
  </include>

  <constant name="MediaListSlideTime">200</constant>

  <include name="MediaListItemSlide">
    <animation effect="slide" start="0,-42" end="0,0" time="MediaListSlideTime" reversible="false" tween="quadratic" easing="out" condition="Container.OnNext">focus</animation>
    <animation effect="slide" start="0,42" end="0,0" time="MediaListSlideTime" reversible="false"  tween="quadratic" easing="out" condition="Container.OnPrevious">focus</animation>
  </include>

  <include name="MediaListItemFade">
    <animation effect="fade" start="0" end="100" time="100" delay="100" reversible="false" condition="Container.OnNext">Focus</animation>
    <animation effect="fade" start="0" end="100" time="100" delay="100" reversible="false" condition="Container.OnPrevious">Focus</animation>
  </include>

  <include name="MediaListItemFadeOut">
    <animation effect="fade" start="100" end="0" time="100" delay="100" reversible="false">Focus</animation>
  </include>

  <include name="MediaListSelectDelay">
    <visible>!Container.OnNext + !Container.OnPrevious</visible>
    <animation effect="fade" start="0" end="100" time="300" delay="MediaListSlideTime">Visible</animation>
  </include>

  <include name="MediaListSelectLongDelay">
    <visible>!Container.OnNext + !Container.OnPrevious</visible>
    <animation effect="fade" start="0" end="100" time="800" delay="MediaListSlideTime">Visible</animation>
  </include>

  <include name="MediaItemNFFade">
    <animation effect="fade" start="30" end="30" time="0" condition="true">Conditional</animation>
  </include>

  <include name="MediaItemBG">
    <posx>0</posx>
    <posy>-6</posy>
    <width>679</width>
    <height>54</height>
    <texture>MediaItemBG.png</texture>
  </include>

  <include name="MediaItemBGWide">
    <posx>0</posx>
    <posy>-6</posy>
    <width>879</width>
    <height>54</height>
    <texture>MediaItemBG.png</texture>
  </include>

  <include name="MediaItemBGSuperWide">
    <posx>0</posx>
    <posy>-6</posy>
    <width>1450</width>
    <height>54</height>
    <texture>MediaItemBG.png</texture>
  </include>

  <include name="MediaItemMainFontNF">
    <font>MediumSmallDefaultCapsFont</font>
    <textcolor>Unfocused</textcolor>
  </include>

  <include name="MediaItemMainFontFO">
    <font>MediumSmallDefaultCapsFont</font>
  </include>

  <include name="MediaItemDetailFontNF">
    <font>SmallDefaultCapsFont</font>
    <textcolor>Unfocused</textcolor>
  </include>

  <include name="MediaItemDetailFontFO">
    <font>SmallDefaultCapsFont</font>
  </include>

  <include name="MediaItemMainInfo">
    <posx>60</posx>
    <width>356</width>
    <height>42</height>
    <align>left</align>
    <aligny>center</aligny>
    <label>$INFO[ListItem.Label]</label>
  </include>

  <include name="MediaItemMainInfoWide">
    <posx>60</posx>
    <width>556</width>
    <height>42</height>
    <align>left</align>
    <aligny>center</aligny>
    <label>$INFO[ListItem.Label]</label>
  </include>

  <include name="MediaItemMainInfoNF">
    <include>MediaItemMainInfo</include>
    <include>MediaItemMainFontNF</include>
  </include>

  <include name="MediaItemMainInfoNFWide">
    <include>MediaItemMainInfoWide</include>
    <include>MediaItemMainFontNF</include>
  </include>

  <include name="MediaItemMainInfoFO">
    <include>MediaItemMainInfo</include>
    <include>MediaItemMainFontFO</include>
  </include>

  <include name="MediaItemMainInfoFOWide">
    <include>MediaItemMainInfoWide</include>
    <include>MediaItemMainFontFO</include>
  </include>

  <include name="MediaItemFocusBG">
    <posx>44</posx>
    <posy>0</posy>
    <width>595</width>
    <height>44</height>
    <texture aspectratio="stretch" flipx="true">MenuItemFO.png</texture>
    <include>MediaListItemSlide</include>
  </include>

  <include name="MediaItemFocusBGWide">
    <posx>44</posx>
    <posy>0</posy>
    <width>795</width>
    <height>44</height>
    <texture aspectratio="stretch" flipx="true">MenuItemFO.png</texture>
    <include>MediaListItemSlide</include>
  </include>

  <include name="MediaItemDetailBG">
    <posx>422</posx>
    <posy>10</posy>
    <width>214</width>
    <height>24</height>
    <texture border="13,0,0,0">MediaItemDetailBG.png</texture>
    <include>MediaListItemSlide</include>
  </include>

  <include name="MediaItemDetailBGWide">
    <posx>622</posx>
    <posy>10</posy>
    <width>214</width>
    <height>24</height>
    <texture border="13,0,0,0">MediaItemDetailBG.png</texture>
    <include>MediaListItemSlide</include>
  </include>

  <include name="MediaItemDetailInfo">
    <include>MediaItemDetailInfoDims</include>
    <align>left</align>
    <aligny>center</aligny>
    <label>$INFO[ListItem.Label2]</label>
  </include>

  <include name="MediaItemDetailInfoWide">
    <include>MediaItemDetailInfoDimsWide</include>
    <align>left</align>
    <aligny>center</aligny>
    <label>$INFO[ListItem.Label2]</label>
  </include>

  <include name="MediaItemDetailInfoNF">
    <include>MediaItemDetailInfo</include>
    <include>MediaItemDetailFontNF</include>
  </include>

  <include name="MediaItemDetailInfoNFWide">
    <include>MediaItemDetailInfoWide</include>
    <include>MediaItemDetailFontNF</include>
  </include>

  <include name="MediaItemDetailInfoFO">
    <include>MediaItemDetailInfo</include>
    <include>MediaItemDetailFontFO</include>
  </include>

  <include name="MediaItemDetailInfoFOWide">
    <include>MediaItemDetailInfoWide</include>
    <include>MediaItemDetailFontFO</include>
  </include>

  <include name="MediaNumberedItemNo">
    <posx>52</posx>
    <posy>10</posy>
    <width>50</width>
    <height>30</height>
    <align>right</align>
  </include>

  <include name="MediaNumberedItemTitle">
    <posx>60</posx>
    <posy>10</posy>
    <width>362</width>
    <height>30</height>
    <align>left</align>
    <label>$INFO[ListItem.Title]</label>
  </include>

  <include name="MediaNumberedItemTitleNF">
    <include>MediaNumberedItemTitle</include>
    <include>MediaItemMainFontNF</include>
  </include>

  <include name="MediaNumberedItemTitleFO">
    <include>MediaNumberedItemTitle</include>
    <include>MediaItemMainFontFO</include>
  </include>

  <include name="MediaOverlayVisible">
    <visible>true</visible>
  </include>

  <!-- Video Views -->
  <include name="TopOverlayFirstTitleSlide">
    <animation effect="slide" time="700" tween="circle" easing="out" start="-700,0" end="0,0">Visible</animation>
    <animation effect="slide" time="700" tween="circle" easing="out" start="-700,0" end="0,0">WindowOpen</animation>
    <animation effect="slide" time="700" tween="circle" easing="out" start="0,0" end="-700,0">Hidden</animation>
    <animation effect="slide" time="700" tween="circle" easing="out" start="0,0" end="-700,0">WindowClose</animation>
  </include>

  <include name="TopOverlaySecondTitleSlide">
    <animation effect="slide" time="700" tween="circle" easing="out" start="-280,0" end="0,0">Visible</animation>
    <animation effect="slide" time="700" tween="circle" easing="out" start="-280,0" end="0,0">WindowOpen</animation>
    <animation effect="slide" time="700" tween="circle" easing="out" start="0,0" end="-280,0">Hidden</animation>
    <animation effect="slide" time="700" tween="circle" easing="out" start="0,0" end="-280,0">WindowClose</animation>
  </include>

  <include name="TopOverlayTitlePos">
    <posx>114</posx>
    <posy>5</posy>
    <include>TopOverlayFirstTitleSlide</include>
  </include>

  <include name="TVTitleBGImage">
    <texture border="156,0,24,0">TVTitleBG.png</texture>
  </include>

  <include name="TVTitleBGImageLite">
    <texture border="0,0,17,0">TVTitleBG.png</texture>
  </include>

  <include name="TopOverlayTitleAreaBG">
    <posy>5</posy>
    <height>36</height>
    <include condition="Skin.HasTheme(lite)">TVTitleBGImageLite</include>
    <include condition="!Skin.HasTheme(lite)">TVTitleBGImage</include>
  </include>

  <include name="TopOverlayFirstTitleAreaBG">
    <control type="image">
      <description>First Title background</description>
      <include>TopOverlayFirstTitleAreaBGDims</include>
      <include>TopOverlayTitleAreaBG</include>
    </control>
  </include>

  <include name="TopOverlaySecondTitleAreaBG">
    <control type="image">
      <description>Second Title background</description>
      <include>TopOverlaySecondTitleAreaBGDims</include>
      <include>TopOverlayTitleAreaBG</include>
    </control>
  </include>

  <include name="TopOverlayTitleAreaText">
    <include>TopOverlayTitleAreaTextDims</include>
    <scroll>true</scroll>
    <align>right</align>
    <aligny>center</aligny>
    <font>MediumDefaultCapsFont</font>
  </include>

  <include name="TopOverlayFirstTitleAreaText">
    <include>TopOverlayFirstTitleAreaTextDims</include>
    <include>TopOverlayTitleAreaText</include>
    <include>TopOverlayFirstTitleSlide</include>
  </include>

  <include name="TopOverlaySecondTitleAreaText">
    <include>TopOverlaySecondTitleAreaTextDims</include>
    <include>TopOverlayTitleAreaText</include>
    <include>TopOverlaySecondTitleSlide</include>
  </include>

  <include name="FanartOnTVProjectorScreen">
    <control type="group">
      <visible>!IsEmpty(ListItem.Property(fanart_image))</visible>
      <include>MediaListSelectDelay</include>

      <include>TVProjectScreenOverlay</include>

      <control type="image">
        <description>Fanart background</description>
        <info>ListItem.Property(fanart_image)</info>
        <include>TVProjectScreenImage</include>
      </control>
    </control>
  </include>

  <include name="TVProjectScreenOverlay">
    <control type="image">
      <description>Underlay for fanart on tv wall</description>
      <posx>674</posx>
      <posy>270</posy>
      <width>296</width>
      <height>80</height>
      <animation effect="rotatex" center="672" end="-19" time="0" condition="true">Conditional</animation>
      <animation effect="rotatey" center="672" end="13" time="0" condition="true">Conditional</animation>
      <texture>Black.png</texture>
      <aspectratio>stretch</aspectratio>
      <colordiffuse>ff999999</colordiffuse>
    </control>
  </include>

  <include name="TVProjectScreenImage">
    <posx>680</posx>
    <posy>99</posy>
    <width>356</width>
    <height>270</height>
    <animation effect="rotatey" center="680" end="13" time="0" condition="true">Conditional</animation>
    <aspectratio>stretch</aspectratio>
    <colordiffuse>ff999999</colordiffuse>
  </include>

  <constant name="TVFanartFadeTime">200</constant>

  <include name="TVWideVisible">
    <visible>Control.IsVisible(57) + Container.Content(tvshows)</visible>
  </include>

  <constant name="TVShowsDetailsGap">30</constant>

  <include name="TVTotalEpisodesDetails">
    <label>$INFO[ListItem.Episode,, $LOCALIZE[20360]]</label>
  </include>

  <include name="TVTotalEpisodesDetailsNF">
    <include>TVTotalEpisodesDetails</include>
    <include>MediaItemDetailInfoNF</include>
  </include>

  <include name="TVTotalEpisodesDetailsFO">
    <include>TVTotalEpisodesDetails</include>
    <include>MediaItemDetailInfoFO</include>
  </include>

  <include name="TVUnwatchedEpisodesDetails">
    <include>TVUnwatchedEpisodesDetailsDims</include>
    <align>right</align>
    <aligny>center</aligny>
    <label>$INFO[ListItem.Property(unwatchedepisodes)]</label>
  </include>

  <include name="TVUnwatchedEpisodesDetailsNF">
    <include>TVUnwatchedEpisodesDetails</include>
    <include>MediaItemDetailFontNF</include>
  </include>

  <include name="TVUnwatchedEpisodesDetailsFO">
    <include>TVUnwatchedEpisodesDetails</include>
    <include>MediaItemDetailFontFO</include>
  </include>

  <include name="TVUnwatchedEpisodesDetailsImage">
    <include>TVUnwatchedEpisodesDetailsImageDims</include>
    <texture>OverlayUnwatched.png</texture>
    <visible>!IsEmpty(ListItem.Property(unwatchedepisodes))</visible>
  </include>

  <include name="TVWatchedEpisodesDetails">
    <include>TVWatchedEpisodesDetailsDims</include>
    <label>$INFO[ListItem.Property(watchedepisodes)]</label>
    <include>TVUnwatchedEpisodesDetails</include>
  </include>

  <include name="TVWatchedEpisodesDetailsNF">
    <include>TVWatchedEpisodesDetails</include>
    <include>MediaItemDetailFontNF</include>
  </include>

  <include name="TVWatchedEpisodesDetailsFO">
    <include>TVWatchedEpisodesDetails</include>
    <include>MediaItemDetailFontFO</include>
  </include>

  <include name="TVWatchedEpisodesDetailsImage">
    <include>TVWatchedEpisodesDetailsImageDims</include>
    <texture>OverlayWatched.png</texture>
    <visible>!IsEmpty(ListItem.Property(watchedepisodes))</visible>
    <include>TVUnwatchedEpisodesDetailsImage</include>
  </include>

  <include name="TVSeasonsVisible">
    <visible>Control.IsVisible(57) + Container.Content(seasons)</visible>
  </include>

  <include name="TVSeasonsFadeInAnim">
    <animation effect="fade" start="0" end="100" time="400" condition="Container.Content(seasons)">Conditional</animation>
  </include>

  <include name="TVSeasonsFadeOutAnim">
    <animation effect="fade" start="0" end="100" time="0">Visible</animation>
    <animation effect="fade" start="100" end="0" time="600">Hidden</animation>
  </include>

  <include name="TVSeasonItemDetail">
    <posx>436</posx>
    <width>200</width>
    <height>42</height>
    <align>left</align>
    <aligny>center</aligny>
    <label>$INFO[ListItem.TVShowTitle]</label>
  </include>

  <include name="TVSeasonItemDetailNF">
    <include>TVSeasonItemDetail</include>
    <include>MediaItemDetailFontNF</include>
  </include>

  <include name="TVSeasonItemDetailFO">
    <include>TVSeasonItemDetail</include>
    <include>MediaItemDetailFontFO</include>
  </include>

  <include name="TVEpisodesVisible">
    <visible>Control.IsVisible(54)</visible>
  </include>

  <include name="WatchedUnwatchedOverlay">
    <control type="image">
      <description>Background</description>
      <include>WtchUnwtchOverlayBGDims</include>
      <texture>OverlayWUBG.png</texture>
      <visible>!IsEmpty(ListItem.Overlay) + !Skin.HasSetting(HideWatchedIcons)</visible>
    </control>
    <control type="image">
      <description>Overlay</description>
      <include>WtchUnwtchOverlayDims</include>
      <info>ListItem.Overlay</info>
      <visible>!Skin.HasSetting(HideWatchedIcons)</visible>
    </control>
  </include>

  <constant name="TVEpisodesAnimTime">600</constant>

  <include name="TVEpisodesSlideAnim">
    <animation effect="slide" start="733,-32" end="0,0" time="TVEpisodesAnimTime" condition="Container.Content(episodes)">Conditional</animation>
    <animation effect="rotatey" center="30" start="-48" end="-48" time="TVEpisodesAnimTime" condition="Container.Content(episodes)">Conditional</animation>
  </include>

  <include name="TVEpisodesFadeAnim">
    <animation effect="fade" start="0" end="100" time="TVEpisodesAnimTime" condition="Container.Content(episodes)">Conditional</animation>
  </include>

  <include name="TVEpisodeItemNo">
    <include>MediaNumberedItemNo</include>
    <label>$INFO[ListItem.Episode,,.]</label>
  </include>

  <include name="TVEpisodeItemNoNF">
    <include>TVEpisodeItemNo</include>
    <include>MediaItemMainFontNF</include>
  </include>

  <include name="TVEpisodeItemNoFO">
    <include>TVEpisodeItemNo</include>
    <include>MediaItemMainFontFO</include>
  </include>

  <include name="TVEpisodeItemOverlay">
    <include>TVEpisodeItemOverlayDims</include>
    <info>ListItem.Overlay</info>
  </include>

  <include name="TVEpisodeItemOverlayWide">
    <include>TVEpisodeItemOverlayDimsWide</include>
    <info>ListItem.Overlay</info>
  </include>

  <include name="TVEpisodeItemDate">
    <include>TVEpisodeItemDateDims</include>
    <align>left</align>
    <aligny>center</aligny>
    <label>$INFO[ListItem.Date]</label>
  </include>

  <include name="TVEpisodeItemDateNF">
    <include>TVEpisodeItemDate</include>
    <include>MediaItemDetailFontNF</include>
  </include>

  <include name="TVEpisodeItemDateFO">
    <include>TVEpisodeItemDate</include>
    <include>MediaItemDetailFontFO</include>
  </include>

  <constant name="TVEpisodesDetailsGap">24</constant>

  <include name="TVEpisodesDetailValue">
    <include>TVEpisodesDetailValueDims</include>
    <scroll>false</scroll>
    <font>DefaultCapsFont</font>
    <include>MediaInfoValue</include>
  </include>

  <!-- Movie Video views -->
  <include name="MediaPreviewVisible">
    <visible>Control.IsVisible(51)</visible>
  </include>

	<!-- Little baby thumbs at the bottom -->
  <include name="MediaPreviewThumbDetails">
    <texture>amt-blank-poster.png</texture>
    <info>ListItem.Icon</info>
    <visible>!IsEmpty(ListItem.Thumb) | !Skin.HasSetting(HideNoThumbIcon)</visible>
  </include>

  <include name="MediaPreviewThumb">
    <include>MediaPreviewThumbDims</include>
    <include>MediaPreviewThumbDetails</include>
  </include>

  <include name="MediaPreviewEpThumb">
    <include>MediaPreviewEpThumbDims</include>
    <include>MediaPreviewThumbDetails</include>
  </include>

  <include name="MediaPreviewEpThumbOverlay">
    <control type="group">
      <posx>88</posx>
      <posy>158</posy>

      <control type="image">
        <description>Background</description>
        <include>WtchUnwtchOverlayBGDims</include>
        <texture flipy="true">OverlayWUBG.png</texture>
        <animation effect="rotate" center="0,0" start="-90" end="-90" time="0" condition="true">Conditional</animation>
        <animation effect="slide" tween="quadratic" end="12,0" time="300" delay="100">Focus</animation>
        <animation effect="slide" tween="quadratic" end="0,0" time="200">Unfocus</animation>
        <visible>!IsEmpty(ListItem.Overlay) + !Skin.HasSetting(HideWatchedIcons)</visible>
      </control>
      <control type="image">
        <description>Overlay</description>
        <posx>-35</posx>
        <posy>4</posy>
        <include>WtchUnwtchOverlayDims</include>
        <info>ListItem.Overlay</info>
        <animation effect="slide" tween="quadratic" end="0,12" time="300" delay="100">Focus</animation>
        <animation effect="slide" tween="quadratic" end="0,0" time="200">Unfocus</animation>
        <visible>!Skin.HasSetting(HideWatchedIcons)</visible>
      </control>
    </control>
  </include>

  <constant name="MediaPreviewSubHeadingGap">22</constant>

  <include name="MediaPreviewDetailsLabel">
    <width>434</width>
    <height>20</height>
    <font>DefaultFont</font>
    <autoscroll>false</autoscroll>
  </include>

  <include name="MediaPreviewOtherDetailsLabel">
    <posy>MediaPreviewSubHeadingGap</posy>
    <width>370</width>
    <height>60</height>
    <align>left</align>
    <include>MediaPreviewDetailsLabel</include>
  </include>

  <include name="MediaPreviewAnimList">
    <posx>780</posx>
    <posy>-520</posy>
    <width>500</width>
    <height>220</height>
    <scrolltime>300</scrolltime>
    <focusposition>2</focusposition>
  </include>

  <include name="MediaPreviewAnimThumb">
    <include>MediaPreviewAnimThumbDims</include>
    <include>MediaPreviewThumb</include>
  </include>

  <include name="MediaPreviewNoAnimEpList">
    <focusposition>2</focusposition>
  </include>

  <include name="MediaPreviewAnimDetailsLabel">
    <width>700</width>
    <height>20</height>
    <font>DefaultFont</font>
    <autoscroll>false</autoscroll>
  </include>

  <include name="ShowcaseVisible">
    <visible>Control.IsVisible(58)</visible>
  </include>

  <include name="ShowcasePoster">
    <posx>0</posx>
    <posy>10</posy>
    <width>225</width>
    <height>ShowcaseItemHeight</height>
    <texture>amt-blank-poster.png</texture>
    <colordiffuse>f0808080</colordiffuse>
    <info>ListItem.Icon</info>
    <aspectratio aligny="bottom">stretch</aspectratio>
    <visible>!IsEmpty(ListItem.Thumb) | !Skin.HasSetting(HideNoThumbIcon)</visible>
  </include>

  <include name="ShowcaseFocusAnim">
    <animation effect="zoom" tween="quadratic" start="100,100" end="120,120" center="225,150" time="600" delay="200">Focus</animation>
    <animation effect="zoom" tween="quadratic" start="120,120" end="100,100" center="225,150" time="350">Unfocus</animation>
  </include>

  <include name="ShowcaseFocusPosterOverlayAnim">
    <animation type="focus">
      <effect type="fade" start="0" end="100" time="800"/>
      <effect type="zoom" tween="quadratic" start="100,100" end="120,120" center="225,150" time="600" delay="200"/>
    </animation>
    <animation type="unfocus">
      <effect type="zoom" tween="quadratic" start="120,120" end="100,100" center="225,150" time="350"/>
      <effect type="fade" start="100" end="0" time="350"/>
    </animation>
  </include>

  <!-- Music Views -->
  <include name="MusicAlbumsVisible">
    <visible>[Window.IsVisible(MyMusicFiles) | Window.IsVisible(MyMusicLibrary)] + Control.IsVisible(51)</visible>
  </include>

  <constant name="MusicAlbumItemNFHeight">62</constant>

  <include name="MusicAlbumItemDivider">
    <posy>58</posy>
    <width>843</width>
    <height>4</height>
    <texture>MusicAlbumItemDivider.png</texture>
  </include>

  <constant name="MusicAlbumItemFOHeight">118</constant>

  <constant name="MusicAlbumTextWidth">630</constant>

  <constant name="MusicAlbumFocusZoomTime">300</constant>
  <constant name="MusicAlbumFocusZoomDelay">100</constant>

  <include name="MusicAlbumWithScrollbar">
    <onright>61</onright>
  </include>

  <include name="MusicAlbumWithoutScrollbar">
    <pagecontrol>-</pagecontrol>
    <onright>9009</onright>
  </include>
  
  <include name="MusicAlbumCoverTexture">
    <include condition="Skin.HasTheme(lite)">MusicAlbumCoverTextureLite</include>
    <include condition="!Skin.HasTheme(lite)">MusicAlbumCoverTextureRich</include>
  </include>

  <include name="MusicAlbumCoverTextureLite">
    <texture>Grey.png</texture>
    <aspectratio aligny="top">stretch</aspectratio>
  </include>

  <include name="MusicAlbumCoverTextureRich">
    <texture>DefaultAlbumCover.png</texture>
    <aspectratio aligny="top">keep</aspectratio>
  </include>

  <include name="MusicAlbumMainLabelNF">
    <posx>226</posx>
    <posy>8</posy>
    <width>MusicAlbumTextWidth</width>
    <font>MediumSmallTitleCapsFont</font>
    <textcolor>Unfocused</textcolor>
  </include>

  <include name="MusicAlbumSubLabelNF">
    <posx>226</posx>
    <posy>30</posy>
    <width>MusicAlbumTextWidth</width>
    <font>SmallTitleFont</font>
  </include>

  <include name="MusicAlbumMainLabelFO">
    <posx>226</posx>
    <posy>26</posy>
    <width>MusicAlbumTextWidth</width>
    <height>10</height>
    <font>LargeTitleCapsFont</font>
    <textcolor>Unfocused</textcolor>
    <animation effect="zoom" tween="quadratic" start="226,34,360,6" end="226,9,630,10" time="MusicAlbumFocusZoomTime" delay="MusicAlbumFocusZoomDelay" reversible="false">Focus</animation>
  </include>

  <include name="MusicAlbumSubLabelFO">
    <posx>226</posx>
    <posy>60</posy>
    <width>MusicAlbumTextWidth</width>
    <height>10</height>
    <font>MediumTitleFont</font>
    <animation effect="zoom" tween="quadratic" start="226,34,360,6" end="226,9,630,10" time="MusicAlbumFocusZoomTime" delay="MusicAlbumFocusZoomDelay" reversible="false">Focus</animation>
  </include>

  <include name="MusicAlbumDetailInfoCaption">
    <include>MusicAlbumDetailInfoCaptionDims</include>
    <include>MediaInfoCaption</include>
  </include>

  <include name="MusicAlbumDetailInfoValue">
    <include>MusicAlbumDetailInfoValueDims</include>
    <include>MediaInfoValue</include>
  </include>

  <include name="CoverflowVisible">
    <visible>Control.IsVisible(55)</visible>
  </include>

  <include name="CoverflowThumb">
    <include>CoverflowThumbDims</include>
    <bordersize>8</bordersize>
    <aspectratio aligny="bottom">keep</aspectratio>
  </include>

  <include name="CoverflowThumbReflection">
    <include>CoverflowThumbReflectionDims</include>
    <texture flipy="true" diffuse="DiffuseMirror.png"/>
    <aspectratio aligny="top">keep</aspectratio>
  </include>

  <include name="CoverflowMusicThumb">
    <include>CoverflowMusicThumbDims</include>
    <bordertexture border="14">ThumbShadow2.png</bordertexture>
    <bordersize>8</bordersize>
  </include>

  <include name="GlassTextureOverlay">
    <texture>GlassOverlay.png</texture>
    <colordiffuse>66ffffff</colordiffuse>
  </include>

  <include name="GlassTextureOverlay2">
    <texture>GlassOverlay2.png</texture>
    <colordiffuse>66ffffff</colordiffuse>
  </include>

  <include name="CoverflowGlassOverlay">
    <include>CoverflowGlassOverlayDims</include>
    <include>GlassTextureOverlay</include>
  </include>

  <include name="CoverflowMusicThumbReflection">
    <include>CoverflowMusicThumbReflectionDims</include>
    <texture flipy="true" diffuse="DiffuseMirror.png"/>
  </include>

  <include name="CoverflowMainLabel">
    <posx>0</posx>
    <posy>630</posy>
    <width>1280</width>
    <align>center</align>
    <aligny>center</aligny>
    <font>MediumLargeTitleCapsFont</font>
  </include>

  <include name="CoverflowDetailLabel">
    <posy>660</posy>
    <font>MediumSmallTitleCapsFont</font>
    <include>CoverflowMainLabel</include>
  </include>

  <include name="CoverflowSubDetailLabel">
    <posy>674</posy>
    <font>MediumSmallTitleCapsFont</font>
    <include>CoverflowMainLabel</include>
  </include>

  <include name="CoverflowShadowOverlayVertDims">
    <posy>217</posy>
    <height>520</height>
  </include>

  <include name="CoverflowShadowOverlayLowVertDims">
    <posy>417</posy>
    <height>320</height>
  </include>

  <include name="MusicSongsVisible">
    <visible>[Window.IsVisible(MyMusicFiles) | Window.IsVisible(MyMusicLibrary) | Window.IsVisible(MyMusicPlaylist)] + Control.IsVisible(57)</visible>
  </include>

  <include name="MusicSongsAlbumInfo">
    <width>304</width>
    <scroll>false</scroll>
    <aligny>center</aligny>
  </include>

  <include name="MusicSongTrackNo">
    <include>MediaNumberedItemNo</include>
    <label>$INFO[ListItem.TrackNumber,,.]</label>
  </include>

  <include name="MusicSongTrackNoNF">
    <include>MusicSongTrackNo</include>
    <include>MediaItemMainFontNF</include>
  </include>

  <include name="MusicSongTrackNoFO">
    <include>MusicSongTrackNo</include>
    <include>MediaItemMainFontFO</include>
  </include>

  <include name="MPESectionTitle">
    <width>560</width>
    <font>TitleCapsFont</font>
  </include>

  <include name="MusicPlaylistEditorList">
    <posx>-60</posx>
    <posy>50</posy>
    <width>612</width>
    <height>378</height>
    <scrolltime>200</scrolltime>
  </include>

  <!-- Video OSD -->
  <include name="VideoOSDSlide">
    <animation effect="slide" time="700" tween="circle" easing="out" start="0,300" end="0,0">Visible</animation>
    <animation effect="slide" time="700" tween="circle" easing="out" start="0,300" end="0,0">WindowOpen</animation>
    <animation effect="slide" time="700" tween="circle" easing="out" start="0,0" end="0,300">Hidden</animation>
    <animation effect="slide" time="700" tween="circle" easing="out" start="0,0" end="0,300">WindowClose</animation>
  </include>

  <include name="VideoOSDSlideDown">
    <animation effect="slide" time="700" tween="circle" easing="out" start="0,-300" end="0,0">Visible</animation>
    <animation effect="slide" time="700" tween="circle" easing="out" start="0,-700" end="0,0">WindowOpen</animation>
    <animation effect="slide" time="700" tween="circle" easing="in" start="0,0" end="0,-700">Hidden</animation>
    <animation effect="slide" time="700" tween="circle" easing="in" start="0,0" end="0,-300">WindowClose</animation>
  </include>

  <include name="VideoOSDSlideLeft">
    <animation effect="slide" time="700" tween="circle" easing="out" start="700,0" end="0,0">Visible</animation>
    <animation effect="slide" time="700" tween="circle" easing="out" start="700,0" end="0,0">WindowOpen</animation>
    <animation effect="slide" time="700" tween="circle" easing="in" start="0,0" end="700,0">Hidden</animation>
    <animation effect="slide" time="700" tween="circle" easing="in" start="0,0" end="700,0">WindowClose</animation>
  </include>

  <include name="VideoOSDSeekIcon">
    <width>64</width>
    <height>64</height>
  </include>

  <!-- Music OSD -->
  <include name="MusicNowPlayingIndicators">
    <control type="group">
      <visible>Player.HasAudio + ![Container.Content(movies) + [Control.IsVisible(51) | Control.IsVisible(58)]]</visible>
      <include>OptionsMenuFade</include>

      <control type="image">
        <visible>Control.IsVisible(9007)</visible>
        <include>OptionsMenuFade</include>
        <description>Now Playing Music indicator (Press Down)</description>
        <posx>6</posx>
        <posy>677</posy>
        <width>64</width>
        <height>34</height>
        <texture>NPIndicDown.png</texture>
      </control>

      <control type="image">
        <visible>Control.IsVisible(9008) | [Window.IsActive(Home) + Control.HasFocus(300)]</visible>
        <include>OptionsMenuFade</include>
        <description>Now Playing Music indicator (Press Left)</description>
        <posx>6</posx>
        <posy>677</posy>
        <width>64</width>
        <height>34</height>
        <texture>NPIndicLeft.png</texture>
      </control>
    </control>
  </include>

  <include name="MusicNowPlayingSlideLeft">
    <animation effect="slide" time="700" tween="circle" easing="out" start="-1400,0" end="0,0">Visible</animation>
    <animation effect="slide" time="700" tween="circle" easing="out" start="-1400,0" end="0,0">WindowOpen</animation>
    <animation effect="slide" time="700" tween="circle" easing="out" start="0,0" end="-1400,0">Hidden</animation>
    <animation effect="slide" time="700" tween="circle" easing="out" start="0,0" end="-1400,0">WindowClose</animation>
  </include>

  <include name="MusicOSDControlButton">
    <width>36</width>
    <height>36</height>
  </include>

  <constant name="MusicOSDButtonAreaWidth">40</constant>

  <include name="MusicOSDPlayerControls">
    <control type="group">
      <control type="button" id="215">
        <description>Prev Track button</description>
        <posx>0</posx>
        <onleft>208</onleft>
        <onright>216</onright>
        <include>OSDPrevButton</include>
        <include>MusicOSDControlButton</include>
      </control>
  
      <control type="group">
        <posx>MusicOSDButtonAreaWidth</posx>
  
        <control type="button" id="216">
          <description>Rewind button</description>
          <include>OSDRewindButton</include>
          <include>MusicOSDControlButton</include>
        </control>
  
        <control type="group">
          <posx>MusicOSDButtonAreaWidth</posx>
  
          <control type="button" id="217">
            <description>Stop button</description>
            <include>OSDStopButton</include>
            <include>MusicOSDControlButton</include>
          </control>

          <control type="group">
            <posx>MusicOSDButtonAreaWidth</posx>

            <control type="button" id="218">
              <description>Play button</description>
              <include>OSDPlayButton</include>
              <include>MusicOSDControlButton</include>
            </control>

            <control type="button" id="218">
              <description>Pause button</description>
              <include>OSDPauseButton</include>
              <include>MusicOSDControlButton</include>
            </control>

            <control type="group">
              <posx>MusicOSDButtonAreaWidth</posx>

              <control type="button" id="219">
                <description>Fast Forward button</description>
                <include>OSDForwardButton</include>
                <include>MusicOSDControlButton</include>
              </control>

              <control type="group">
                <posx>MusicOSDButtonAreaWidth</posx>

                <control type="button" id="220">
                  <description>Next Track button</description>
                  <onleft>219</onleft>
                  <onright>221</onright>
                  <include>OSDNextButton</include>
                  <include>MusicOSDControlButton</include>
                </control>

                <control type="group">
                  <posx>MusicOSDButtonAreaWidth</posx>

                  <control type="togglebutton" id="221">
                    <description>Random button</description>
                    <onleft>220</onleft>
                    <onright>222</onright>
                    <texturefocus>OSDRandomOffFO.png</texturefocus>
                    <texturenofocus>OSDRandomOffNF.png</texturenofocus>
                    <usealttexture>Playlist.IsRandom</usealttexture>
                    <alttexturefocus>OSDRandomOnFO.png</alttexturefocus>
                    <alttexturenofocus>OSDRandomOnNF.png</alttexturenofocus>
                    <onclick>XBMC.PlayerControl(Random)</onclick>
                    <include>MusicOSDControlButton</include>
                  </control>

                  <control type="group">
                    <posx>MusicOSDButtonAreaWidth</posx>

                    <control type="button" id="222">
                      <description>Repeat button</description>
                      <onleft>221</onleft>
                      <onright>208</onright>
                      <texturefocus>-</texturefocus>
                      <texturenofocus>-</texturenofocus>
                      <onclick>XBMC.PlayerControl(Repeat)</onclick>
                      <include>MusicOSDControlButton</include>
                    </control>
                    <control type="image">
                      <texture>OSDRepeatNF.png</texture>
                      <visible>!Playlist.IsRepeat + !Playlist.IsRepeatOne</visible>
                      <visible>!Control.HasFocus(222)</visible>
                      <include>MusicOSDControlButton</include>
                    </control>
                    <control type="image">
                      <texture>OSDRepeatFO.png</texture>
                      <visible>!Playlist.IsRepeat + !Playlist.IsRepeatOne</visible>
                      <visible>Control.HasFocus(222)</visible>
                      <include>MusicOSDControlButton</include>
                    </control>
                    <control type="image">
                      <texture>OSDRepeatOneNF.png</texture>
                      <visible>Playlist.IsRepeatOne</visible>
                      <visible>!Control.HasFocus(222)</visible>
                      <include>MusicOSDControlButton</include>
                    </control>
                    <control type="image">
                      <texture>OSDRepeatOneFO.png</texture>
                      <visible>Playlist.IsRepeatOne</visible>
                      <visible>Control.HasFocus(222)</visible>
                      <include>MusicOSDControlButton</include>
                    </control>
                    <control type="image">
                      <texture>OSDRepeatAllNF.png</texture>
                      <visible>Playlist.IsRepeat</visible>
                      <visible>!Control.HasFocus(222)</visible>
                      <include>MusicOSDControlButton</include>
                    </control>
                    <control type="image">
                      <texture>OSDRepeatAllFO.png</texture>
                      <visible>Playlist.IsRepeat</visible>
                      <visible>Control.HasFocus(222)</visible>
                      <include>MusicOSDControlButton</include>
                    </control>

                    <control type="group">
                      <posx>MusicOSDButtonAreaWidth</posx>
  
                      <control type="image">
                        <description>No Record button</description>
                        <texture>OSDRecordOff.png</texture>
                        <include>MusicOSDControlButton</include>
                        <visible>!Player.CanRecord</visible>
                      </control>
                      <control type="button" id="208">
                        <description>Record button</description>
                        <onleft>222</onleft>
                        <onright>215</onright>
                        <texturefocus>OSDRecordFO.png</texturefocus>
                        <texturenofocus>OSDRecordNF.png</texturenofocus>
                        <onclick>XBMC.PlayerControl(Record)</onclick>
                        <include>MusicOSDControlButton</include>
                        <visible>Player.CanRecord</visible>
                      </control>
                      <control type="button" id="209">
                        <description>Record button 2</description>
                        <onleft>222</onleft>
                        <onright>215</onright>
                        <texturefocus>OSDRecord2.png</texturefocus>
                        <texturenofocus>-</texturenofocus>
                        <onclick>XBMC.PlayerControl(Record)</onclick>
                        <include>MusicOSDControlButton</include>
                        <visible>Player.CanRecord</visible>
                      </control>

                    </control>
                  </control>
                </control>
              </control>
            </control>
          </control>
        </control>
      </control>
    </control>
  </include>

  <include name="MusicNPText">
    <width>MusicNPTextWidth</width>
  </include>

  <include name="MusicNPHomeLeftText">
    <width>MusicNPHomeLeftTextWidth</width>
  </include>

  <include name="MusicNowPlayingText">
    <include>MusicNowPlayingTextDims</include>
    <scroll>false</scroll>
    <include condition="![Window.IsActive(Home) + !Skin.HasSetting(HomeBladeCentre) + Skin.HasSetting(ShowHomeNPOnLeft)]">MusicNPText</include>
    <include condition="[Window.IsActive(Home) + !Skin.HasSetting(HomeBladeCentre) + Skin.HasSetting(ShowHomeNPOnLeft)]">MusicNPHomeLeftText</include>
  </include>

  <include name="MusicNextPrevText">
    <width>MusicNextPrevTextTextWidth</width>
  </include>

  <include name="MusicNextPrevTrackInfo">
    <textcolor>Unfocused</textcolor>
    <scroll>false</scroll>
    <include condition="![Window.IsActive(Home) + !Skin.HasSetting(HomeBladeCentre) + Skin.HasSetting(ShowHomeNPOnLeft)]">MusicNextPrevText</include>
    <include condition="[Window.IsActive(Home) + !Skin.HasSetting(HomeBladeCentre) + Skin.HasSetting(ShowHomeNPOnLeft)]">MusicNPHomeLeftText</include>
  </include>
  
  <include name="MusicNowPlayingDetails">
    <control type="group">
      <control type="image">
        <description>album cover</description>
        <include>MusicNowPlayingCoverDims</include>
        <info>MusicPlayer.Cover</info>
        <aspectratio>stretch</aspectratio>
        <bordertexture border="14">ThumbShadow2.png</bordertexture>
        <bordersize>8</bordersize>
      </control>

      <control type="label">
        <description>artist</description>
        <font>MediumSmallTitleCapsFont</font>
        <label>$INFO[MusicPlayer.Artist]</label>
        <include>MusicNowPlayingText</include>
      </control>

      <control type="label">
        <description>album</description>
        <posy>22</posy>
        <font>SmallTitleCapsFont</font>
        <label>$INFO[MusicPlayer.Album] $INFO[MusicPlayer.Year, (,)]</label>
        <include>MusicNowPlayingText</include>
      </control>

      <control type="label">
        <description>track title</description>
        <posy>38</posy>
        <aligny>bottom</aligny>
        <label>$INFO[MusicPlayer.Title]</label>
        <font>DefaultCapsFont</font>
        <include>MusicNowPlayingText</include>
      </control>

      <control type="label">
        <description>time</description>
        <posy>62</posy>
        <aligny>top</aligny>
        <label>$INFO[MusicPlayer.Time]$INFO[MusicPlayer.Duration, / ]</label>
        <font>AltDefaultFont</font>
        <include>MusicNowPlayingText</include>
      </control>

      <control type="group">
        <include>MusicNextPrevTextDims</include>
        <visible>!Skin.HasSetting(HideNowPlayingMusicInfo) + !Window.IsActive(PlayerControls)</visible>
        <include>MusicNowPlayingSlideLeft</include>

        <control type="label">
          <label>$INFO[MusicPlayer.Offset(-1).Title,[COLOR=Highlighted]Prev[/COLOR]: ]$INFO[MusicPlayer.Offset(-1).Artist, by ]</label>
          <visible>MusicPlayer.HasPrevious + !MusicPlayer.HasNext</visible>
          <include>MusicNextPrevTrackInfo</include>
        </control>
        <control type="fadelabel">
          <label>$INFO[MusicPlayer.Offset(1).Title,[COLOR=Highlighted]Next[/COLOR]: ]$INFO[MusicPlayer.Offset(1).Artist, by ]</label>
          <label>$INFO[MusicPlayer.Offset(-1).Title,[COLOR=Highlighted]Prev[/COLOR]: ]$INFO[MusicPlayer.Offset(-1).Artist, by ]</label>
          <visible>MusicPlayer.HasPrevious + MusicPlayer.HasNext</visible>
          <include>MusicNextPrevTrackInfo</include>
        </control>
        <control type="label">
          <label>$INFO[MusicPlayer.Offset(1).Title,[COLOR=Highlighted]Next[/COLOR]: ]$INFO[MusicPlayer.Offset(1).Artist, by ]</label>
          <visible>!MusicPlayer.HasPrevious + MusicPlayer.HasNext</visible>
          <include>MusicNextPrevTrackInfo</include>
        </control>
      </control>
    </control>
  </include>

  <include name="MusicOSDSeekImage">
    <width>32</width>
    <height>32</height>
  </include>

  <include name="MusicNowPlaying">
    <control type="group">
      <posy>0</posy>
      <visible>[!Skin.HasSetting(HideNowPlayingMusicInfo) | Window.IsActive(PlayerControls)] + !Window.IsActive(NowPlaying)</visible>
      <include>MusicNowPlayingSlideLeft</include>
      <include>MusicNowPlayingHomeSlideAnim</include>

      <control type="image">
        <description>Background</description>
        <include>MusicNowPlayingBGDims</include>
        <include>DialogBGTexture</include>
        <visible>Skin.HasTheme(lite)</visible>
      </control>
      <control type="image">
        <description>Background</description>
        <include>MusicNowPlayingBGDims</include>
        <texture>DialogProgressBG.png</texture>
        <visible>!Skin.HasTheme(lite)</visible>
      </control>

      <control type="group">
        <posx>18</posx>
        <posy>4</posy>
        <include>MusicNowPlayingDetails</include>
      </control>

      <control type="group">
        <description>Seek Indicators</description>
        <posx>420</posx>
        <posy>8</posy>

        <control type="image">
          <description>FF/REW container image</description>
          <posx>7</posx>
          <posy>50</posy>
          <width>65</width>
          <height>39</height>
          <visible>Player.Forwarding | Player.Rewinding</visible>
          <texture>OSDSeekFrame.png</texture>
        </control>

        <control type="group">
          <posy>56</posy>

          <control type="image">
            <description>RW image</description>
            <width>13</width>
            <height>28</height>
            <visible>Player.Rewinding</visible>
            <texture>OSDSeekRewind.png</texture>
          </control>

          <control type="image">
            <description>FF image</description>
            <posx>65</posx>
            <width>13</width>
            <height>28</height>
            <visible>Player.Forwarding</visible>
            <texture>OSDSeekForward.png</texture>
          </control>
        </control>

        <control type="group">
          <posx>11</posx>
          <posy>53</posy>

          <control type="image">
            <description>2x FF image</description>
            <include>MusicOSDSeekImage</include>
            <texture>OSD2x.png</texture>
            <visible>Player.Forwarding2x</visible>
          </control>
          <control type="image">
            <description>32x REW image</description>
            <include>MusicOSDSeekImage</include>
            <texture>OSD32x.png</texture>
            <visible>Player.Rewinding32x</visible>
          </control>

          <control type="group">
            <posx>6</posx>

            <control type="image">
              <description>4x FF image</description>
              <include>MusicOSDSeekImage</include>
              <texture>OSD4x.png</texture>
              <visible>Player.Forwarding4x</visible>
            </control>
            <control type="image">
              <description>16x REW image</description>
              <include>MusicOSDSeekImage</include>
              <texture>OSD16x.png</texture>
              <visible>Player.Rewinding16x</visible>
            </control>
          </control>

          <control type="group">
            <posx>12</posx>

            <control type="image">
              <description>8x FF image</description>
              <include>MusicOSDSeekImage</include>
              <texture>OSD8x.png</texture>
              <visible>Player.Forwarding8x</visible>
            </control>
            <control type="image">
              <description>8x REW image</description>
              <include>MusicOSDSeekImage</include>
              <texture>OSD8x.png</texture>
              <visible>Player.Rewinding8x</visible>
            </control>
          </control>

          <control type="group">
            <posx>18</posx>

            <control type="image">
              <description>16x FF image</description>
              <include>MusicOSDSeekImage</include>
              <texture>OSD16x.png</texture>
              <visible>Player.Forwarding16x</visible>
            </control>
            <control type="image">
              <description>4x REW image</description>
              <include>MusicOSDSeekImage</include>
              <texture>OSD4x.png</texture>
              <visible>Player.Rewinding4x</visible>
            </control>
          </control>

          <control type="group">
            <posx>24</posx>

            <control type="image">
              <description>32x FF image</description>
              <include>MusicOSDSeekImage</include>
              <texture>OSD32x.png</texture>
              <visible>Player.Forwarding32x</visible>
            </control>
            <control type="image">
              <description>2x REW image</description>
              <include>MusicOSDSeekImage</include>
              <texture>OSD2x.png</texture>
              <visible>Player.Rewinding2x</visible>
            </control>
          </control>
        </control>
      </control>
    </control>
  </include>
  
  <!-- Music Vis -->
  <include name="MusicVisMediaInfoVisible">
    <visible>Player.ShowInfo | Window.IsActive(120) | Window.IsActive(PlayerControls) | Window.IsVisible(script-XBMC_Lyrics-main.xml)</visible>
  </include>

  <include name="MusicVisBottomOSDText">
    <include>MusicVisBottomOSDTextDims</include>
    <align>left</align>
    <scroll>true</scroll>
  </include>

  <include name="MusicVisOptionsButton">
    <posy>4</posy>
    <width>235</width>
    <label>31224</label>
    <align>right</align>
    <font>SmallTitleCapsFont</font>
    <textcolor>Unfocused</textcolor>
    <focusedcolor>Highlighted</focusedcolor>
    <texturefocus>-</texturefocus>
    <texturenofocus>-</texturenofocus>
    <scroll>true</scroll>
    <onup>100</onup>
    <ondown>100</ondown>
  </include>

  <include name="MusicVisBottomButton">
    <posx>940</posx>
    <posy>124</posy>
    <width>130</width>
    <include>DialogButton</include>
  </include>

  <include name="MusicVisLyricsDefaultXboxOnClick">
    <onclick>XBMC.RunScript(Q:\skin\MediaStream\extras\XBMC Lyrics\default.py)</onclick>
  </include>

  <include name="MusicVisLyricsDefaultNonXboxOnClick">
    <onclick>XBMC.RunScript(U:\skin\MediaStream\extras\XBMC Lyrics\default.py)</onclick>
  </include>

  <include name="MusicVisLyricsDefaultOnClick">
    <include condition="System.Platform.Xbox">MusicVisLyricsDefaultXboxOnClick</include>
    <include condition="!System.Platform.Xbox">MusicVisLyricsDefaultNonXboxOnClick</include>
  </include>

  <include name="MusicVisLyricsUserOnClick">
    <onclick>XBMC.RunScript(LyricsScriptPath)</onclick>
  </include>

  <include name="MusicVisLyricsOnClick">
    <include condition="!Skin.HasSetting(LyricsScriptPath)">MusicVisLyricsDefaultOnClick</include>
    <include condition="Skin.HasSetting(LyricsScriptPath)">MusicVisLyricsUserOnClick</include>
  </include>

  <include name="MusicVisLyricsButton">
    <include>MusicVisLyricsLabelDims</include>
    <label>31223</label>
    <include>MusicVisLyricsOnClick</include>
    <visible>!Window.IsVisible(script-XBMC_Lyrics-main.xml) + !Control.HasFocus(503)</visible>
    <animation type="Visible" reversible="true" condition="!Window.IsVisible(script-XBMC_Lyrics-main.xml) + !Control.HasFocus(500)">
      <effect type="fade" time="1000" />
      <effect type="slide" tween="cubic" start="-320,0" end="0,0" time="700" />
    </animation>
    <animation type="Hidden" reversible="true" condition="!Window.IsVisible(script-XBMC_Lyrics-main.xml) + !Control.HasFocus(503)">
      <effect type="fade" time="300" />
      <effect type="slide" tween="cubic" end="-320,0" start="0,0" time="700" />
    </animation>
    <animation type="WindowOpen" reversible="true" condition="!Window.IsVisible(script-XBMC_Lyrics-main.xml)">
      <effect type="fade" time="1000" />
      <effect type="slide" tween="cubic" start="-320,0" end="0,0" time="700" />
    </animation>
    <animation type="WindowClose" reversible="true">
      <effect type="fade" start="100" end="0" time="100" />
    </animation>
    <include>MusicVisOptionsButton</include>
  </include>

  <include name="MusicVisBottomLyricsButton">
    <posx>1130</posx>
    <posy>675</posy>
    <label>31228</label>
    <onup>100</onup>
    <include>MusicVisLyricsOnClick</include>
    <visible>!Window.IsVisible(script-XBMC_Lyrics-main.xml) + !Control.HasFocus(503)</visible>
    <include>MusicVisBottomButton</include>
  </include>

  <include name="MusicVisSelectBtn">
    <posx>70</posx>
    <posy>565</posy>
    <width>235</width>
    <height>35</height>
    <label>-</label>
    <align>right</align>
    <font>SmallTitleCapsFont</font>
    <textcolor>Selected</textcolor>
    <texturenofocus>-</texturenofocus>
    <texturefocus>-</texturefocus>
    <texturebg>-</texturebg>
    <onleft>500</onleft>
    <onright>500</onright>
    <onup>500</onup>
    <ondown>500</ondown>
  </include>

  <include name="MusicBottomVisSelectBtn">
    <include>MusicBottomVisSelectBtnDims</include>
    <label>-</label>
    <font>SmallTitleCapsFont</font>
    <textcolor>Selected</textcolor>
    <texturenofocus>-</texturenofocus>
    <texturefocus>-</texturefocus>
    <texturebg>-</texturebg>
    <onleft>500</onleft>
    <onright>500</onright>
    <onup>500</onup>
    <ondown>500</ondown>
  </include>

  <include name="MusicVisControls">
    <control type="group">
      <visible>!Skin.HasSetting(ShowHorizMusicVis)</visible>

      <control type="group" id="100">
        <include>MusicVisControlsDims</include>
        <visible>!Window.IsVisible(script-XBMC_Lyrics-main.xml) + !Skin.HasSetting(ShowHorizMusicVis)</visible>
        <include>MusicVisSlideAnim</include>

        <control type="button" id="101">
          <description>skip_bwd</description>
          <include>MusicVisControlBtnDims</include>
          <onright>102</onright>
          <onup>90</onup>
          <ondown>200</ondown>
          <texturefocus>OSDPrevTrackFO.png</texturefocus>
          <texturenofocus>OSDPrevTrackNF.png</texturenofocus>
          <onclick>xbmc.playercontrol(previous)</onclick>
        </control>

        <control type="group">
          <posx>MusicVisControlBtnWidth</posx>

          <control type="button" id="102">
            <description>rewind</description>
            <include>MusicVisControlBtnDims</include>
            <onleft>101</onleft>
            <onright>103</onright>
            <onup>90</onup>
            <ondown>200</ondown>
            <texturefocus>OSDRewindFO.png</texturefocus>
            <texturenofocus>OSDRewindNF.png</texturenofocus>
            <onclick>xbmc.playercontrol(rewind)</onclick>
          </control>

          <control type="group">
            <posx>MusicVisControlBtnWidth</posx>

            <control type="togglebutton" id="103">
              <description>play</description>
              <include>MusicVisControlBtnDims</include>
              <onleft>102</onleft>
              <onright>104</onright>
              <onup>90</onup>
              <ondown>200</ondown>
              <texturefocus>OSDPauseFO.png</texturefocus>
              <texturenofocus>OSDPauseNF.png</texturenofocus>
              <usealttexture>Player.Paused</usealttexture>
              <alttexturefocus>OSDPlayFO.png</alttexturefocus>
              <alttexturenofocus>OSDPlayNF.png</alttexturenofocus>
              <onclick>xbmc.playercontrol(play)</onclick>
            </control>

            <control type="group">
              <posx>MusicVisControlBtnWidth</posx>

              <control type="button" id="104">
                <description>forward</description>
                <include>MusicVisControlBtnDims</include>
                <onleft>103</onleft>
                <onright>105</onright>
                <onup>90</onup>
                <ondown>200</ondown>
                <texturefocus>OSDForwardFO.png</texturefocus>
                <texturenofocus>OSDForwardNF.png</texturenofocus>
                <onclick>xbmc.playercontrol(forward)</onclick>
              </control>

              <control type="group">
                <posx>MusicVisControlBtnWidth</posx>

                <control type="button" id="105">
                  <description>skip_fwd</description>
                  <include>MusicVisControlBtnDims</include>
                  <onleft>104</onleft>
                  <onright>106</onright>
                  <onup>90</onup>
                  <ondown>200</ondown>
                  <texturefocus>OSDNextTrackFO.png</texturefocus>
                  <texturenofocus>OSDNextTrackNF.png</texturenofocus>
                  <onclick>xbmc.playercontrol(next)</onclick>
                </control>

                <control type="group">
                  <posx>MusicVisControlBtnWidth</posx>
                  <posy>18</posy>

                  <control type="togglebutton" id="106">
                    <description>Random button</description>
                    <include>MusicVisControlBtnDims</include>
                    <onleft>105</onleft>
                    <onright>107</onright>
                    <onup>90</onup>
                    <ondown>200</ondown>
                    <texturefocus>OSDRandomOffFO.png</texturefocus>
                    <texturenofocus>OSDRandomOffNF.png</texturenofocus>
                    <usealttexture>Playlist.IsRandom</usealttexture>
                    <alttexturefocus>OSDRandomOnFO.png</alttexturefocus>
                    <alttexturenofocus>OSDRandomOnNF.png</alttexturenofocus>
                    <onclick>XBMC.PlayerControl(Random)</onclick>
                  </control>

                  <control type="group">
                    <posx>MusicVisControlBtnWidth</posx>

                    <control type="button" id="107">
                      <description>Repeat button</description>
                      <include>MusicVisControlBtnDims</include>
                      <onleft>106</onleft>
                      <onright>108</onright>
                      <onup>90</onup>
                      <ondown>200</ondown>
                      <texturefocus>-</texturefocus>
                      <texturenofocus>-</texturenofocus>
                      <onclick>XBMC.PlayerControl(Repeat)</onclick>
                    </control>
                    <control type="image">
                      <include>MusicVisControlBtnDims</include>
                      <texture>OSDRepeatNF.png</texture>
                      <visible>!Playlist.IsRepeat + !Playlist.IsRepeatOne</visible>
                      <visible>!Control.HasFocus(107)</visible>
                    </control>
                    <control type="image">
                      <include>MusicVisControlBtnDims</include>
                      <texture>OSDRepeatFO.png</texture>
                      <visible>!Playlist.IsRepeat + !Playlist.IsRepeatOne</visible>
                      <visible>Control.HasFocus(107)</visible>
                    </control>
                    <control type="image">
                      <include>MusicVisControlBtnDims</include>
                      <texture>OSDRepeatOneNF.png</texture>
                      <visible>Playlist.IsRepeatOne</visible>
                      <visible>!Control.HasFocus(107)</visible>
                    </control>
                    <control type="image">
                      <include>MusicVisControlBtnDims</include>
                      <texture>OSDRepeatOneFO.png</texture>
                      <visible>Playlist.IsRepeatOne</visible>
                      <visible>Control.HasFocus(107)</visible>
                    </control>
                    <control type="image">
                      <include>MusicVisControlBtnDims</include>
                      <texture>OSDRepeatAllNF.png</texture>
                      <visible>Playlist.IsRepeat</visible>
                      <visible>!Control.HasFocus(107)</visible>
                    </control>
                    <control type="image">
                      <include>MusicVisControlBtnDims</include>
                      <texture>OSDRepeatAllFO.png</texture>
                      <visible>Playlist.IsRepeat</visible>
                      <visible>Control.HasFocus(107)</visible>
                    </control>

                    <control type="group">
                      <posx>VideOSDControlButtonWidth</posx>
  
                      <control type="image">
                        <description>No Record button</description>
                        <include>MusicVisControlBtnDims</include>
                        <texture>OSDRecordOff.png</texture>
                        <visible>!Player.CanRecord</visible>
                      </control>
                      <control type="button" id="108">
                        <description>Record button</description>
                        <include>MusicVisControlBtnDims</include>
                        <onleft>107</onleft>
                        <onup>90</onup>
                        <ondown>200</ondown>
                        <texturefocus>OSDRecordFO.png</texturefocus>
                        <texturenofocus>OSDRecordNF.png</texturenofocus>
                        <onclick>XBMC.PlayerControl(Record)</onclick>
                        <visible>Player.CanRecord + !Player.Recording</visible>
                      </control>
                      <control type="button" id="109">
                        <description>Record button 2</description>
                        <include>MusicVisControlBtnDims</include>
                        <onleft>107</onleft>
                        <onup>90</onup>
                        <ondown>200</ondown>
                        <texturefocus>OSDRecord2.png</texturefocus>
                        <texturenofocus>-</texturenofocus>
                        <onclick>XBMC.PlayerControl(Record)</onclick>
                        <visible>Player.CanRecord + Player.Recording</visible>
                      </control>
                    </control>
                  </control>
                </control>
              </control>
            </control>
          </control>
        </control>
      </control>

      <control type="grouplist" id="200">
        <include>MusicVisExtraControlsDims</include>
        <itemgap>8</itemgap>
        <onup>100</onup>
        <orientation>horizontal</orientation>
        <visible>!Window.IsVisible(script-XBMC_Lyrics-main.xml) + !Skin.HasSetting(ShowHorizMusicVis)</visible>
        <include>MusicVisSlideAnim</include>

        <control type="button" id="499">
          <description>playlist Button</description>
          <include>MusicVisExtraBtnDims</include>
          <texturefocus>OSDPlaylistFO.png</texturefocus>
          <texturenofocus>OSDPlaylistNF.png</texturenofocus>
          <onclick>XBMC.ActivateWindow(500)</onclick>
        </control>

        <control type="button" id="500">
          <description>Popup Vis Select Button</description>
          <include>MusicVisExtraBtnDims</include>
          <texturefocus>OSDVizFO.png</texturefocus>
          <texturenofocus>OSDVizNF.png</texturenofocus>
        </control>

        <control type="button" id="220">
          <description>Popup Vis Preset List</description>
          <include>MusicVisExtraBtnDims</include>
          <texturefocus>OSDPreFO.png</texturefocus>
          <texturenofocus>OSDPreNF.png</texturenofocus>
          <onclick>XBMC.ActivateWindow(122)</onclick>
        </control>

        <control type="button" id="219">
          <description>Popup Vis Settings</description>
          <include>MusicVisExtraBtnDims</include>
          <texturefocus>OSDPresetSettingsFO.png</texturefocus>
          <texturenofocus>OSDPresetSettingsNF.png</texturenofocus>
          <onclick>XBMC.ActivateWindow(121)</onclick>
        </control>
      </control>
    </control>

    <control type="group" id="100">
      <include>MusicVisHorizControlsDims</include>
      <visible>!Window.IsVisible(script-XBMC_Lyrics-main.xml) + Skin.HasSetting(ShowHorizMusicVis) + !Control.HasFocus(503)</visible>
      <defaultcontrol>3</defaultcontrol>
      <include>VideoOSDSlide</include>

      <control type="button" id="1">
        <description>skip_bwd</description>
        <onleft>13</onleft>
        <onright>2</onright>
        <ondown>90</ondown>
        <texturefocus>OSDPrevTrackFO.png</texturefocus>
        <texturenofocus>OSDPrevTrackNF.png</texturenofocus>
        <onclick>xbmc.playercontrol(previous)</onclick>
        <include>VideOSDControlButton</include>
      </control>

      <control type="group">
        <posx>VideOSDControlButtonWidth</posx>

        <control type="button" id="2">
          <description>rewind</description>
          <onleft>1</onleft>
          <onright>3</onright>
          <ondown>90</ondown>
          <texturefocus>OSDRewindFO.png</texturefocus>
          <texturenofocus>OSDRewindNF.png</texturenofocus>
          <onclick>xbmc.playercontrol(rewind)</onclick>
          <include>VideOSDControlButton</include>
        </control>

        <control type="group">
          <posx>VideOSDControlButtonWidth</posx>

          <control type="togglebutton" id="3">
            <description>play</description>
            <onleft>2</onleft>
            <onright>4</onright>
            <ondown>90</ondown>
            <texturefocus>OSDPauseFO.png</texturefocus>
            <texturenofocus>OSDPauseNF.png</texturenofocus>
            <usealttexture>Player.Paused</usealttexture>
            <alttexturefocus>OSDPlayFO.png</alttexturefocus>
            <alttexturenofocus>OSDPlayNF.png</alttexturenofocus>
            <onclick>xbmc.playercontrol(play)</onclick>
            <include>VideOSDControlButton</include>
          </control>

          <control type="group">
            <posx>VideOSDControlButtonWidth</posx>

            <control type="button" id="4">
              <description>forward</description>
              <onleft>3</onleft>
              <onright>5</onright>
              <ondown>90</ondown>
              <texturefocus>OSDForwardFO.png</texturefocus>
              <texturenofocus>OSDForwardNF.png</texturenofocus>
              <onclick>xbmc.playercontrol(forward)</onclick>
              <include>VideOSDControlButton</include>
            </control>

            <control type="group">
              <posx>VideOSDControlButtonWidth</posx>

              <control type="button" id="5">
                <description>skip_fwd</description>
                <onleft>4</onleft>
                <onright>6</onright>
                <ondown>90</ondown>
                <texturefocus>OSDNextTrackFO.png</texturefocus>
                <texturenofocus>OSDNextTrackNF.png</texturenofocus>
                <onclick>xbmc.playercontrol(next)</onclick>
                <include>VideOSDControlButton</include>
              </control>

              <control type="group">
                <posx>VideOSDControlButtonWidth</posx>

                <control type="togglebutton" id="6">
                  <description>Random button</description>
                  <onleft>5</onleft>
                  <onright>7</onright>
                  <ondown>90</ondown>
                  <texturefocus>OSDRandomOffFO.png</texturefocus>
                  <texturenofocus>OSDRandomOffNF.png</texturenofocus>
                  <usealttexture>Playlist.IsRandom</usealttexture>
                  <alttexturefocus>OSDRandomOnFO.png</alttexturefocus>
                  <alttexturenofocus>OSDRandomOnNF.png</alttexturenofocus>
                  <onclick>XBMC.PlayerControl(Random)</onclick>
                  <include>VideOSDControlButton</include>
                </control>

                <control type="group">
                  <posx>VideOSDControlButtonWidth</posx>

                  <control type="button" id="7">
                    <description>Repeat button</description>
                    <onleft>6</onleft>
                    <onright>8</onright>
                    <ondown>90</ondown>
                    <texturefocus>-</texturefocus>
                    <texturenofocus>-</texturenofocus>
                    <onclick>XBMC.PlayerControl(Repeat)</onclick>
                    <include>VideOSDControlButton</include>
                  </control>
                  <control type="image">
                    <texture>OSDRepeatNF.png</texture>
                    <visible>!Playlist.IsRepeat + !Playlist.IsRepeatOne</visible>
                    <visible>!Control.HasFocus(7)</visible>
                    <include>VideOSDControlButton</include>
                  </control>
                  <control type="image">
                    <texture>OSDRepeatFO.png</texture>
                    <visible>!Playlist.IsRepeat + !Playlist.IsRepeatOne</visible>
                    <visible>Control.HasFocus(7)</visible>
                    <include>VideOSDControlButton</include>
                  </control>
                  <control type="image">
                    <texture>OSDRepeatOneNF.png</texture>
                    <visible>Playlist.IsRepeatOne</visible>
                    <visible>!Control.HasFocus(7)</visible>
                    <include>VideOSDControlButton</include>
                  </control>
                  <control type="image">
                    <texture>OSDRepeatOneFO.png</texture>
                    <visible>Playlist.IsRepeatOne</visible>
                    <visible>Control.HasFocus(7)</visible>
                    <include>VideOSDControlButton</include>
                  </control>
                  <control type="image">
                    <texture>OSDRepeatAllNF.png</texture>
                    <visible>Playlist.IsRepeat</visible>
                    <visible>!Control.HasFocus(7)</visible>
                    <include>VideOSDControlButton</include>
                  </control>
                  <control type="image">
                    <texture>OSDRepeatAllFO.png</texture>
                    <visible>Playlist.IsRepeat</visible>
                    <visible>Control.HasFocus(7)</visible>
                    <include>VideOSDControlButton</include>
                  </control>

                  <control type="group">
                    <posx>VideOSDControlButtonWidth</posx>

                    <control type="image">
                      <description>No Record button</description>
                      <texture>OSDRecordOff.png</texture>
                      <include>VideOSDControlButton</include>
                      <visible>!Player.CanRecord</visible>
                    </control>
                    <control type="button" id="8">
                      <description>Record button</description>
                      <onleft>7</onleft>
                      <onright>10</onright>
                      <ondown>90</ondown>
                      <texturefocus>OSDRecordFO.png</texturefocus>
                      <texturenofocus>OSDRecordNF.png</texturenofocus>
                      <onclick>XBMC.PlayerControl(Record)</onclick>
                      <include>VideOSDControlButton</include>
                      <visible>Player.CanRecord + !Player.Recording</visible>
                    </control>
                    <control type="button" id="9">
                      <description>Record button 2</description>
                      <onleft>7</onleft>
                      <onright>10</onright>
                      <ondown>90</ondown>
                      <texturefocus>OSDRecord2.png</texturefocus>
                      <texturenofocus>-</texturenofocus>
                      <onclick>XBMC.PlayerControl(Record)</onclick>
                      <include>VideOSDControlButton</include>
                      <visible>Player.CanRecord + Player.Recording</visible>
                    </control>

                    <control type="group">
                      <posx>MusicVisBottomCtlsSepWidth</posx>

                      <control type="button" id="10">
                        <description>playlist Button</description>
                        <onleft>9</onleft>
                        <onright>11</onright>
                        <ondown>90</ondown>
                        <texturefocus>OSDPlaylistFO.png</texturefocus>
                        <texturenofocus>OSDPlaylistNF.png</texturenofocus>
                        <onclick>XBMC.ActivateWindow(500)</onclick>
                        <include>VideOSDControlButton</include>
                      </control>

                      <control type="group">
                        <posx>VideOSDControlButtonWidth</posx>

                        <control type="button" id="11">
                          <description>Popup Vis Select Button</description>
                          <onleft>10</onleft>
                          <onright>12</onright>
                          <ondown>90</ondown>
                          <texturefocus>OSDVizFO.png</texturefocus>
                          <texturenofocus>OSDVizNF.png</texturenofocus>
                          <include>VideOSDControlButton</include>
                        </control>

                        <control type="group">
                          <posx>VideOSDControlButtonWidth</posx>

                          <control type="button" id="12">
                            <description>Popup Vis Preset List</description>
                            <onleft>11</onleft>
                            <onright>13</onright>
                            <ondown>90</ondown>
                            <texturefocus>OSDPreFO.png</texturefocus>
                            <texturenofocus>OSDPreNF.png</texturenofocus>
                            <onclick>XBMC.ActivateWindow(122)</onclick>
                            <include>VideOSDControlButton</include>
                          </control>

                          <control type="group">
                            <posx>VideOSDControlButtonWidth</posx>

                            <control type="button" id="13">
                              <description>Popup Vis Settings</description>
                              <onleft>12</onleft>
                              <onright>1</onright>
                              <ondown>90</ondown>
                              <texturefocus>OSDPresetSettingsFO.png</texturefocus>
                              <texturenofocus>OSDPresetSettingsNF.png</texturenofocus>
                              <onclick>XBMC.ActivateWindow(121)</onclick>
                              <include>VideOSDControlButton</include>
                            </control>
                          </control>
                        </control>
                      </control>
                    </control>
                  </control>
                </control>
              </control>
            </control>
          </control>
        </control>
      </control>
    </control>
  </include>


  <constant name="MusicVisBottomCtlsSepWidth">70</constant>




  <constant name="MusicVisBtmNextPrevWidth">465</constant>

  <constant name="VisPresetTextWidth">570</constant>

  <!-- Settings -->
  <constant name="SettingsTextXOffset">34</constant>

  <include name="SettingsSubBlade">
    <include>SettingsSubBladeDims</include>
    <animation effect="slide" tween="back" end="-860,0" time="200" delay="0" condition="Window.Next(0) + !Skin.HasSetting(HomeBladeCentre)">WindowClose</animation>
    <animation effect="slide" tween="back" end="-220,0" time="200" delay="0" condition="Window.Next(0) + Skin.HasSetting(HomeBladeCentre)">WindowClose</animation>
    <animation effect="fade" time="300" condition="Window.Next(0)">WindowClose</animation>
    <animation effect="fade" time="200" condition="!Window.Next(0) + !Window.Next(SettingsCategory.xml) + !Window.Next(1001)">WindowClose</animation>

    <control type="group">
      <posy>-20</posy>
      <include>HomeSubMenuBackgroundSettings</include>
			<posx>35</posx>
    </control>

  </include>

  <include name="SettingsSideMenu">
    <include>SettingsSideMenuDims</include>
    <scrolltime>200</scrolltime>

    <itemlayout width="300" height="HomeSideMenuItemHeight">
      <control type="image">
        <include>HomeSideMenuNFBGImage</include>
      </control>
      <control type="label">
        <posx>SettingsTextXOffset</posx>
        <include>HomeSideMenuNFBGLabel</include>
      </control>
    </itemlayout>
  </include>

  <include name="SettingsCategoryButton">
    <include>SettingsCategoryButtonDims</include>
    <texturefocus>HomeBladeSubFO2.png</texturefocus>
    <texturenofocus>HomeBladeSubNF2.png</texturenofocus>
    <align>left</align>
    <aligny>center</aligny>
    <textoffsetx>40</textoffsetx>
    <font>HomeSubMenuFont</font>
    <textcolor>HomeSubNoFocus</textcolor>
    <focusedcolor>HomeSubFocus</focusedcolor>
    <disabledcolor>Unfocused</disabledcolor>
    <animation effect="fade" time="300" condition="Window.Next(0)">WindowClose</animation>
  </include>

  <include name="SettingsLeftBlade">
    <control type="image">
      <description>Background Image Left Blade</description>
      <posx>-620</posx>
      <posy>0</posy>
      <width>846</width>
      <height>720</height>
      <texture border="0,0,500,0">HomeBladeLeft.png</texture>
      <animation effect="slide" tween="cubic" start="0,0" end="180,0" time="300" delay="100" condition="Window.Next(0) + !Window.Next(SettingsCategory.xml) + !Window.Next(1001) + !Skin.HasSetting(HomeBladeCentre)">WindowClose</animation>
      <animation effect="slide" tween="cubic" start="0,0" end="620,0" time="300" delay="100" condition="Window.Next(0) + !Window.Next(SettingsCategory.xml) + !Window.Next(1001) + Skin.HasSetting(HomeBladeCentre)">WindowClose</animation>
      <animation effect="slide" tween="cubic" start="0,0" end="-670,0" time="700" delay="100" condition="!Window.Next(0) + !Window.Next(SettingsCategory.xml) + !Window.Next(1001) + !Skin.HasSetting(HomeBladeCentre)">WindowClose</animation>
      <animation effect="slide" tween="cubic" start="0,0" end="-230,0" time="800" delay="100" condition="!Window.Next(0) + !Window.Next(SettingsCategory.xml) + !Window.Next(1001) + Skin.HasSetting(HomeBladeCentre)">WindowClose</animation>
    </control>
  </include>

  <include name="SettingsCentreBladeBG">
    <include>SettingsCentreBladeBGDims</include>
    <texture>Black.png</texture>
    <colordiffuse>aabbbbbb</colordiffuse>
  </include>

  <include name="SettingsCentreBlade">
    <include>SettingsCentreBladeDims</include>
    <include>HomeBladeSubTexture</include>
  </include>

  <include name="SettingsTextArea">
    <control type="group">
<!--
      <animation effect="fade" time="200" condition="!Window.Next(0) + !Window.Next(SettingsCategory.xml) + !Window.Next(1001)">WindowClose</animation>
      <animation effect="fade" time="200" delay="800" condition="Window.Next(0) + !Window.Next(SettingsCategory.xml) + !Window.Next(1001)">WindowClose</animation>
-->
      <animation effect="zoom" tween="linear" center="411,0" start="100,100" end="0,100" time="200" delay="100" condition="Window.Next(0) + !Window.Next(SettingsCategory.xml) + !Window.Next(1001) + !Skin.HasSetting(HomeBladeCentre)">WindowClose</animation>
      <animation effect="zoom" tween="linear" center="851,0" start="100,100" end="0,100" time="200" delay="100" condition="Window.Next(0) + !Window.Next(SettingsCategory.xml) + !Window.Next(1001) + Skin.HasSetting(HomeBladeCentre)">WindowClose</animation>

      <control type="image">
        <include>SettingsCentreBladeBG</include>
      </control>
      <control type="image">
        <description>Submenu Background Image</description>
        <include>SettingsCentreBlade</include>
      </control>
    </control>
  </include>

  <include name="SettingsOptionsArea">
    <include>SettingsOptionsAreaDims</include>
    <animation type="WindowOpen">
      <effect type="fade" time="200" />
    </animation>
    <animation type="WindowClose" condition="Window.Next(0) + !Window.Next(SettingsCategory.xml) + !Window.Next(1001)">
      <effect type="fade" time="100" />
    </animation>
    <animation effect="fade" time="100" condition="!Window.Next(0) + !Window.Next(SettingsCategory.xml) + !Window.Next(1001)">WindowClose</animation>
  </include>

  <include name="SettingsUpperTitle">
    <include>SettingsUpperTitleDims</include>
    <scroll>true</scroll>
    <align>right</align>
    <font>XLargeDefaultCapsFont</font>
  </include>

  <include name="SettingsLowerTitle">
    <include>SettingsLowerTitleDims</include>
    <scroll>true</scroll>
    <align>right</align>
    <font>XXXLargeTitleCapsFont</font>
  </include>

  <include name="CustomSettingsList">
    <include>CustomSettingsListDims</include>
    <itemgap>0</itemgap>
    <onright>101</onright>
    <orientation>vertical</orientation>
    <include>DialogFade</include>
  </include>

  <constant name="SysInfoTextPosX">135</constant>
  
  <include name="MenuItemNFTexture">
    <texture border="128,4,155,4">MenuItemNF.png</texture>
  </include>

  <include name="MenuItemNFTextureNF">
    <texturenofocus aspectratio="stretch" border="128,4,155,4">MenuItemNF.png</texturenofocus>
  </include>

  <include name="MenuItemNFTextureFO">
    <texturefocus aspectratio="stretch" border="128,4,155,4">MenuItemNF.png</texturefocus>
  </include>

  <include name="GeneralSkinOption">
    <include>GeneralSkinOptionDims</include>
    <textcolor>Focused</textcolor>
    <disabledcolor>Unfocused</disabledcolor>
    <include>MenuItemNFTextureNF</include>
    <texturefocus aspectratio="stretch">MenuItemFO.png</texturefocus>
    <alttexturefocus aspectratio="stretch">MenuItemFO.png</alttexturefocus>
    <alttexturenofocus aspectratio="stretch" border="128,4,155,4">MenuItemNF.png</alttexturenofocus>
    <font>MediumDefaultFont</font>
    <align>left</align>
    <aligny>center</aligny>
  </include>

  <include name="CustomBGSettingThumb">
    <posy>304</posy>
    <width>192</width>
    <height>144</height>
    <aspectratio>keep</aspectratio>
    <bordertexture border="14">ThumbShadow.png</bordertexture>
    <bordersize>8</bordersize>
    <include>MediaFade</include>
  </include>

  <include name="CustomBGSettingMultiThumb">
    <posx>2</posx>
    <width>184</width>
    <timeperimage>3000</timeperimage>
    <include>CustomBGSettingThumb</include>
  </include>

  <include name="SettingsCategoryMenu">
    <control type="group">
      <animation type="WindowOpen">
        <effect type="fade" time="200" />
      </animation>
      <animation type="WindowClose" condition="Window.Next(0) + !Window.Next(SettingsCategory.xml) + !Window.Next(1001)">
        <effect type="fade" time="100"/>
      </animation>
      <animation effect="fade" time="300" condition="!Window.Next(0) + !Window.Next(SettingsCategory.xml) + !Window.Next(1001)">WindowClose</animation>

      <control type="image">
        <description>Settings Menu Arrows</description>
        <include>SettingsCatLeftArrowDims</include>
        <texture>ArrowDownNF.png</texture>
        <visible>true</visible>
      </control>
      <control type="image">
        <description>Settings Menu Arrows</description>
        <include>SettingsCatLeftArrowDims</include>
        <texture>ArrowDownFO.png</texture>
        <visible>Control.HasFocus(1000)</visible>
      </control>

      <control type="image">
        <description>Settings Menu Arrows</description>
        <include>SettingsCatRightArrowDims</include>
        <texture>ArrowDownNF.png</texture>
        <visible>true</visible>
      </control>
      <control type="image">
        <description>Settings Menu Arrows</description>
        <include>SettingsCatRightArrowDims</include>
        <texture>ArrowDownFO.png</texture>
        <visible>Control.HasFocus(1000)</visible>
      </control>

      <control type="wraplist" id="1000">
        <description>Settings Menu</description>
        <include>SettingsCategoryMenuListDims</include>
        <onup>1000</onup>
        <ondown>5</ondown>
        <onleft>1000</onleft>
        <onright>1000</onright>
        <focusposition>1</focusposition>
        <scrolltime>0</scrolltime>
        <orientation>horizontal</orientation>
        <visible allowhiddenfocus="true">Control.HasFocus(1000)</visible>

        <itemlayout width="SettingsCategoryTextWidth" height="140">

        </itemlayout>

        <focusedlayout width="SettingsCategoryTextWidth" height="140">
          <control type="label">
            <posy>20</posy>
            <width>SettingsCategoryTextWidth</width>
            <height>0</height>
            <info>ListItem.Label</info>
            <align>right</align>
            <aligny>center</aligny>
            <font>XXXLargeTitleCapsFont</font>
            <textcolor>Highlighted</textcolor>
            <animation effect="fade" time="300" start="0" end="100">Focus</animation>
          </control>
        </focusedlayout>

        <content>
          <item id="7">
            <description>Appearance Settings Button</description>
            <label> $LOCALIZE[31601] </label>
            <onclick>XBMC.ReplaceWindow(19)</onclick>
          </item>
          <item id="8">
            <description>Skin Settings Button</description>
            <label> $LOCALIZE[31667] $LOCALIZE[31603] </label>
            <onclick>XBMC.ReplaceWindow(1001)</onclick>
          </item>
          <item id="1">
            <description>Video Settings Button</description>
            <label> $LOCALIZE[31001] </label>
            <onclick>XBMC.ReplaceWindow(17)</onclick>
          </item>
          <item id="2">
            <description>Music Settings Button</description>
            <label> $LOCALIZE[31002] </label>
           <onclick>XBMC.ReplaceWindow(15)</onclick>
          </item>
          <item id="3">
           <description>Pictures Settings Button</description>
            <label> $LOCALIZE[31003] </label>
            <onclick>XBMC.ReplaceWindow(12)</onclick>
          </item>
          <item id="4">
            <description>Programs Settings Button</description>
            <label> $LOCALIZE[31004] </label>
            <onclick>XBMC.ReplaceWindow(13)</onclick>
          </item>
          <item id="5">
            <description>Weather Settings Button</description>
            <label> $LOCALIZE[31005] </label>
            <onclick>XBMC.ReplaceWindow(14)</onclick>
          </item>
          <item id="8">
            <description>System Settings Button</description>
            <label> $LOCALIZE[31006] </label>
            <onclick>XBMC.ReplaceWindow(16)</onclick>
          </item>
          <item id="6">
            <description>Network Settings Button</description>
            <label> $LOCALIZE[31602] </label>
            <onclick>XBMC.ReplaceWindow(18)</onclick>
          </item>
        </content>
      </control>
    </control>
  </include>

  <!-- System Info screen -->
  <include name="SystemInfoLabels">
    <width>623</width>
    <height>30</height>
    <textcolor>Focused</textcolor>
    <disabledcolor>Unfocused</disabledcolor>
    <font>MediumSmallDefaultFont</font>
    <align>left</align>
    <aligny>center</aligny>
  </include>

  <include name="SystemInfoProgress">
    <width>565</width>
  </include>

  <include name="SystemInfoStaticLabel">
    <height>22</height>
    <font>SmallTitleCapsFont</font>
    <textcolor>Highlighted</textcolor>
    <include>SystemInfoLabels</include>
  </include>

  <!-- Weather -->
  <include name="WeatherButton">
    <posy>24</posy>
    <width>170</width>
    <include>DialogButton</include>
  </include>

  <constant name="WeatherDayHeight">120</constant>

  <include name="WeatherDayTitle">
    <posx>160</posx>
    <posy>0</posy>
    <label>-</label>
    <font>MediumSmallTitleCapsFont</font>
  </include>

  <constant name="WeatherDayVerticalGap">26</constant>

  <include name="WeatherDayCaption">
    <font>DefaultCapsFont</font>
    <width>80</width>
    <visible>Weather.IsFetched</visible>
  </include>

  <include name="WeatherDayLabel">
    <label>-</label>
    <width>70</width>
  </include>

  <include name="WeatherDayConditions">
    <posx>160</posx>
    <width>420</width>
    <label>-</label>
  </include>

  <constant name="WeatherCurrentVerticalGap">35</constant>

  <include name="WeatherCurrentCaption">
    <posx>40</posx>
    <height>35</height>
    <align>left</align>
    <aligny>center</aligny>
    <font>SmallTitleCapsFont</font>
    <visible>Weather.IsFetched</visible>
  </include>

  <include name="WeatherCurrentValue">
    <posx>200</posx>
    <width>192</width>
    <height>35</height>
    <align>left</align>
    <aligny>center</aligny>
    <label>-</label>
  </include>

  <!-- File Manager -->
  <constant name="FileMgrDirectoryWidth">492</constant>

  <constant name="FileMgrTextIndent">32</constant>

  <include name="FileMgrDirectoryLabel">
    <posx>FileMgrTextIndent</posx>
    <width>466</width>
    <font>LargeTitleFont</font>
    <haspath>true</haspath>
  </include>

  <constant name="FileMgrFilesListYOffset">-140</constant>

  <include name="FileMgrFilesList">
    <posy>188</posy>
    <width>FileMgrDirectoryWidth</width>
    <height>380</height>
    <scrolltime>200</scrolltime>
  </include>

  <constant name="FileMgrFileItemHeight">32</constant>

  <include name="FileMgrFileItemLabel">
    <posx>FileMgrTextIndent</posx>
    <width>450</width>
    <height>FileMgrFileItemHeight</height>
    <aligny>center</aligny>
    <info>ListItem.Label</info>
    <font>MediumSmallDefaultFont</font>
  </include>

  <include name="FileMgrFileItemLabel2">
    <posx>464</posx>
    <width>104</width>
    <height>FileMgrFileItemHeight</height>
    <aligny>center</aligny>
    <align>right</align>
    <info>ListItem.Label2</info>
  </include>

  <include name="FileMgrFileItemFOImage">
    <width>FileMgrDirectoryWidth</width>
    <height>FileMgrFileItemHeight</height>
    <texture>MenuItemFO.png</texture>
  </include>

  <include name="FileMgrFilesCount">
    <posx>FileMgrTextIndent</posx>
    <posy>444</posy>
    <label>-</label>
    <font>MediumSmallTitleCapsFont</font>
    <textcolor>Unfocused</textcolor>
  </include>

  <include name="FileMgrFileItemDivider">
    <width>FileMgrDirectoryWidth</width>
    <height>4</height>
    <texture>MusicAlbumItemDivider.png</texture>
  </include>

  <include name="FileMgrDividersBG">
    <posy>48</posy>

    <control type="image">
      <include>FileMgrFileItemDivider</include>
    </control>

    <control type="group">
      <posy>FileMgrFileItemHeight</posy>

      <control type="image">
        <include>FileMgrFileItemDivider</include>
      </control>

      <control type="group">
        <posy>FileMgrFileItemHeight</posy>

        <control type="image">
          <include>FileMgrFileItemDivider</include>
        </control>

        <control type="group">
          <posy>FileMgrFileItemHeight</posy>

          <control type="image">
            <include>FileMgrFileItemDivider</include>
          </control>

          <control type="group">
            <posy>FileMgrFileItemHeight</posy>

            <control type="image">
              <include>FileMgrFileItemDivider</include>
            </control>

            <control type="group">
              <posy>FileMgrFileItemHeight</posy>

              <control type="image">
                <include>FileMgrFileItemDivider</include>
              </control>

              <control type="group">
                <posy>FileMgrFileItemHeight</posy>

                <control type="image">
                  <include>FileMgrFileItemDivider</include>
                </control>

                <control type="group">
                  <posy>FileMgrFileItemHeight</posy>

                  <control type="image">
                    <include>FileMgrFileItemDivider</include>
                  </control>

                  <control type="group">
                    <posy>FileMgrFileItemHeight</posy>

                    <control type="image">
                      <include>FileMgrFileItemDivider</include>
                    </control>

                    <control type="group">
                      <posy>FileMgrFileItemHeight</posy>
          
                      <control type="image">
                        <include>FileMgrFileItemDivider</include>
                      </control>
                    </control>
                  </control>
                </control>
              </control>
            </control>
          </control>
        </control>
      </control>
    </control>
  </include>

  <include name="FileMgrNonFocusOverlay">
    <posy>-8</posy>
    <width>492</width>
    <height>504</height>
    <texture>BlackTransparent.png</texture>
    <colordiffuse>cc999999</colordiffuse>
    <include>MediaFade</include>
  </include>

  <include name="FileMgrInfoTitle">
    <width>268</width>
    <align>center</align>
    <font>MediumSmallTitleCapsFont</font>
    <textcolor>HomeSubNoFocus</textcolor>
  </include>
  
  <constant name="FileMgrInfoTitleHeight">28</constant>

  <include name="FileMgrInfoCaption">
    <font>SmallTitleCapsFont</font>
    <textcolor>Unfocused</textcolor>
  </include>

  <include name="FileMgrInfoValue">
    <posx>268</posx>
    <width>150</width>
    <align>right</align>
    <font>DefaultCapsFont</font>
    <textcolor>Unfocused</textcolor>
  </include>

  <constant name="FileMgrInfoHeight">24</constant>

  <include name="FileMgrDriveInfoValue">
    <width>170</width>
    <include>FileMgrInfoValue</include>
  </include>

  <!-- Pictures -->
  <include name="PicturesViewVisible">
    <visible>Window.IsVisible(MyPictures) + Control.IsVisible(51)</visible>
  </include>

  <include name="PicturesThumbBG">
    <width>100</width>
    <height>100</height>
    <texture border="1">ThumbBorder2.png</texture>
  </include>

  <include name="PicturesThumbImg">
    <posx>1</posx>
    <posy>1</posy>
    <width>98</width>
    <height>98</height>
    <info>ListItem.Icon</info>
    <aspectratio align="center" aligny="center">keep</aspectratio>
  </include>

  <constant name="PicturesInfoTextWidth">640</constant>

  <include name="ImageStreamVisible">
    <visible>Window.IsVisible(MyPictures) + Control.IsVisible(57)</visible>
  </include>

  <include name="ImageStreamLargeImage">
    <posx>0</posx>
    <posy>-120</posy>
    <width>1280</width>
    <height>960</height>
    <aspectratio>keep</aspectratio>
  </include>

  <include name="ImageStreamThumbBG">
    <posx>10</posx>
    <posy>10</posy>
    <width>160</width>
    <height>160</height>
    <texture border="2">ThumbBG.png</texture>
    <bordertexture border="14">ThumbShadow2.png</bordertexture>
    <bordersize>8</bordersize>
  </include>

  <include name="ImageStreamThumb">
    <posx>20</posx>
    <posy>20</posy>
    <width>140</width>
    <height>140</height>
    <info>ListItem.Icon</info>
    <aspectratio>keep</aspectratio>
  </include>

</includes>
=======
<includes>
  <include file="Defaults.xml" />
  <include file="IncludesDims.xml" />
  <include file="revision.xml" />
  <include file="OptionsMenu.xml" />
  <include file="ViewsMusic.xml" />
  <include file="ViewsCoverflow.xml" />
  <include file="ViewsCommon.xml" />
  <include file="ViewsVideo.xml" />
  <include file="ViewsMusic.xml" />
  <include file="ViewsPics.xml" />

  <!-- Dialog Windows -->
  <include name="DialogFade">
    <animation effect="fade" end="100" time="500">WindowOpen</animation>
    <animation effect="fade" end="0" time="500">WindowClose</animation>
  </include>

  <include name="DialogQuickFade">
    <animation effect="fade" end="100" time="300">WindowOpen</animation>
    <animation effect="fade" end="0" time="200">WindowClose</animation>
  </include>

  <include name="DialogSlideUp">
    <animation effect="slide" time="500" tween="circle" easing="out" start="0,100" end="0,0">WindowOpen</animation>
    <animation effect="slide" time="500" tween="circle" easing="in" start="0,0" end="0,100">WindowClose</animation>
  </include>

  <include name="DialogFadeBG">
    <control type="image">
      <description>Background Overlay</description>
      <include>FullScreenOverlayDims</include>
      <aspectratio>stretch</aspectratio>
      <texture>BlackTransparent.png</texture>
      <colordiffuse>66999999</colordiffuse>
    </control>
  </include>

  <include name="DialogDarkFadeBG">
    <control type="image">
      <description>Background Overlay</description>
      <include>FullScreenOverlayDims</include>
      <aspectratio>stretch</aspectratio>
      <texture>BlackTransparent.png</texture>
    </control>
  </include>

  <include name="DialogTextColors">
    <textcolor>Unfocused</textcolor>
    <focusedcolor>Focused</focusedcolor>
    <disabledcolor>Disabled</disabledcolor>
    <selectedcolor>Selected</selectedcolor>
  </include>

  <include name="DialogButtonFOTexture">
    <texturefocus border="9,5,5,8">DialogBigButtonFO.png</texturefocus>
  </include>

  <include name="DialogButtonNFTexture">
    <texturenofocus border="9,5,5,8">DialogBigButtonNF.png</texturenofocus>
  </include>

  <include name="DialogButton">
    <include>DialogButtonDims</include>
    <height>34</height>
    <include>DialogButtonFOTexture</include>
    <include>DialogButtonNFTexture</include>
    <font>DefaultCapsFont</font>
    <aligny>top</aligny>
    <textoffsety>3</textoffsety>
    <include>DialogTextColors</include>
  </include>

  <include name="DialogTextControl">
    <height>28</height>
    <align>left</align>
    <texturefocus flipx="true">HomeBladeSubFO2.png</texturefocus>
    <texturenofocus>-</texturenofocus>
    <textoffsetx>8</textoffsetx>
    <include>DialogTextColors</include>
  </include>

  <!-- Info Dialogs -->
  <include name="DialogBGTexture">
    <texture border="23">DialogBG.png</texture>
  </include>

  <include name="InfoDialogBG">
    <control type="image">
      <description>Background Image</description>
      <include>InfoDialogBGDims</include>
      <include>DialogBGTexture</include>
      <visible>Skin.HasTheme(lite)</visible>
    </control>
    <control type="image">
      <description>Background Image</description>
      <include>InfoDialogBGDims</include>
      <texture>VideoInfoBG.png</texture>
      <visible>!Skin.HasTheme(lite)</visible>
    </control>
  </include>

  <include name="InfoDialogTitle">
    <include>InfoDialogTitleDims</include>
    <font>TitleCapsFont</font>
    <align>center</align>
  </include>

  <include name="DialogTopButton">
    <onup>-</onup>
    <include>DialogTopButtonDims</include>
    <align>center</align>
    <include>DialogTextColors</include>
    <texturefocus>HomeBladeSubFO2.png</texturefocus>
  </include>

  <!-- Selection Dialogs -->
  <include name="SelectionDialogBG">
    <control type="image">
      <description>Dialog Background</description>
      <include>SelectionDialogBGDims</include>
      <include>DialogBGTexture</include>
    </control>

    <control type="image">
      <description>Title Background</description>
      <posx>20</posx>
      <posy>12</posy>
      <width>SelectionDialogTextWidth</width>
      <height>50</height>
      <texture>GlassTitleBar.png</texture>
    </control>
  </include>

  <include name="SelectionDialogTitle">
    <posx>20</posx>
    <posy>21</posy>
    <width>SelectionDialogTextWidth</width>
    <align>center</align>
    <font>MediumTitleCapsFont</font>
  </include>

  <include name="SelectionDialogControlsPos">
    <posx>18</posx>
    <posy>80</posy>
  </include>

  <include name="SelectionDialogCaption">
    <font>SmallTitleCapsFont</font>
    <textcolor>Unfocused</textcolor>
  </include>

  <include name="MediaSourceDialogButton">
    <width>MediaSourceDialogButtonWidth</width>
    <include>DialogButton</include>
  </include>

  <!-- Progress Dialogs -->
  <include name="ProgressDialogBG">
    <control type="image">
      <description>Background image</description>
      <include>ProgressDialogBGDims</include>
      <include>DialogBGTexture</include>
      <visible>Skin.HasTheme(lite)</visible>
    </control>
    <control type="image">
      <description>Background image</description>
      <include>ProgressDialogBGDims</include>
      <texture>DialogProgressBG.png</texture>
      <visible>!Skin.HasTheme(lite)</visible>
    </control>
  </include>

  <include name="ProgressDialogHeading">
    <width>ProgressDialogTextWidth</width>
    <scroll>yes</scroll>
    <font>SmallTitleCapsFont</font>
  </include>

  <include name="ProgressDialogText">
    <width>ProgressDialogTextWidth</width>
    <scroll>yes</scroll>
    <font>SmallDefaultCapsFont</font>
  </include>

  <include name="ScanDialogControls">
    <control type="group">
      <include>ProgressDialogPos</include>
      <include>ProgressDialogBG</include>

      <control type="group">
        <include>ProgressDialogHeadingPos</include>

        <control type="label" id="401">
          <description>Heading</description>
          <include>ProgressDialogHeading</include>
        </control>

        <control type="label" id="402">
          <description>Current Directory Label</description>
          <posy>20</posy>
          <height>26</height>
          <haspath>yes</haspath>
          <include>ProgressDialogText</include>
        </control>

        <control type="group">
          <posx>-4</posx>
          <posy>56</posy>

          <control type="progress" id="403">
            <description>progress control</description>
            <width>ProgressDialogProgressWidth</width>
          </control>

          <control type="progress" id="404">
            <description>progress control</description>
            <posy>22</posy>
            <width>ProgressDialogProgressWidth</width>
          </control>
        </control>
      </control>
    </control>
  </include>

  <include name="ConfirmDialogControls">
    <control type="label" id="1">
      <description>Heading</description>
      <include>ProgressDialogHeading</include>
    </control>

    <control type="label" id="2">
      <description>Line 1</description>
      <posy>24</posy>
      <include>ProgressDialogText</include>
    </control>

    <control type="label" id="3">
      <description>Line 2</description>
      <posy>40</posy>
      <include>ProgressDialogText</include>
    </control>

    <control type="label" id="4">
      <description>Line 3</description>
      <posy>56</posy>
      <include>ProgressDialogText</include>
    </control>
  </include>

  <constant name="ConfirmDialogButtonYPos">84</constant>

  <!-- File Browser Dialog -->
  <include name="FileBrowserButton">
    <ondown>450</ondown>
    <include>DialogTopButton</include>
  </include>

  <include name="FileBrowserThumbLabel">
    <posx>0</posx>
    <posy>122</posy>
    <width>220</width>
    <font>DefaultCapsFont</font>
    <align>left</align>
    <label>$INFO[ListItem.Label]</label>
    <visible>!Skin.HasSetting(HideFBThumbLabels)</visible>
  </include>

  <include name="FileBrowserListLabel">
    <posx>0</posx>
    <posy>0</posy>
    <height>45</height>
    <width>440</width>
    <font>DefaultCapsFont</font>
    <align>left</align>
    <aligny>center</aligny>
    <label>$INFO[ListItem.Label]</label>
  </include>

  <!-- Set Content Dialog -->
  <include name="SetContentDialogButton">
    <width>136</width>
    <height>44</height>
    <include>DialogButtonFOTexture</include>
    <include>DialogButtonNFTexture</include>
    <font>MediumSmallDefaultCapsFont</font>
    <align>center</align>
    <aligny>center</aligny>
    <include>DialogTextColors</include>
  </include>

  <include name="SetContentDialogThumb">
    <width>InfoDialogLargeThumbWidth</width>
    <height>170</height>
    <aspectratio aligny="bottom">keep</aspectratio>
    <bordertexture border="14">ThumbShadow.png</bordertexture>
    <bordersize>8</bordersize>
  </include>

  <include name="SetContentDialogThumbRflctn">
    <posx>8</posx>
    <posy>162</posy>
    <width>InfoDialogLargeThumbTextWidth</width>
    <height>154</height>
    <aspectratio aligny="top">keep</aspectratio>
  </include>

  <include name="SetContentDialogIcon">
    <posx>5</posx>
    <posy>5</posy>
    <width>132</width>
    <height>114</height>
    <texture fallback="Scraper_Default_icon.png">$INFO[ListItem.Label,Scraper_,_icon.png]</texture>
    <visible>!Skin.HasTheme(lite)</visible>
  </include>

  <include name="SetContentDialogIconLabel">
    <posx>71</posx>
    <posy>114</posy>
    <width>132</width>
    <align>center</align>
    <font>MediumSmallDefaultFont</font>
    <include>DialogTextColors</include>
    <info>ListItem.Label</info>
  </include>

  <!-- Video Info Dialog -->
  <include name="MediaInfoCaption">
    <include>MediaInfoCaptionDims</include>
    <align>left</align>
    <aligny>center</aligny>
    <font>SmallTitleCapsFont</font>
    <textcolor>Highlighted</textcolor>
  </include>

  <include name="MediaInfoValue">
    <include>MediaInfoValueDims</include>
    <align>left</align>
    <aligny>center</aligny>
    <font>DefaultCapsFont</font>
    <label>31115</label>
  </include>

  <include name="MediaInfoWideValue">
    <include>MediaInfoWideValueDims</include>
    <include>MediaInfoValue</include>
  </include>

  <include name="VideoInfoButton">
    <ondown>50</ondown>
    <include>VideoInfoButtonDims</include>
    <include>DialogTopButton</include>
  </include>

  <include name="VideoInfoPlayBtn">
    <control type="button" id="8">
      <description>Play</description>
      <onright>9</onright>
      <onleft>12</onleft>
      <label>$LOCALIZE[208]</label>
      <disabledcolor>-</disabledcolor>
      <include>VideoInfoButton</include>
      <visible>!Control.IsEnabled(9)</visible>
    </control>
  </include>

  <include name="VideoInfoResumeBtn">
    <control type="button" id="9">
      <description>Resume</description>
      <onright>5</onright>
      <onleft>8</onleft>
      <label>$LOCALIZE[13404]</label>
      <disabledcolor>-</disabledcolor>
      <include>VideoInfoButton</include>
    </control>
  </include>

  <include name="VideoInfoPlotCastBtns">
    <control type="image">
      <description>Button Focus image</description>
      <height>18</height>
      <texture>HomeBladeSubFO2.png</texture>
      <colordiffuse>44cccccc</colordiffuse>
      <include>VideoInfoButton</include>
      <visible>Control.HasFocus(5)</visible>
    </control>

    <control type="label">
      <description>Plot Label</description>
      <label>$LOCALIZE[207]</label>
      <include>VideoInfoButton</include>
      <visible>Control.IsVisible(50) + !Control.IsVisible(4)</visible>
    </control>

    <control type="label">
      <description>Cast Label</description>
      <label>$LOCALIZE[206]</label>
      <include>VideoInfoButton</include>
      <visible>Control.IsVisible(4) + !Control.IsVisible(50)</visible>
    </control>

    <control type="label">
      <description>Plot Label</description>
      <label>$LOCALIZE[207]</label>
      <textcolor>Focused</textcolor>
      <include>VideoInfoButton</include>
      <visible>Control.HasFocus(5) + Control.IsVisible(50) + !Control.IsVisible(4)</visible>
    </control>

    <control type="label">
      <description>Cast Label</description>
      <label>$LOCALIZE[206]</label>
      <textcolor>Focused</textcolor>
      <include>VideoInfoButton</include>
      <visible>Control.HasFocus(5) + Control.IsVisible(4) + !Control.IsVisible(50)</visible>
    </control>

    <control type="button" id="5">
      <description>Plot/Cast</description>
      <onright>6</onright>
      <onleft>9</onleft>
      <font>-</font>
      <textcolor>-</textcolor>
      <focusedcolor>-</focusedcolor>
      <include>VideoInfoButton</include>
      <visible>!Container.Content(tvshows)</visible>
    </control>

    <control type="button" id="5">
      <description>Plot/Cast</description>
      <onright>6</onright>
      <onleft>12</onleft>
      <font>-</font>
      <textcolor>-</textcolor>
      <focusedcolor>-</focusedcolor>
      <include>VideoInfoButton</include>
      <visible>Container.Content(tvshows)</visible>
    </control>
  </include>

  <include name="VideoInfoRefreshBtn">
    <onright>10</onright>
    <onleft>5</onleft>
    <label>$LOCALIZE[184]</label>
    <include>VideoInfoButton</include>
  </include>

  <include name="VideoInfoThumbBtn">
    <onright>12</onright>
    <onleft>6</onleft>
    <label>$LOCALIZE[31117]</label>
    <include>VideoInfoButton</include>
  </include>

  <include name="VideoInfoThumbBtn2">
    <onright>11</onright>
    <onleft>6</onleft>
    <label>$LOCALIZE[31117]</label>
    <include>VideoInfoButton</include>
  </include>

  <include name="VideoInfoTrailer">
    <label>$LOCALIZE[20410]</label>
    <include>VideoInfoButton</include>
  </include>

  <include name="VideoInfoTrailerBtn">
    <onright>12</onright>
    <onleft>10</onleft>
    <visible>!IsEmpty(ListItem.Trailer)</visible>
    <include>VideoInfoTrailer</include>
  </include>

  <include name="VideoInfoTrailerLabel">
    <textcolor>Disabled</textcolor>
    <visible>IsEmpty(ListItem.Trailer)</visible>
    <include>VideoInfoTrailer</include>
  </include>

  <include name="VideoInfoFanart">
    <onright>8</onright>
    <label>$LOCALIZE[31118]</label>
    <visible>Container.Content(tvshows) | Container.Content(movies)</visible>
    <include>VideoInfoButton</include>
  </include>

  <include name="VideoInfoFanartBtn">
    <onleft>10</onleft>
    <visible>IsEmpty(ListItem.Trailer)</visible>
    <include>VideoInfoFanart</include>
  </include>

  <include name="VideoInfoFanartBtn2">
    <onleft>11</onleft>
    <visible>!IsEmpty(ListItem.Trailer)</visible>
    <include>VideoInfoFanart</include>
  </include>
  
  <include name="VideoInfoFilePathValue">
    <info>ListItem.Path</info>
    <haspath>true</haspath>
    <scroll>true</scroll>
    <include>MediaInfoWideValue</include>
  </include>

  <include name="RatingLabel">
    <label fallback="31115">$INFO[ListItem.Rating,, / 10]</label>
  </include>

  <include name="StarRatingImage">
    <include>StarRatingImageDims</include>
    <align>center</align>
    <info>ListItem.StarRating</info>
    <aspectratio>keep</aspectratio>
  </include>

  <include name="StarRatingDetails">
    <control type="group">
<!--
      <visible>!IsEmpty(ListItem.Rating)</visible>
-->

      <control type="label">
        <description>Star Rating caption</description>
        <font>DefaultCapsFont</font>
        <label>$LOCALIZE[31120]:</label>
        <include>MediaPreviewDetailsLabel</include>
      </control>

      <control type="group">
        <include>StarRatingDetailsPos</include>

        <control type="image">
          <description>Star Rating</description>
          <include>StarRatingImage</include>
        </control>
  
        <control type="label">
          <description>Rating</description>
          <posx>18</posx>
          <posy>18</posy>
          <include>MediaPreviewDetailsLabel</include>
          <include>RatingLabel</include>
        </control>
      </control>
    </control>
  </include>

  <constant name="VideoInfoDetailsGap">30</constant>

  <include name="VideoInfoBasicDetails">
    <control type="group">
      <description>Genre</description>

      <control type="label">
        <description>Caption</description>
        <label>$LOCALIZE[515]</label>
        <include>MediaInfoCaption</include>
      </control>
      <control type="label">
        <description>Value</description>
        <info>ListItem.Genre</info>
        <include>MediaInfoWideValue</include>
      </control>

      <control type="group">
        <description>Director</description>
        <posy>VideoInfoDetailsGap</posy>

        <control type="label">
          <description>Caption</description>
          <label>$LOCALIZE[20339]</label>
          <include>MediaInfoCaption</include>
        </control>
        <control type="label">
          <description>Value</description>
          <info>ListItem.Director</info>
          <include>MediaInfoWideValue</include>
        </control>

        <control type="group">
          <description>Writer</description>
          <posy>VideoInfoDetailsGap</posy>
  
          <control type="label">
            <description>Caption</description>
            <label>$LOCALIZE[20417]</label>
            <include>MediaInfoCaption</include>
          </control>
          <control type="label">
            <description>Value</description>
            <info>ListItem.Writer</info>
            <include>MediaInfoWideValue</include>
          </control>

          <control type="group">
            <description>Rating</description>
            <posy>VideoInfoDetailsGap</posy>

            <control type="label">
              <description>Caption</description>
              <label>$LOCALIZE[563]</label>
              <include>MediaInfoCaption</include>
            </control>
            <control type="label">
              <description>Movies Value</description>
              <info>ListItem.RatingAndVotes</info>
              <visible>Container.content(movies)</visible>
              <include>MediaInfoWideValue</include>
            </control>
            <control type="image">
              <description>Star Rating</description>
              <include>MoviesInfoStarRatingDims</include>
              <include>StarRatingImage</include>
              <visible>Container.content(movies)</visible>
            </control>
            <control type="label">
              <description>Non-Movies Value</description>
              <include>RatingLabel</include>
              <visible>!Container.content(movies)</visible>
              <include>MediaInfoWideValue</include>
            </control>
            <control type="image">
              <description>Star Rating</description>
              <include>NonMoviesInfoStarRatingDims</include>
              <include>StarRatingImage</include>
              <visible>!Container.content(movies)</visible>
            </control>
          </control>
        </control>
      </control>
    </control>
  </include>
  
  <constant name="VideoInfoPosYAfterBasicDetails">120</constant>

  <!-- Music Info -->
  <include name="MusicInfoTopButton">
    <include>MusicInfoTopButtonDims</include>
    <include>VideoInfoButton</include>
  </include>

  <constant name="MusicArtistInfoDetailOffset">24</constant>

  <constant name="MusicAlbumInfoDetailOffset">22</constant>

  <include name="MusicInfoListItemContent">
    <control type="image">
      <include>MusicInfoListItemIconDims</include>
      <info>ListItem.Icon</info>
    </control>

    <control type="label">
      <include>MusicInfoListItemLabelDims</include>
      <info>ListItem.Label</info>
    </control>

    <control type="label">
      <include>MusicInfoListItemDetailDims</include>
      <align>right</align>
      <info>ListItem.Duration</info>
    </control>
   </include>

  <constant name="MusicSongInfoDetailOffset">24</constant>

  <include name="MusicSongRatingChangeArrow">
    <posy>3</posy>
    <width>16</width>
    <height>16</height>
    <onup>10</onup>
  </include>

  <!-- Picture Info -->
  <constant name="PicInfoTextWidth">580</constant>

  <!-- Context Dialog -->
  <include name="ContextDialogTopTexture">
    <texture border="8,7,7,0">DialogContextTop.png</texture>
  </include>

  <include name="ContextDialogMiddleTexture">
    <texture border="4,0,3,0">DialogContextMiddle.png</texture>
  </include>

  <include name="ContextDialogBottomTexture">
    <texture border="7,0,7,7">DialogContextBottom.png</texture>
  </include>

  <!-- Smart Playlists -->
  <constant name="SmartPlaylistTextWidth">470</constant>

  <!-- Home screen -->
  <include name="HomeBladeOffset">
    <posx>-440</posx>
  </include>

  <include name="HomeSlideRight">
    <animation effect="slide" tween="cubic" start="1300,0" time="700" delay="90">WindowOpen</animation>
    <animation effect="slide" tween="circle" easing="inout" end="820,0" delay="300" time="800">WindowClose</animation>
  </include>

  <include name="HomeSlideLeft">
    <animation effect="slide" tween="cubic" start="-865,0" time="500" delay="90" condition="!Window.Previous(SettingsCategory.xml) + !Window.Previous(1001) + !Window.Previous(7) + !Window.Previous(34)">WindowOpen</animation>
    <animation effect="slide" tween="circle" easing="inout" end="-865,0" delay="300" time="500" condition="!Window.Next(SettingsCategory.xml) + !Window.Next(1001) + !Window.Next(7) + !Window.Next(34)">WindowClose</animation>
    <animation effect="slide" tween="back" start="0,0" end="-620,0" time="800" delay="100" condition="[Window.Next(SettingsCategory.xml) | Window.Next(1001) | Window.Next(7) | Window.Next(34)]">WindowClose</animation>
  </include>

  <include name="HomeBackgroundFade">
    <animation effect="fade" end="100" time="600" delay="300">Visible</animation>
    <animation effect="fade" end="0" time="200">Hidden</animation>
  </include>

  <include name="HomeWeatherBGFade">
    <animation effect="fade" start="0" end="100" time="600" condition="!Window.Previous(MyWeather)">WindowOpen</animation>
  </include>

  <include name="HomeBackgroundImage">
    <include>FullScreenBGImage</include>
    <include>HomeBackgroundFade</include>
  </include>

  <include name="HomeVideosBGVisible">
    <visible>Container(300).HasFocus(1) | ![Control.IsVisible(211) | Control.IsVisible(212) | Control.IsVisible(213) | Control.IsVisible(214) | Control.IsVisible(215) | Control.IsVisible(216) | Control.IsVisible(217) | Control.IsVisible(218) | Control.IsVisible(219)]</visible>
  </include>

  <include name="HomeMusicBGVisible">
    <visible>Container(300).HasFocus(2) | ![Control.IsVisible(210) | Control.IsVisible(212) | Control.IsVisible(213) | Control.IsVisible(214) | Control.IsVisible(215) | Control.IsVisible(216) | Control.IsVisible(217) | Control.IsVisible(218) | Control.IsVisible(219)]</visible>
  </include>

  <include name="HomePicturesBGVisible">
    <visible>Container(300).HasFocus(3) | ![Control.IsVisible(210) | Control.IsVisible(211) | Control.IsVisible(213) | Control.IsVisible(214) | Control.IsVisible(215) | Control.IsVisible(216) | Control.IsVisible(217) | Control.IsVisible(218) | Control.IsVisible(219)]</visible>
  </include>

  <include name="HomeProgramsBGVisible">
    <visible>Container(300).HasFocus(4) | ![Control.IsVisible(210) | Control.IsVisible(211) | Control.IsVisible(212) | Control.IsVisible(214) | Control.IsVisible(215) | Control.IsVisible(216) | Control.IsVisible(217) | Control.IsVisible(218) | Control.IsVisible(219)]</visible>
  </include>

  <include name="HomeWeatherBGVisible">
    <visible>Container(300).HasFocus(5) | ![Control.IsVisible(210) | Control.IsVisible(211) | Control.IsVisible(212) | Control.IsVisible(213) | Control.IsVisible(215) | Control.IsVisible(216) | Control.IsVisible(217) | Control.IsVisible(218) | Control.IsVisible(219)]</visible>
  </include>

  <include name="HomeSystemBGVisible">
    <visible>Container(300).HasFocus(6) | ![Control.IsVisible(210) | Control.IsVisible(211) | Control.IsVisible(212) | Control.IsVisible(213) | Control.IsVisible(214) | Control.IsVisible(216) | Control.IsVisible(217) | Control.IsVisible(218) | Control.IsVisible(219)]</visible>
  </include>

  <include name="HomePowerBGVisible">
    <visible>Container(300).HasFocus(7) | ![Control.IsVisible(210) | Control.IsVisible(211) | Control.IsVisible(212) | Control.IsVisible(213) | Control.IsVisible(214) | Control.IsVisible(215) | Control.IsVisible(217) | Control.IsVisible(218) | Control.IsVisible(219)]</visible>
  </include>

  <include name="HomeTVShowsBGVisible">
    <visible>Container(300).HasFocus(8) | ![Control.IsVisible(210) | Control.IsVisible(211) | Control.IsVisible(212) | Control.IsVisible(213) | Control.IsVisible(214) | Control.IsVisible(215) | Control.IsVisible(216) | Control.IsVisible(218) | Control.IsVisible(219)]</visible>
  </include>

  <include name="HomeMoviesBGVisible">
    <visible>Container(300).HasFocus(9) | ![Control.IsVisible(210) | Control.IsVisible(211) | Control.IsVisible(212) | Control.IsVisible(213) | Control.IsVisible(214) | Control.IsVisible(215) | Control.IsVisible(216) | Control.IsVisible(217) | Control.IsVisible(219)]</visible>
  </include>

  <include name="HomeDVDBGVisible">
    <visible>Container(300).HasFocus(10) | ![Control.IsVisible(210) | Control.IsVisible(211) | Control.IsVisible(212) | Control.IsVisible(213) | Control.IsVisible(214) | Control.IsVisible(215) | Control.IsVisible(216) | Control.IsVisible(217) | Control.IsVisible(218)]</visible>
  </include>

  <include name="HomeRightOverlay">
    <control type="image">
      <description>Overlay for right of screen</description>
      <posx>1045</posx>
      <width>235</width>
      <height>720</height>
      <texture>HomeRightOverlay.png</texture>
      <animation effect="fade" end="100" time="500" condition="!Window.Previous(0) + !Window.Previous(SettingsCategory) + !Window.Previous(1001) + !Window.Previous(130) + !Window.Previous(34)">WindowOpen</animation>
      <visible>!Skin.HasTheme(lite)</visible>
    </control>
  </include>

  <include name="HomeMainMenuFOLabel">
    <posx>806</posx>
    <posy>20</posy>
    <width>600</width>
    <height>0</height>
    <info>ListItem.Label</info>
    <align>right</align>
    <aligny>center</aligny>
    <font>HomeMenuFocusFont</font>
    <textcolor>HomeMain</textcolor>
    <shadowcolor>HomeShadow</shadowcolor>
  </include>

  <include name="HomeMainMenuFOCaption">
    <posx>797</posx>
    <posy>-25</posy>
    <width>250</width>
    <height>20</height>
    <info>ListItem.Label2</info>
    <align>right</align>
    <aligny>center</aligny>
    <font>HomeMenuInfoFont</font>
    <textcolor>HomeMain</textcolor>
  </include>

  <include name="HomeMainMenuOverFade">
    <visible>![Container(300).OnPrevious | Container(300).OnNext] + ![Window.Next(SettingsCategory.xml) | Window.Next(1001) | Window.Next(7) | Window.Next(34)]</visible>
    <animation effect="fade" start="0" end="100" time="0" delay="500" reversible="false">Visible</animation>
    <animation effect="fade" start="100" end="0" time="800" delay="100" condition="Window.Next(SettingsCategory.xml) | Window.Next(1001) | Window.Next(7) | Window.Next(34)">WindowClose</animation>
    <animation effect="fade" start="0" end="100" time="0" delay="1000">WindowOpen</animation>
  </include>

  <include name="HomeBladeSubTexture">
    <texture border="0,0,13,0">HomeBladeSub.png</texture>
  </include>

  <include name="HomeSubMenuBlade">
    <include>HomeSubMenuBladeDims</include>
    <include>HomeBladeSubTexture</include>
  </include>

  <include name="HomeSubMenuBackground">
    <control type="image">
      <description>Submenu Background Image</description>
      <posx>44</posx>
      <posy>-331</posy>
      <include>HomeSubMenuBlade</include>
      <animation effect="fade" time="300" condition="Window.Next(0)">WindowClose</animation>
    </control>
  </include>

  <include name="HomeSubMenuIcon">
    <control type="image">
      <description>Media Stream Logo</description>
      <include>HomeSubMenuIconDims</include>
      <texture>MediaStreamLogo.png</texture>
      <animation effect="fade" time="300" condition="Window.Next(0)">WindowClose</animation>
    </control>
  </include>

  <constant name="HomeSideMenuItemHeight">43</constant>

  <include name="HomeSideMenu">
    <include>HomeSideMenuDims</include>
    <scrolltime>200</scrolltime>
    <onleft>300</onleft>
    <onright>301</onright>

    <itemlayout width="HomeSideMenuItemWidth" height="HomeSideMenuItemHeight">
      <control type="image">
        <include>HomeSideMenuNFBGImage</include>
      </control>
      <control type="label">
        <include>HomeSideMenuNFBGLabel</include>
      </control>
    </itemlayout>
  </include>
  
  <include name="HomeSideMenuNFBGImage">
    <include>HomeSideMenuNFBGImageDims</include>
    <height>HomeSideMenuItemHeight</height>
    <texture>HomeBladeSubNF2.png</texture>
  </include>

  <include name="HomeSideMenuNFBGLabel">
    <include>HomeSideMenuNFBGLabelDims</include>
    <height>HomeSideMenuItemHeight</height>
    <info>ListItem.Label</info>
    <align>left</align>
    <aligny>center</aligny>
    <font>HomeSubMenuFont</font>
    <textcolor>HomeSubNoFocus</textcolor>
  </include>

  <include name="HomeSideMenuFOBGImage">
    <include>HomeSideMenuFOBGImageDims</include>
    <texture>HomeBladeSubFO2.png</texture>
  </include>

  <include name="HomeSideMenuFOBGLabel">
    <textcolor>HomeSubFocus</textcolor>
    <shadowcolor>HomeShadow</shadowcolor>
    <include>HomeSideMenuNFBGLabel</include>
  </include>
  
  <!-- Backgrounds -->
  <include name="FullScreenBGImage">
    <include>FullScreenBGImageDims</include>
  </include>

  <include name="BackgroundLeftImage">
    <width>256</width>
    <height>720</height>
  </include>

  <include name="BackgroundMidImage">
    <posx>256</posx>
    <width>512</width>
    <height>720</height>
  </include>

  <include name="BackgroundMidRightImage">
    <posx>768</posx>
    <width>64</width>
    <height>720</height>
  </include>

  <include name="BackgroundRightImage">
    <posx>768</posx>
    <width>512</width>
    <height>720</height>
  </include>

  <include name="VideosBGVisible">
    <visible>![[Skin.String(CustomVideosBG) | Skin.String(CustomVideosBGFolder)] + !Skin.HasSetting(HideCustomBGForVideos)] | [Window.IsVisible(Home) + !Skin.HasSetting(EnableCustomBGHome)]</visible>
  </include>

  <include name="MoviesBGVisible">
    <visible>![[Skin.String(CustomMoviesBG) | Skin.String(CustomMoviesBGFolder)] + !Skin.HasSetting(HideCustomBGForMovies)] | [Window.IsVisible(Home) + !Skin.HasSetting(EnableCustomBGHome)]</visible>
  </include>

  <include name="TVShowsBGVisible">
    <visible>![[Skin.String(CustomTVShowsBG) | Skin.String(CustomTVShowsBGFolder)] + !Skin.HasSetting(HideCustomBGForTVShows)] | [Window.IsVisible(Home) + !Skin.HasSetting(EnableCustomBGHome)] | [!Window.IsVisible(Home) + [Skin.HasSetting(ShowFanartOnTVWall) | Skin.HasSetting(ShowEpThumbOnTVWall)]]</visible>
  </include>

  <include name="MusicBGVisible">
    <visible>![[Skin.String(CustomMusicBG) | Skin.String(CustomMusicBGFolder)] + !Skin.HasSetting(HideCustomBGForMusic)] | [Window.IsVisible(Home) + !Skin.HasSetting(EnableCustomBGHome)]</visible>
  </include>

  <include name="PicturesBGVisible">
    <visible>![[Skin.String(CustomPicturesBG) | Skin.String(CustomPicturesBGFolder)] + !Skin.HasSetting(HideCustomBGForPictures)] | [Window.IsVisible(Home) + !Skin.HasSetting(EnableCustomBGHome)]</visible>
  </include>

  <include name="WeatherBGVisible">
    <visible>![Skin.String(CustomWeatherBG) | Skin.String(CustomWeatherBGFolder)] | [Window.IsVisible(Home) + !Skin.HasSetting(EnableCustomBGHome)]</visible>
  </include>

  <include name="ProgramsBGVisible">
    <visible>![Skin.String(CustomProgramsBG) | Skin.String(CustomProgramsBGFolder)] | [Window.IsVisible(Home) + !Skin.HasSetting(EnableCustomBGHome)]</visible>
  </include>

  <include name="SystemBGVisible">
    <visible>![Skin.String(CustomSystemBG) | Skin.String(CustomSystemBGFolder)] | [Window.IsVisible(Home) + !Skin.HasSetting(EnableCustomBGHome)]</visible>
  </include>

  <include name="PowerBGVisible">
    <visible>![Skin.String(CustomPowerBG) | Skin.String(CustomPowerBGFolder)] | [Window.IsVisible(Home) + !Skin.HasSetting(EnableCustomBGHome)]</visible>
  </include>

  <include name="DVDBGVisible">
    <visible>![Skin.String(CustomDVDBG) | Skin.String(CustomDVDBGFolder)] | [Window.IsVisible(Home) + !Skin.HasSetting(EnableCustomBGHome)]</visible>
  </include>

  <include name="BackgroundFade">
    <animation effect="fade" end="100" time="800">VisibleChange</animation>
  </include>

  <include name="Background">
    <control type="group">
      <visible>![Control.IsVisible(53) + Window.IsMedia]</visible>
  
      <control type="group">
        <description>Videos Background Image</description>
        <visible>[Window.IsVisible(MyVideoLibrary) | Window.IsVisible(MyVideoFiles) | Window.IsVisible(MyVideoPlaylist)] + ![[Window.IsVisible(MyVideoLibrary) + Control.IsVisible(51)] | [Control.IsVisible(54) | Control.IsVisible(57)]]</visible>
        <visible>!Container.Content(movies)</visible>
  
        <control type="group">
          <visible>IsEmpty(ListItem.Property(fanart_image)) | Skin.HasSetting(HideFanartForFiles)</visible>
          <include>BackgroundFade</include>
  
          <control type="group">
            <include>VideosBGVisible</include>
  
            <control type="image">
              <include>BackgroundLeftImage</include>
              <texture>HomeBGVideosLeft.png</texture>
            </control>
            <control type="image">
              <include>BackgroundMidImage</include>
              <texture>HomeBGVideosMid.png</texture>
            </control>
            <control type="image">
              <include>BackgroundRightImage</include>
              <texture>HomeBGVideosRight.png</texture>
            </control>
          </control>
  
          <include>CustomVideosBackground</include>
        </control>
  
        <control type="largeimage">
          <description>Fanart background</description>
          <include>FullScreenBGImage</include>
          <info>ListItem.Property(fanart_image)</info>
          <visible>!IsEmpty(ListItem.Property(fanart_image)) + !Skin.HasSetting(HideFanartForFiles)</visible>
          <include>BackgroundFade</include>
        </control>
      </control>
  
      <control type="group">
        <description>Movies Background Image</description>
        <visible>Container.Content(movies)</visible>
  
        <control type="group">
          <visible>IsEmpty(ListItem.Property(fanart_image)) | Skin.HasSetting(HideFanartForMovies)</visible>
          <include>BackgroundFade</include>
  
          <control type="group">
            <include>MoviesBGVisible</include>
  
            <control type="image">
              <include>BackgroundLeftImage</include>
              <texture>HomeBGMoviesLeft.png</texture>
            </control>
            <control type="image">
              <include>BackgroundMidImage</include>
              <texture>HomeBGMoviesMid.png</texture>
            </control>
            <control type="image">
              <include>BackgroundRightImage</include>
              <texture>HomeBGMoviesRight.png</texture>
            </control>
          </control>
  
          <include>CustomMoviesBackground</include>
        </control>
  
        <control type="largeimage">
          <description>Fanart background</description>
          <include>FullScreenBGImage</include>
          <info>ListItem.Property(fanart_image)</info>
          <visible>!IsEmpty(ListItem.Property(fanart_image)) + !Skin.HasSetting(HideFanartForMovies)</visible>
          <include>BackgroundFade</include>
        </control>
      </control>
  
      <control type="group">
        <description>TV Shows Background Image</description>
        <visible>Container.Content(tvshows) | Container.Content(seasons) | Container.Content(episodes)</visible>
  
        <control type="group">
          <visible>[IsEmpty(FanArt.Image) | Skin.HasSetting(HideFanartForTV)] + ![Skin.HasSetting(ShowFanartOnTVList) + !IsEmpty(ListItem.Property(fanart_image))]</visible>
          <include>BackgroundFade</include>
  
          <control type="group">
            <description>TV Shows Background Image</description>
            <include>TVShowsBGVisible</include>
  
            <control type="image">
              <include>BackgroundLeftImage</include>
              <texture>HomeBGTVShowsLeft.png</texture>
            </control>
            <control type="image">
              <include>BackgroundMidImage</include>
              <texture>HomeBGTVShowsMid.png</texture>
            </control>
            <control type="image">
              <include>BackgroundRightImage</include>
              <texture>HomeBGTVShowsRight.png</texture>
            </control>
          </control>
  
          <include>CustomTVShowsBackground</include>
        </control>
  
        <control type="image">
          <description>Fanart background</description>
          <include>FullScreenBGImage</include>
          <info>FanArt.Image</info>
          <visible>!IsEmpty(FanArt.Image) + !Skin.HasSetting(HideFanartForTV)</visible>
          <include>BackgroundFade</include>
        </control>
        <control type="largeimage">
          <description>Fanart background</description>
          <include>FullScreenBGImage</include>
          <info>ListItem.Property(fanart_image)</info>
          <visible>Skin.HasSetting(ShowFanartOnTVList) + !IsEmpty(ListItem.Property(fanart_image))</visible>
          <include>BackgroundFade</include>
        </control>
      </control>
  
      <control type="group">
        <description>Music Background Image</description>
        <visible>Window.IsVisible(MyMusicFiles) | Window.IsVisible(MyMusicLibrary) | Window.IsVisible(MyMusicPlaylist) | Window.IsVisible(MyMusicPlaylistEditor)</visible>
  
        <control type="group">
          <include>MusicBGVisible</include>
  
          <control type="image">
            <include>BackgroundLeftImage</include>
            <texture>HomeBGMusicLeft.png</texture>
          </control>
          <control type="image">
            <include>BackgroundMidImage</include>
            <texture>HomeBGMusicMid.png</texture>
          </control>
          <control type="image">
            <include>BackgroundRightImage</include>
            <texture>HomeBGMusicRight.png</texture>
          </control>
        </control>
  
        <include>CustomMusicBackground</include>
      </control>
  
      <control type="group">
        <description>Pictures Background Image</description>
        <visible>Window.IsVisible(MyPictures)</visible>
  
        <control type="group">
          <include>PicturesBGVisible</include>
  
          <control type="image">
            <include>BackgroundLeftImage</include>
            <texture>HomeBGPicturesLeft.png</texture>
          </control>
          <control type="image">
            <include>BackgroundMidImage</include>
            <texture>HomeBGPicturesMid.png</texture>
          </control>
          <control type="image">
            <include>BackgroundRightImage</include>
            <texture>HomeBGPicturesRight.png</texture>
          </control>
        </control>
  
        <include>CustomPicturesBackground</include>
      </control>
  
      <control type="group">
        <description>Weather Background Image</description>
        <visible>Window.IsVisible(MyWeather)</visible>
  
        <control type="group">
          <include>WeatherBGVisible</include>
  
          <control type="image">
            <include>BackgroundLeftImage</include>
            <texture>HomeBGWeatherLeft.png</texture>
          </control>
          <control type="image">
            <include>BackgroundMidImage</include>
            <texture>HomeBGWeatherMid.png</texture>
          </control>
          <control type="image">
            <include>BackgroundRightImage</include>
            <texture>HomeBGWeatherRight.png</texture>
          </control>
        </control>
  
        <include>CustomWeatherBackground</include>
      </control>
  
      <control type="group">
        <description>Programs Background Image</description>
        <visible>Window.IsVisible(MyPrograms)</visible>
  
        <control type="group">
          <include>ProgramsBGVisible</include>
  
          <control type="image">
            <include>BackgroundLeftImage</include>
            <texture>HomeBGProgramsLeft.png</texture>
          </control>
          <control type="image">
            <include>BackgroundMidImage</include>
            <texture>HomeBGProgramsMid.png</texture>
          </control>
          <control type="image">
            <include>BackgroundRightImage</include>
            <texture>HomeBGProgramsRight.png</texture>
          </control>
        </control>
  
        <include>CustomProgramsBackground</include>
      </control>
  
      <control type="group">
        <description>System Background Image</description>
        <visible>Window.IsVisible(MyScripts) | Window.IsVisible(FileManager) | Window.IsVisible(SettingsCategory.xml) | Window.IsVisible(1001) | Window.IsVisible(7) | Window.IsVisible(34) | Window.IsVisible(130)</visible>
  
        <control type="group">
          <include>SystemBGVisible</include>
  
          <control type="image">
            <include>BackgroundLeftImage</include>
            <texture>HomeBGSystemLeft.png</texture>
          </control>
          <control type="image">
            <include>BackgroundMidImage</include>
            <texture>HomeBGSystemMid.png</texture>
          </control>
          <control type="image">
            <include>BackgroundRightImage</include>
            <texture>HomeBGSystemRight.png</texture>
          </control>
        </control>
  
        <include>CustomSystemBackground</include>
      </control>
  
      <control type="group">
        <description>Power Background Image</description>
        <visible>Window.IsVisible(29)</visible>
  
        <control type="group">
          <include>PowerBGVisible</include>
  
          <control type="image">
            <include>BackgroundLeftImage</include>
            <texture>HomeBGPowerLeft.png</texture>
          </control>
          <control type="image">
            <include>BackgroundMidImage</include>
            <texture>HomeBGPowerMid.png</texture>
          </control>
          <control type="image">
            <include>BackgroundRightImage</include>
            <texture>HomeBGPowerRight.png</texture>
          </control>
        </control>
  
        <include>CustomPowerBackground</include>
      </control>
    </control>
  </include>

  <include name="CustomBGMultiImage">
    <timeperimage>15000</timeperimage>
    <fadetime>1000</fadetime>
    <randomize>true</randomize>
    <include>FullScreenBGImage</include>
  </include>

  <include name="CustomVideosBackground">
    <control type="group">
      <visible>Skin.String(CustomVideosBG) + [!Skin.HasSetting(HideCustomBGForVideos) | Window.IsVisible(Home)]</visible>

      <control type="image">
        <info>Skin.String(CustomVideosBG)</info>
        <include>FullScreenBGImage</include>
      </control>
    </control>

    <control type="group">
      <visible>Skin.String(CustomVideosBGFolder) + [!Skin.HasSetting(HideCustomBGForVideos) | Window.IsVisible(Home)]</visible>

      <control type="multiimage">
        <info>Skin.String(CustomVideosBGFolder)</info>
        <include>CustomBGMultiImage</include>
        <include>HomeVideosBGVisible</include>
      </control>
    </control>
  </include>

  <include name="CustomMoviesBackground">
    <control type="group">
      <visible>Skin.String(CustomMoviesBG) + [!Skin.HasSetting(HideCustomBGForMovies) | Window.IsVisible(Home)]</visible>

      <control type="image">
        <info>Skin.String(CustomMoviesBG)</info>
        <include>FullScreenBGImage</include>
      </control>
    </control>

    <control type="group">
      <visible>Skin.String(CustomMoviesBGFolder) + [!Skin.HasSetting(HideCustomBGForMovies) | Window.IsVisible(Home)]</visible>

      <control type="multiimage">
        <info>Skin.String(CustomMoviesBGFolder)</info>
        <include>CustomBGMultiImage</include>
        <include>HomeMoviesBGVisible</include>
      </control>
    </control>
  </include>

  <include name="CustomTVShowsBackground">
    <control type="group">
      <visible>Skin.String(CustomTVShowsBG) + [!Skin.HasSetting(HideCustomBGForTVShows) | Window.IsVisible(Home)] + [Window.IsVisible(Home) | [!Skin.HasSetting(ShowFanartOnTVWall) + !Skin.HasSetting(ShowEpThumbOnTVWall)]]</visible>

      <control type="image">
        <info>Skin.String(CustomTVShowsBG)</info>
        <include>FullScreenBGImage</include>
      </control>
    </control>

    <control type="group">
      <visible>Skin.String(CustomTVShowsBGFolder) + [!Skin.HasSetting(HideCustomBGForTVShows) | Window.IsVisible(Home)] + [Window.IsVisible(Home) | [!Skin.HasSetting(ShowFanartOnTVWall) + !Skin.HasSetting(ShowEpThumbOnTVWall)]]</visible>

      <control type="multiimage">
        <info>Skin.String(CustomTVShowsBGFolder)</info>
        <include>CustomBGMultiImage</include>
        <include>HomeTVShowsBGVisible</include>
      </control>
    </control>
  </include>

  <include name="CustomMusicBackground">
    <control type="group">
      <visible>Skin.String(CustomMusicBG) + [!Skin.HasSetting(HideCustomBGForMusic) | Window.IsVisible(Home)]</visible>

      <control type="image">
        <info>Skin.String(CustomMusicBG)</info>
        <include>FullScreenBGImage</include>
      </control>
    </control>

    <control type="group">
      <visible>Skin.String(CustomMusicBGFolder) + [!Skin.HasSetting(HideCustomBGForMusic) | Window.IsVisible(Home)]</visible>

      <control type="multiimage">
        <info>Skin.String(CustomMusicBGFolder)</info>
        <include>CustomBGMultiImage</include>
        <include>HomeMusicBGVisible</include>
      </control>
    </control>
  </include>

  <include name="CustomPicturesBackground">
    <control type="group">
      <visible>Skin.String(CustomPicturesBG) + [!Skin.HasSetting(HideCustomBGForPictures) | Window.IsVisible(Home)]</visible>

      <control type="image">
        <info>Skin.String(CustomPicturesBG)</info>
        <include>FullScreenBGImage</include>
      </control>
    </control>

    <control type="group">
      <visible>Skin.String(CustomPicturesBGFolder) + [!Skin.HasSetting(HideCustomBGForPictures) | Window.IsVisible(Home)]</visible>

      <control type="multiimage">
        <info>Skin.String(CustomPicturesBGFolder)</info>
        <include>CustomBGMultiImage</include>
        <include>HomePicturesBGVisible</include>
      </control>
    </control>
  </include>

  <include name="CustomWeatherBackground">
    <control type="group">
      <visible>Skin.String(CustomWeatherBG)</visible>

      <control type="image">
        <info>Skin.String(CustomWeatherBG)</info>
        <include>FullScreenBGImage</include>
      </control>
    </control>

    <control type="group">
      <visible>Skin.String(CustomWeatherBGFolder)</visible>

      <control type="multiimage">
        <info>Skin.String(CustomWeatherBGFolder)</info>
        <include>CustomBGMultiImage</include>
        <include>HomeWeatherBGVisible</include>
      </control>
    </control>
  </include>

  <include name="CustomProgramsBackground">
    <control type="group">
      <visible>Skin.String(CustomProgramsBG)</visible>

      <control type="image">
        <info>Skin.String(CustomProgramsBG)</info>
        <include>FullScreenBGImage</include>
      </control>
    </control>

    <control type="group">
      <visible>Skin.String(CustomProgramsBGFolder)</visible>

      <control type="multiimage">
        <info>Skin.String(CustomProgramsBGFolder)</info>
        <include>CustomBGMultiImage</include>
        <include>HomeProgramsBGVisible</include>
      </control>
    </control>
  </include>

  <include name="CustomSystemBackground">
    <control type="group">
      <visible>Skin.String(CustomSystemBG)</visible>

      <control type="image">
        <info>Skin.String(CustomSystemBG)</info>
        <include>FullScreenBGImage</include>
      </control>
    </control>

    <control type="group">
      <visible>Skin.String(CustomSystemBGFolder)</visible>

      <control type="multiimage">
        <info>Skin.String(CustomSystemBGFolder)</info>
        <include>CustomBGMultiImage</include>
        <include>HomeSystemBGVisible</include>
      </control>
    </control>
  </include>

  <include name="CustomPowerBackground">
    <control type="group">
      <visible>Skin.String(CustomPowerBG)</visible>

      <control type="image">
        <info>Skin.String(CustomPowerBG)</info>
        <include>FullScreenBGImage</include>
      </control>
    </control>

    <control type="group">
      <visible>Skin.String(CustomPowerBGFolder)</visible>

      <control type="multiimage">
        <info>Skin.String(CustomPowerBGFolder)</info>
        <include>CustomBGMultiImage</include>
        <include>HomePowerBGVisible</include>
      </control>
    </control>
  </include>

  <include name="CustomDVDBackground">
    <control type="group">
      <visible>Skin.String(CustomDVDBG)</visible>

      <control type="image">
        <info>Skin.String(CustomDVDBG)</info>
        <include>FullScreenBGImage</include>
      </control>
    </control>

    <control type="group">
      <visible>Skin.String(CustomDVDBGFolder)</visible>

      <control type="multiimage">
        <info>Skin.String(CustomDVDBGFolder)</info>
        <include>CustomBGMultiImage</include>
        <include>HomeDVDBGVisible</include>
      </control>
    </control>
  </include>

  <include name="CustomAMTBackground">
    <control type="group">
      <visible>Skin.String(CustomAMTBG)</visible>

      <control type="image">
        <info>Skin.String(CustomAMTBG)</info>
        <include>FullScreenBGImage</include>
      </control>
    </control>

    <control type="group">
      <visible>Skin.String(CustomAMTBGFolder)</visible>

      <control type="multiimage">
        <info>Skin.String(CustomAMTBGFolder)</info>
        <include>CustomBGMultiImage</include>
      </control>
    </control>
  </include>

  <include name="BackgroundOverlayFade">
    <animation effect="fade" start="0" end="100" time="500" delay="0" condition="Window.Previous(home)">Conditional</animation>
    <animation effect="fade" start="100" end="0" time="200" delay="0" condition="Window.Next(home)">Conditional</animation>
  </include>

  <!-- Common Content -->
  <include name="ClockBG">
    <posx>0</posx>
    <posy>1</posy>
    <include>ClockBGDims</include>
    <texture border="36,0,12,0">ClockBackground.png</texture>
  </include>

  <include name="ClockText">
    <height>32</height>
    <font>MediumAltDefaultFont</font>
    <align>left</align>
    <aligny>center</aligny>
  </include>

  <include name="ClockBGText">
    <info>System.Time(hh:mm xx)</info>
    <textcolor>Highlighted</textcolor>
    <include>ClockText</include>
    <visible>Skin.HasSetting(ShowAMPMInClock)</visible>
  </include>

  <include name="ClockFGText">
    <info>System.Time(hh:mm)</info>
    <include>ClockText</include>
  </include>

  <include name="Clock">
    <control type="group" id="1">
      <posx>6</posx>
      <posy>9</posy>
      <visible>!Window.IsVisible(2003) + !Skin.HasSetting(Clock)</visible>

      <control type="group" id="1">
        <visible>!Skin.HasSetting(LargeClock)</visible>

        <control type="image" id="1">
          <include>ClockBG</include>
        </control>

        <control type="group" id="1">
          <posx>40</posx>
          <posy>-1</posy>

          <control type="label" id="1">
            <include>ClockBGText</include>
          </control>
          <control type="label" id="1">
            <include>ClockFGText</include>
          </control>
        </control>
      </control>

      <control type="group" id="1">
        <visible>Skin.HasSetting(LargeClock)</visible>

        <control type="image" id="1">
          <include>LargeClockBGDims</include>
          <include>ClockBG</include>
        </control>

        <control type="group" id="1">
          <posx>52</posx>
          <posy>1</posy>

          <control type="label" id="1">
            <font>LargeDefaultFont</font>
            <include>ClockBGText</include>
          </control>
          <control type="label" id="1">
            <font>LargeDefaultFont</font>
            <include>ClockFGText</include>
          </control>
        </control>
      </control>
    </control>
  </include>

  <include name="MediaCountLabel">
    <posx>12</posx>
    <posy>5</posy>
    <font>SmallTitleCapsFont</font>
    <textcolor>Unfocused</textcolor>
  </include>
  
  <include name="MediaCountNumLabel">
    <posy>-1</posy>
    <height>28</height>
    <font>MediumAltDefaultFont</font>
    <textcolor>Highlighted</textcolor>
    <align>right</align>
    <aligny>center</aligny>
  </include>

  <include name="MediaCount">
    <control type="group">
      <include>MediaCountPos</include>
      <visible>!Window.IsVisible(2003) + Skin.HasSetting(ShowMediaCount)</visible>

      <control type="image">
        <include>MediaCountBGDims</include>
        <texture border="12,0,26,0">MediaCountBackground.png</texture>
      </control>

      <control type="label">
        <description>Objects</description>
        <include>MediaCountLabel</include>
        <label>$LOCALIZE[127]:</label>
        <visible>![Container.Content(tvshows) | Container.Content(seasons) | Container.Content(episodes) | Container.Content(movies) | Container.Content(files) | Container.Content(songs) | Container.Content(artists) | Container.Content(albums) | Container.Content(musicvideos)]</visible>
      </control>
      <control type="label">
        <description>TV Shows</description>
        <include>MediaCountLabel</include>
        <label>$LOCALIZE[20343]:</label>
        <visible>Container.Content(tvshows)</visible>
      </control>
      <control type="label">
        <description>Seasons</description>
        <include>MediaCountLabel</include>
        <label>$LOCALIZE[31021]:</label>
        <visible>Container.Content(seasons)</visible>
      </control>
      <control type="label">
        <description>Episodes</description>
        <include>MediaCountLabel</include>
        <label>$LOCALIZE[20360]:</label>
        <visible>Container.Content(episodes)</visible>
      </control>
      <control type="label">
        <description>Movies</description>
        <include>MediaCountLabel</include>
        <label>$LOCALIZE[342]:</label>
        <visible>Container.Content(movies)</visible>
      </control>
      <control type="label">
        <description>Files</description>
        <include>MediaCountLabel</include>
        <label>$LOCALIZE[744]:</label>
        <visible>Container.Content(files)</visible>
      </control>
      <control type="label">
        <description>Songs</description>
        <include>MediaCountLabel</include>
        <label>$LOCALIZE[134]:</label>
        <visible>Container.Content(songs)</visible>
      </control>
      <control type="label">
        <description>Artists</description>
        <include>MediaCountLabel</include>
        <label>$LOCALIZE[133]:</label>
        <visible>Container.Content(artists)</visible>
      </control>
      <control type="label">
        <description>Albums</description>
        <include>MediaCountLabel</include>
        <label>$LOCALIZE[132]:</label>
        <visible>Container.Content(albums)</visible>
      </control>
      <control type="label">
        <description>Music Videos</description>
        <include>MediaCountLabel</include>
        <label>$LOCALIZE[10006]:</label>
        <visible>Container.Content(musicvideos)</visible>
      </control>

      <control type="label">
        <description>Item count</description>
        <include>MediaCountNumberPos</include>
        <info>Container.NumItems</info>
        <include>MediaCountNumLabel</include>
      </control>
    </control>
  </include>

  <include name="NoThumbLabel">
    <align>center</align>
    <label>$LOCALIZE[20018]</label>
    <visible>IsEmpty(ListItem.Thumb) + !Skin.HasSetting(HideNoThumbIcon)</visible>
  </include>

  <include name="InfoMessagePanelBG">
    <texture border="20,13,15,0">InfoMessagePanel.png</texture>
  </include>

  <include name="CommonSortLetters">
    <control type="group">
      <posx>990</posx>
      <posy>660</posy>
      <visible>Container.Scrolling</visible>
      <animation effect="slide" time="500" tween="circle" easing="out" start="0,100" end="0,0">Visible</animation>
      <animation effect="slide" time="500" tween="circle" easing="in" start="0,0" end="0,100">Hidden</animation>

      <control type="image">
        <description>Panel background</description>
        <width>120</width>
        <height>61</height>
        <include>InfoMessagePanelBG</include>
      </control>

      <control type="label">
        <description>Sort Letter</description>
        <posx>0</posx>
        <posy>15</posy>
        <width>120</width>
        <font>TitleCapsFont</font>
        <align>center</align>
        <label>$INFO[ListItem.SortLetter]</label>
      </control>
    </control>
  </include>

  <!-- Common OSD -->
  <include name="VolumePos">
    <posx>10</posx>
    <posy>34</posy>
  </include>

  <include name="VolumeImage">
    <include>VolumeImageDims</include>
  </include>

  <include name="VolumeLabel">
    <include>VolumeLabelDims</include>
    <font>MediumSmallTitleFont</font>
  </include>

  <include name="OSDBottomBG">
    <posx>0</posx>
    <posy>523</posy>
    <width>1280</width>
    <height>197</height>
    <texture>OSDBackground.png</texture>
  </include>

  <include name="VideOSDSmallButton">
    <posy>78</posy>
    <width>32</width>
    <height>32</height>
    <font>-</font>
    <label>-</label>
  </include>

  <include name="VideOSDControlButton">
    <include>VideOSDControlButtonDims</include>
    <font>-</font>
    <label>-</label>
  </include>

  <include name="OSDPrevButton">
    <texturefocus>OSDPrevTrackFO.png</texturefocus>
    <texturenofocus>OSDPrevTrackNF.png</texturenofocus>
    <onclick>XBMC.PlayerControl(Previous)</onclick>
  </include>

  <include name="OSDRewindButton">
    <texturefocus>OSDRewindFO.png</texturefocus>
    <texturenofocus>OSDRewindNF.png</texturenofocus>
    <onclick>XBMC.PlayerControl(Rewind)</onclick>
    <onleft>215</onleft>
    <onright>217</onright>
  </include>

  <include name="OSDStopButton">
    <texturefocus>OSDStopFO.png</texturefocus>
    <texturenofocus>OSDStopNF.png</texturenofocus>
    <onclick>XBMC.PlayerControl(Stop)</onclick>
    <onleft>216</onleft>
    <onright>218</onright>
  </include>

  <include name="OSDPlayButton">
    <texturefocus>OSDPlayFO.png</texturefocus>
    <texturenofocus>OSDPlayNF.png</texturenofocus>
    <onclick>XBMC.PlayerControl(Play)</onclick>
    <onleft>217</onleft>
    <onright>219</onright>
    <visible>Player.Paused</visible>
  </include>

  <include name="OSDPauseButton">
    <texturefocus>OSDPauseFO.png</texturefocus>
    <texturenofocus>OSDPauseNF.png</texturenofocus>
    <onclick>XBMC.PlayerControl(Play)</onclick>
    <onleft>217</onleft>
    <onright>219</onright>
    <visible>!Player.Paused</visible>
  </include>

  <include name="OSDForwardButton">
    <texturefocus>OSDForwardFO.png</texturefocus>
    <texturenofocus>OSDForwardNF.png</texturenofocus>
    <onclick>XBMC.PlayerControl(Forward)</onclick>
    <onleft>218</onleft>
    <onright>220</onright>
  </include>

  <include name="OSDNextButton">
    <texturefocus>OSDNextTrackFO.png</texturefocus>
    <texturenofocus>OSDNextTrackNF.png</texturenofocus>
    <onclick>XBMC.PlayerControl(Next)</onclick>
  </include>

  <include name="OSDPlayerControls">
    <control type="button" id="215">
      <description>Prev Track button</description>
      <onleft>214</onleft>
      <onright>216</onright>
      <include>OSDPrevButton</include>
      <include>VideOSDControlButton</include>
    </control>

    <control type="button" id="216">
      <description>Rewind button</description>
      <include>OSDRewindButton</include>
      <include>VideOSDControlButton</include>
    </control>

    <control type="button" id="217">
      <description>Stop button</description>
      <include>OSDStopButton</include>
      <include>VideOSDControlButton</include>
    </control>

    <control type="button" id="218">
      <description>Play button</description>
      <include>OSDPlayButton</include>
      <include>VideOSDControlButton</include>
    </control>

    <control type="button" id="219">
      <description>Pause button</description>
      <include>OSDPauseButton</include>
      <include>VideOSDControlButton</include>
    </control>

    <control type="button" id="220">
      <description>Fast Forward button</description>
      <include>OSDForwardButton</include>
      <include>VideOSDControlButton</include>
    </control>

    <control type="button" id="221">
      <description>Next Track button</description>
      <onleft>219</onleft>
      <onright>211</onright>
      <include>OSDNextButton</include>
      <include>VideOSDControlButton</include>
    </control>
  </include>

  <!-- List Views -->
  <include name="ListViewVisible">
    <visible>Control.IsVisible(50)</visible>
  </include>

  <include name="NoScrollbarsListView">
    <pagecontrol>-</pagecontrol>
    <onleft>Skin.ToggleSetting(HideNowPlayingMusicInfo)</onleft>
  </include>

  <include name="NoIconsListView">
    <posx>-670</posx>
    <width>1280</width>
  </include>
  
  <include name="NoIconListViewScrollbar">
    <posx>-650</posx>
  </include>

  <include name="NoIconListViewFadeOverlay">
    <posx>-620</posx>
    <width>1280</width>
  </include>

  <include name="NoIconsListContextMenuPos">
    <posx>340</posx>
  </include>

  <include name="ListViewItemLayout">
    <control type="image">
      <include>MediaItemBG</include>
    </control>
    <control type="label">
      <include>MediaItemMainInfoNF</include>
    </control>
    <control type="image">
      <include>TVEpisodeItemOverlay</include>
      <include>MediaItemNFFade</include>
    </control>
    <control type="label">
      <visible>!IsEmpty(ListItem.Overlay)</visible>
      <include>InfoListItemDetailInfoNF</include>
    </control>
    <control type="label">
      <visible>IsEmpty(ListItem.Overlay)</visible>
      <include>MediaItemDetailInfoNF</include>
    </control>
  </include>

  <include name="ListViewFocusedLayout">
    <control type="image">
      <include>MediaItemBG</include>
    </control>
    <control type="image">
      <include>MediaItemFocusBG</include>
    </control>
    <control type="image">
      <visible>!IsEmpty(ListItem.Label2)</visible>
      <include>MediaItemDetailBG</include>
    </control>
    <control type="label">
      <include>MediaItemMainInfoNF</include>
      <include>MediaListItemFadeOut</include>
    </control>
    <control type="label">
      <visible>!IsEmpty(ListItem.Overlay)</visible>
      <include>InfoListItemDetailInfoNF</include>
      <include>MediaListItemFadeOut</include>
    </control>
    <control type="label">
      <visible>IsEmpty(ListItem.Overlay)</visible>
      <include>MediaItemDetailInfoNF</include>
      <include>MediaListItemFadeOut</include>
    </control>
    <control type="label">
      <include>MediaItemMainInfoFO</include>
      <include>MediaListItemFade</include>
    </control>
    <control type="image">
      <include>TVEpisodeItemOverlay</include>
      <include>MediaListItemFade</include>
    </control>
    <control type="label">
      <visible>!IsEmpty(ListItem.Overlay)</visible>
      <include>InfoListItemDetailInfoFO</include>
      <include>MediaListItemFade</include>
    </control>
    <control type="label">
      <visible>IsEmpty(ListItem.Overlay)</visible>
      <include>MediaItemDetailInfoFO</include>
      <include>MediaListItemFade</include>
    </control>
  </include>

  <include name="InfoListVisible">
    <visible>Control.IsVisible(56)</visible>
  </include>

  <include name="InfoListNoScrollbars">
    <pagecontrol>-</pagecontrol>
    <onleft>Skin.ToggleSetting(HideNowPlayingMusicInfo)</onleft>
  </include>

  <constant name="InfoListTitleWidth">414</constant>

  <include name="InfoListItemDetailInfo">
    <posx>456</posx>
    <posy>0</posy>
    <width>104</width>
    <height>42</height>
    <align>left</align>
    <aligny>center</aligny>
    <label>$INFO[ListItem.Label2]</label>
  </include>

  <include name="InfoListItemDetailInfoNF">
    <include>InfoListItemDetailInfo</include>
    <include>MediaItemDetailFontNF</include>
  </include>

  <include name="InfoListItemDetailInfoFO">
    <include>InfoListItemDetailInfo</include>
    <include>MediaItemDetailFontFO</include>
  </include>

  <include name="PanelStreamVisible">
    <visible>Control.IsVisible(52)</visible>
  </include>

  <constant name="PanelStreamDetailTextWidth">500</constant>

  <constant name="PanelStreamEpisodeDetailTextWidth">480</constant>

  <include name="PanelStreamImage">
    <include>PanelStreamImageDims</include>
    <texture>amt-blank-poster.png</texture>
    <info>ListItem.Thumb</info>
    <bordertexture border="14">ThumbShadow.png</bordertexture>
    <bordersize>8</bordersize>
  </include>

  <include name="PanelStreamNoThumb">
    <include>PanelStreamNoThumbDims</include>
    <include>NoThumbLabel</include>
  </include>

  <include name="PanelStreamNoThumbFade">
    <animation effect="fade" start="70" end="70" time="0" condition="true">Conditional</animation>
  </include>

  <include name="PanelStreamAlbumNoThumbFocusAnim">
    <animation type="focus">
      <effect type="zoom" tween="quadratic" start="100" end="118" time="300" delay="100"/>
      <effect type="slide" tween="quadratic" start="0,0" end="0,-8" time="300" delay="100"/>
      <effect type="fade" start="70" end="100" time="300" delay="100"/>
    </animation>
    <animation type="unfocus">
      <effect type="zoom" tween="quadratic" start="118" end="100" time="200"/>
      <effect type="slide" tween="quadratic" start="0,-8" end="0,0" time="200"/>
      <effect type="fade" start="100" end="70" time="200"/>
    </animation>
  </include>

  <include name="PanelStreamEpisodeImage">
    <include>PanelStreamEpisodeImageDims</include>
    <texture>bookmark-resume.png</texture>
    <include>PanelStreamImage</include>
  </include>

  <include name="PanelStreamEpisodeNoThumb">
    <include>PanelStreamEpisodeNoThumbDims</include>
    <include>NoThumbLabel</include>
  </include>

  <include name="PanelStreamAlbumImage">
    <include>PanelStreamAlbumImageDims</include>
    <texture>DefaultAlbumCover.png</texture>
    <include>PanelStreamImage</include>
  </include>

  <include name="PanelStreamAlbumNoThumb">
    <include>PanelStreamAlbumNoThumbDims</include>
    <include>NoThumbLabel</include>
  </include>

  <include name="PanelStreamLayout">
    <itemlayout condition="![Container.content(episodes) | Container.content(albums) | Window.IsVisible(MyMusicFiles)]" width="180" height="240">
      <control type="image">
        <description>Poster image</description>
        <colordiffuse>cc999999</colordiffuse>
        <include>PanelStreamImage</include>
      </control>
      <control type="label">
        <description>No Thumb label</description>
        <include>PanelStreamNoThumbFade</include>
        <include>PanelStreamNoThumb</include>
      </control>
	<control type="label" id="1">
		<description>My First label</description>
		<posx>90</posx>
		<posy>220</posy>
		<width>180</width>
		<visible>true</visible>
		<align>center</align>
		<aligny>center</aligny>
		<scroll>false</scroll>
		<info>listitem.title</info>
		<font>MediumDefaultFont</font>
		<textcolor>FFFFFFFF</textcolor>
		<wrapmultiline>false</wrapmultiline>
	</control>

    </itemlayout>

    <focusedlayout condition="![Container.content(episodes) | Container.content(albums) | Window.IsVisible(MyMusicFiles)]" width="180" height="240">
      <control type="image">
        <description>Poster image</description>
        <include>PanelStreamImageFocusAnim</include>
        <include>PanelStreamImage</include>
      </control>
      <control type="label">
        <include>PanelStreamNoThumbFocusAnim</include>
        <include>PanelStreamNoThumb</include>
      </control>
    </focusedlayout>

    <!-- Episodes -->
    <itemlayout condition="Container.content(episodes)" width="250" height="160">
      <control type="image">
        <description>Episode thumb</description>
        <colordiffuse>cc999999</colordiffuse>
        <include>PanelStreamEpisodeImage</include>
      </control>
      <control type="label">
        <description>No Thumb label</description>
        <include>PanelStreamNoThumbFade</include>
        <include>PanelStreamEpisodeNoThumb</include>
      </control>
    </itemlayout>

    <focusedlayout condition="Container.content(episodes)" width="250" height="160">
      <control type="image">
        <description>Episode thumb</description>
        <include>PanelStreamEpisodeImageFocusAnim</include>
        <include>PanelStreamEpisodeImage</include>
      </control>
      <control type="label">
        <include>PanelStreamNoThumbFocusAnim</include>
        <include>PanelStreamEpisodeNoThumb</include>
      </control>
    </focusedlayout>

    <!-- Albums -->
    <itemlayout condition="Container.content(albums) | Window.IsVisible(MyMusicFiles)" width="180" height="180">
      <control type="image">
        <description>Album cover</description>
        <colordiffuse>cc999999</colordiffuse>
        <include>PanelStreamAlbumImage</include>
      </control>
      <control type="label">
        <description>No Thumb label</description>
        <include>PanelStreamNoThumbFade</include>
        <include>PanelStreamAlbumNoThumb</include>
      </control>
    </itemlayout>

    <focusedlayout condition="Container.content(albums) | Window.IsVisible(MyMusicFiles)" width="180" height="180">
      <control type="image">
        <description>Album cover</description>
        <include>PanelStreamAlbumImageFocusAnim</include>
        <include>PanelStreamAlbumImage</include>
      </control>
      <control type="label">
        <include>PanelStreamAlbumNoThumbFocusAnim</include>
        <include>PanelStreamAlbumNoThumb</include>
      </control>
    </focusedlayout>
  </include>

  <include name="PanelStreamContent">
    <posx>6</posx>
    <width>1280</width>
    <height>500</height>

    <include>PanelStreamLayout</include>
  </include>

  <include name="PanelStreamContentWithDetail">
    <posx>6</posx>
    <width>750</width>
    <height>500</height>

    <include>PanelStreamLayout</include>
  </include>

  <include name="WallStreamVisible">
    <visible>Control.IsVisible(53)</visible>
  </include>

  <constant name="WallStreamPosterHeight">230</constant>

  <include name="WallStreamPoster">
    <width>WallStreamPosterWidth</width>
    <height>WallStreamPosterHeight</height>
    <aspectratio>stretch</aspectratio>
    <info>ListItem.Thumb</info>
  </include>

  <constant name="WallStreamCoverHeight">160</constant>

  <include name="WallStreamAlbumCover">
    <width>WallStreamCoverWidth</width>
    <height>WallStreamCoverHeight</height>
    <include>WallStreamPoster</include>
  </include>

  <constant name="WallStreamEpThumbHeight">180</constant>

  <include name="WallStreamEpThumb">
    <width>WallStreamEpThumbWidth</width>
    <height>WallStreamEpThumbHeight</height>
    <include>WallStreamPoster</include>
  </include>

  <include name="WallStreamFadeAnim">
    <visible>![Container(53).OnNext | Container(53).OnPrevious]</visible>
    <animation type="Visible">
      <effect type="fade" start="0" end="100" time="300" delay="1500"/>
    </animation>
    <animation type="Focus">
      <effect type="fade" start="0" end="100" time="300" delay="1500"/>
    </animation>
    <animation type="Hidden">
      <effect type="fade" start="100" end="0" time="0"/>
    </animation>
    <animation type="Unfocus">
      <effect type="fade" start="100" end="0" time="0"/>
    </animation>
  </include>

  <include name="WallStreamInfoValue">
    <width>458</width>
    <font>DefaultFont</font>
    <include>WallStreamFadeAnim</include>
  </include>

  <constant name="WallStreamInfoVertGap">28</constant>

  <include name="WallStreamInfo">
    <control type="group">
      <control type="image">
        <description>Background</description>
        <posy>-54</posy>
        <width>524</width>
        <height>332</height>
        <texture>BlackTransparent.png</texture>
        <bordertexture border="14">ThumbShadow2.png</bordertexture>
        <bordersize>8</bordersize>
        <colordiffuse>99999999</colordiffuse>
        <include>WallStreamFadeAnim</include>
      </control>

      <control type="image">
        <posx>6</posx>
        <posy>-46</posy>
        <width>512</width>
        <height>43</height>
        <texture>GlassTitleBar.png</texture>
      </control>

      <control type="group">
        <posx>34</posx>
        <posy>-24</posy>

        <control type="label">
          <description>Title</description>
          <font>MediumTitleCapsFont</font>
          <scroll>true</scroll>
          <info>ListItem.Label</info>
          <include>WallStreamInfoValue</include>
        </control>

        <control type="label">
          <description>Year</description>
          <posy>30</posy>
          <font>MediumSmallTitleFont</font>
          <info>ListItem.Year</info>
          <include>WallStreamInfoValue</include>
        </control>

        <control type="image">
          <description>Star Rating</description>
          <posx>68</posx>
          <posy>32</posy>
          <include>StarRatingImage</include>
          <include>WallStreamFadeAnim</include>
        </control>

        <control type="image">
          <description>Trailer Indicator</description>
          <posx>424</posx>
          <posy>30</posy>
          <width>24</width>
          <height>24</height>
          <aspectratio>keep</aspectratio>
          <texture>Trailer.png</texture>
          <visible>!IsEmpty(ListItem.Trailer)</visible>
        </control>

        <control type="label">
          <description>Genre</description>
          <posy>54</posy>
          <info>ListItem.Genre</info>
          <include>WallStreamInfoValue</include>
        </control>

        <control type="textbox">
          <description>Plot</description>
          <posy>108</posy>
          <width>458</width>
          <height>162</height>
          <info>ListItem.Plot</info>
        </control>
      </control>
    </control>
  </include>

  <include name="WallStreamMusicInfo">
    <control type="group">
      <control type="image">
        <description>Background</description>
        <posy>-54</posy>
        <width>524</width>
        <height>236</height>
        <texture>BlackTransparent.png</texture>
        <bordertexture border="14">ThumbShadow2.png</bordertexture>
        <bordersize>8</bordersize>
        <colordiffuse>99999999</colordiffuse>
        <include>WallStreamFadeAnim</include>
      </control>

      <control type="image">
        <posx>6</posx>
        <posy>-46</posy>
        <width>512</width>
        <height>43</height>
        <texture>GlassTitleBar.png</texture>
      </control>

      <control type="grouplist">
        <posx>34</posx>
        <posy>-32</posy>
        <orientation>vertical</orientation>
        <itemgap>0</itemgap>

        <control type="label">
          <description>Title</description>
          <height>36</height>
          <font>MediumTitleCapsFont</font>
          <scroll>true</scroll>
          <info>ListItem.Title</info>
          <include>WallStreamInfoValue</include>
          <visible>Container.Content(songs)</visible>
        </control>

        <control type="label">
          <description>Album</description>
          <height>36</height>
          <font>MediumTitleCapsFont</font>
          <scroll>true</scroll>
          <info>ListItem.Album</info>
          <include>WallStreamInfoValue</include>
          <visible>Container.Content(albums)</visible>
        </control>

        <control type="label">
          <description>Label</description>
          <height>36</height>
          <font>MediumTitleCapsFont</font>
          <scroll>true</scroll>
          <info>ListItem.Label</info>
          <include>WallStreamInfoValue</include>
          <visible>![Container.Content(albums) | Container.Content(songs)]</visible>
        </control>

        <control type="label">
          <description>Artist</description>
          <height>30</height>
          <font>MediumSmallTitleCapsFont</font>
          <info>ListItem.Artist</info>
          <include>WallStreamInfoValue</include>
        </control>

        <control type="label">
          <description>Album</description>
          <height>30</height>
          <font>MediumSmallTitleCapsFont</font>
          <info>ListItem.Album</info>
          <include>WallStreamInfoValue</include>
          <visible>Container.Content(songs)</visible>
        </control>

        <control type="label">
          <description>Year</description>
          <height>28</height>
          <info>ListItem.Year</info>
          <include>WallStreamInfoValue</include>
        </control>

        <control type="label">
          <description>Genre</description>
          <height>30</height>
          <font>DefaultCapsFont</font>
          <info>ListItem.Genre</info>
          <include>WallStreamInfoValue</include>
        </control>

        <control type="textbox">
          <description>Plot</description>
          <posy>114</posy>
          <width>458</width>
          <height>64</height>
          <info>ListItem.Property(description)</info>
          <visible>!Container.Content(songs)</visible>
        </control>
      </control>
    </control>
  </include>

  <include name="WallStreamEpisodeInfo">
    <control type="group">
      <control type="image">
        <description>Background</description>
        <posy>-54</posy>
        <width>524</width>
        <height>232</height>
        <texture>BlackTransparent.png</texture>
        <bordertexture border="14">ThumbShadow2.png</bordertexture>
        <bordersize>8</bordersize>
        <colordiffuse>99999999</colordiffuse>
        <include>WallStreamFadeAnim</include>
      </control>

      <control type="image">
        <posx>6</posx>
        <posy>-46</posy>
        <width>512</width>
        <height>43</height>
        <texture>GlassTitleBar.png</texture>
      </control>

      <control type="group">
        <posx>34</posx>
        <posy>-24</posy>

        <control type="label">
          <description>Title</description>
          <font>MediumTitleCapsFont</font>
          <scroll>true</scroll>
          <info>ListItem.Title</info>
          <include>WallStreamInfoValue</include>
        </control>

        <control type="label">
          <description>Season and Episode</description>
          <posy>30</posy>
          <font>MediumSmallTitleCapsFont</font>
          <label>$INFO[ListItem.Season,$LOCALIZE[20373] ], $INFO[ListItem.Episode,$LOCALIZE[20359] ]</label>
          <include>WallStreamInfoValue</include>
        </control>

        <control type="image">
          <description>Star Rating</description>
          <posx>258</posx>
          <posy>32</posy>
          <include>StarRatingImage</include>
          <include>WallStreamFadeAnim</include>
        </control>

        <control type="image">
          <description>Trailer Indicator</description>
          <posx>424</posx>
          <posy>30</posy>
          <width>24</width>
          <height>24</height>
          <aspectratio>keep</aspectratio>
          <texture>Trailer.png</texture>
          <visible>!IsEmpty(ListItem.Trailer)</visible>
        </control>

        <control type="label">
          <description>Airdate</description>
          <posy>54</posy>
          <info>ListItem.Date</info>
          <include>WallStreamInfoValue</include>
        </control>

        <control type="textbox">
          <description>Plot</description>
          <posy>90</posy>
          <width>458</width>
          <height>84</height>
          <info>ListItem.Plot</info>
        </control>
      </control>
    </control>
  </include>

  <!-- Media Views -->
  <include name="MediaViewBGOverlay">
    <control type="group">
      <include condition="Skin.HasTheme(lite)">MediaViewBGOverlayLite</include>
      <include condition="!Skin.HasTheme(lite)">MediaViewBGOverlayRich</include>
      <include>BackgroundOverlayFade</include>
    </control>
  </include>

  <include name="MediaViewBGOverlayLite">
    <control type="image">
      <description>Background Upper Overlay</description>
      <width>1280</width>
      <height>54</height>
      <texture>Black.png</texture>
      <colordiffuse>99cccccc</colordiffuse>
    </control>

    <control type="image">
      <description>Background Lower Overlay (Large)</description>
      <posy>216</posy>
      <width>1280</width>
      <height>504</height>
      <texture>Black.png</texture>
      <colordiffuse>ddcccccc</colordiffuse>
      <visible>![[Container.Content(tvshows) | Container.Content(episodes)] + Skin.HasSetting(UseLowTVOverlay) + Control.IsVisible(55)]</visible>
    </control>
    <control type="image">
      <description>Background Lower Overlay (Small)</description>
      <posy>416</posy>
      <width>1280</width>
      <height>304</height>
      <texture>Black.png</texture>
      <colordiffuse>ddcccccc</colordiffuse>
      <visible>[[Container.Content(tvshows) | Container.Content(episodes)] + Skin.HasSetting(UseLowTVOverlay) + Control.IsVisible(55)]</visible>
    </control>
  </include>

  <include name="MediaViewBGOverlayRich">
    <control type="image">
      <description>Background Overlay</description>
      <include>FullScreenOverlayDims</include>
      <texture>TVFanartOverlay.png</texture>
    </control>
  </include>

  <include name="MovieViewBGOverlay">
    <include condition="Skin.HasTheme(lite)">MovieViewBGOverlayLite</include>
    <include condition="!Skin.HasTheme(lite)">MovieViewBGOverlayRich</include>
  </include>

  <include name="MovieViewBGOverlayLite">
    <control type="image">
      <description>Background Upper Overlay</description>
      <width>1280</width>
      <height>64</height>
      <texture>Black.png</texture>
      <colordiffuse>77cccccc</colordiffuse>
    </control>

    <control type="image">
      <description>Background Central Overlay</description>
      <posy>64</posy>
      <width>1280</width>
      <height>442</height>
      <texture>Black.png</texture>
      <colordiffuse>bbcccccc</colordiffuse>
    </control>

    <control type="image">
      <description>Background Lower Overlay</description>
      <posy>506</posy>
      <width>1280</width>
      <height>214</height>
      <texture>Black.png</texture>
      <colordiffuse>77cccccc</colordiffuse>
    </control>
  </include>

  <include name="MovieViewBGOverlayRich">
    <control type="image">
      <description>Movie view background</description>
      <include>FullScreenOverlayDims</include>
      <texture>MovieViewBG.png</texture>
      <visible>!Skin.HasSetting(HideInfoInMediaPreview) + !Skin.HasSetting(ShowAnimMediaPreview)</visible>
    </control>
  </include>

  <include name="MediaViewTransition">
    <animation effect="fade" start="0" end="100" time="500" delay="0">WindowOpen</animation>
    <animation effect="fade" start="100" end="0" time="200" delay="0">WindowClose</animation>
  </include>

  <include name="MediaFade">
    <animation effect="fade" start="0" end="100" time="500" delay="0">Visible</animation>
    <animation effect="fade" start="100" end="0" time="200" delay="0">Hidden</animation>
  </include>

  <include name="MediaViewFade">
    <include>MediaViewTransition</include>
    <include>MediaFade</include>
  </include>

  <constant name="MediaListSlideTime">200</constant>

  <include name="MediaListItemSlide">
    <animation effect="slide" start="0,-42" end="0,0" time="MediaListSlideTime" reversible="false" tween="quadratic" easing="out" condition="Container.OnNext">focus</animation>
    <animation effect="slide" start="0,42" end="0,0" time="MediaListSlideTime" reversible="false"  tween="quadratic" easing="out" condition="Container.OnPrevious">focus</animation>
  </include>

  <include name="MediaListItemFade">
    <animation effect="fade" start="0" end="100" time="100" delay="100" reversible="false" condition="Container.OnNext">Focus</animation>
    <animation effect="fade" start="0" end="100" time="100" delay="100" reversible="false" condition="Container.OnPrevious">Focus</animation>
  </include>

  <include name="MediaListItemFadeOut">
    <animation effect="fade" start="100" end="0" time="100" delay="100" reversible="false">Focus</animation>
  </include>

  <include name="MediaListSelectDelay">
    <visible>!Container.OnNext + !Container.OnPrevious</visible>
    <animation effect="fade" start="0" end="100" time="300" delay="MediaListSlideTime">Visible</animation>
  </include>

  <include name="MediaListSelectLongDelay">
    <visible>!Container.OnNext + !Container.OnPrevious</visible>
    <animation effect="fade" start="0" end="100" time="800" delay="MediaListSlideTime">Visible</animation>
  </include>

  <include name="MediaItemNFFade">
    <animation effect="fade" start="30" end="30" time="0" condition="true">Conditional</animation>
  </include>

  <include name="MediaItemBG">
    <posx>0</posx>
    <posy>-6</posy>
    <width>679</width>
    <height>54</height>
    <texture>MediaItemBG.png</texture>
  </include>

  <include name="MediaItemBGWide">
    <posx>-70</posx>
    <width>1580</width>
    <include>MediaItemBG</include>
  </include>

  <include name="MediaItemMainFontNF">
    <font>MediumSmallDefaultCapsFont</font>
    <textcolor>Unfocused</textcolor>
  </include>

  <include name="MediaItemMainFontFO">
    <font>MediumSmallDefaultCapsFont</font>
  </include>

  <include name="MediaItemDetailFontNF">
    <font>SmallDefaultCapsFont</font>
    <textcolor>Unfocused</textcolor>
  </include>

  <include name="MediaItemDetailFontFO">
    <font>SmallDefaultCapsFont</font>
  </include>

  <include name="MediaItemMainInfo">
    <posx>60</posx>
    <width>356</width>
    <height>42</height>
    <align>left</align>
    <aligny>center</aligny>
    <label>$INFO[ListItem.Label]</label>
  </include>

  <include name="MediaItemMainInfoNF">
    <include>MediaItemMainInfo</include>
    <include>MediaItemMainFontNF</include>
  </include>

  <include name="MediaItemMainInfoFO">
    <include>MediaItemMainInfo</include>
    <include>MediaItemMainFontFO</include>
  </include>

  <include name="MediaItemFocusBG">
    <posx>44</posx>
    <posy>0</posy>
    <width>595</width>
    <height>44</height>
    <texture aspectratio="stretch" flipx="true">MenuItemFO.png</texture>
    <include>MediaListItemSlide</include>
  </include>

  <include name="MediaItemDetailBG">
    <posx>422</posx>
    <posy>10</posy>
    <width>214</width>
    <height>24</height>
    <texture border="13,0,0,0">MediaItemDetailBG.png</texture>
    <include>MediaListItemSlide</include>
  </include>

  <include name="MediaItemDetailInfo">
    <include>MediaItemDetailInfoDims</include>
    <align>left</align>
    <aligny>center</aligny>
    <label>$INFO[ListItem.Label2]</label>
  </include>

  <include name="MediaItemDetailInfoNF">
    <include>MediaItemDetailInfo</include>
    <include>MediaItemDetailFontNF</include>
  </include>

  <include name="MediaItemDetailInfoFO">
    <include>MediaItemDetailInfo</include>
    <include>MediaItemDetailFontFO</include>
  </include>

  <include name="MediaNumberedItemNo">
    <posx>52</posx>
    <posy>10</posy>
    <width>50</width>
    <height>30</height>
    <align>right</align>
  </include>

  <include name="MediaNumberedItemTitle">
    <posx>60</posx>
    <posy>10</posy>
    <width>362</width>
    <height>30</height>
    <align>left</align>
    <label>$INFO[ListItem.Title]</label>
  </include>

  <include name="MediaNumberedItemTitleNF">
    <include>MediaNumberedItemTitle</include>
    <include>MediaItemMainFontNF</include>
  </include>

  <include name="MediaNumberedItemTitleFO">
    <include>MediaNumberedItemTitle</include>
    <include>MediaItemMainFontFO</include>
  </include>

  <include name="MediaOverlayVisible">
    <visible>true</visible>
  </include>

  <!-- Video Views -->
  <include name="TopOverlayFirstTitleSlide">
    <animation effect="slide" time="700" tween="circle" easing="out" start="-700,0" end="0,0">Visible</animation>
    <animation effect="slide" time="700" tween="circle" easing="out" start="-700,0" end="0,0">WindowOpen</animation>
    <animation effect="slide" time="700" tween="circle" easing="out" start="0,0" end="-700,0">Hidden</animation>
    <animation effect="slide" time="700" tween="circle" easing="out" start="0,0" end="-700,0">WindowClose</animation>
  </include>

  <include name="TopOverlaySecondTitleSlide">
    <animation effect="slide" time="700" tween="circle" easing="out" start="-280,0" end="0,0">Visible</animation>
    <animation effect="slide" time="700" tween="circle" easing="out" start="-280,0" end="0,0">WindowOpen</animation>
    <animation effect="slide" time="700" tween="circle" easing="out" start="0,0" end="-280,0">Hidden</animation>
    <animation effect="slide" time="700" tween="circle" easing="out" start="0,0" end="-280,0">WindowClose</animation>
  </include>

  <include name="TopOverlayTitlePos">
    <posx>114</posx>
    <posy>5</posy>
    <include>TopOverlayFirstTitleSlide</include>
  </include>

  <include name="TVTitleBGImage">
    <texture border="156,0,24,0">TVTitleBG.png</texture>
  </include>

  <include name="TVTitleBGImageLite">
    <texture border="0,0,17,0">TVTitleBG.png</texture>
  </include>

  <include name="TopOverlayTitleAreaBG">
    <posy>5</posy>
    <height>36</height>
    <include condition="Skin.HasTheme(lite)">TVTitleBGImageLite</include>
    <include condition="!Skin.HasTheme(lite)">TVTitleBGImage</include>
  </include>

  <include name="TopOverlayFirstTitleAreaBG">
    <control type="image">
      <description>First Title background</description>
      <include>TopOverlayFirstTitleAreaBGDims</include>
      <include>TopOverlayTitleAreaBG</include>
    </control>
  </include>

  <include name="TopOverlaySecondTitleAreaBG">
    <control type="image">
      <description>Second Title background</description>
      <include>TopOverlaySecondTitleAreaBGDims</include>
      <include>TopOverlayTitleAreaBG</include>
    </control>
  </include>

  <include name="TopOverlayTitleAreaText">
    <include>TopOverlayTitleAreaTextDims</include>
    <scroll>true</scroll>
    <align>right</align>
    <aligny>center</aligny>
    <font>MediumDefaultCapsFont</font>
  </include>

  <include name="TopOverlayFirstTitleAreaText">
    <include>TopOverlayFirstTitleAreaTextDims</include>
    <include>TopOverlayTitleAreaText</include>
    <include>TopOverlayFirstTitleSlide</include>
  </include>

  <include name="TopOverlaySecondTitleAreaText">
    <include>TopOverlaySecondTitleAreaTextDims</include>
    <include>TopOverlayTitleAreaText</include>
    <include>TopOverlaySecondTitleSlide</include>
  </include>

  <include name="FanartOnTVProjectorScreen">
    <control type="group">
      <visible>!IsEmpty(ListItem.Property(fanart_image)) + Skin.HasSetting(ShowFanartOnTVWall) + !Skin.HasSetting(ShowFanartOnTVList)</visible>
      <include>MediaListSelectDelay</include>

      <include>TVProjectScreenOverlay</include>

      <control type="image">
        <description>Fanart background</description>
        <info>ListItem.Property(fanart_image)</info>
        <include>TVProjectScreenImage</include>
      </control>
    </control>
  </include>

  <include name="TVProjectScreenOverlay">
    <control type="image">
      <description>Underlay for fanart on tv wall</description>
      <posx>674</posx>
      <posy>270</posy>
      <width>296</width>
      <height>80</height>
      <animation effect="rotatex" center="672" end="-19" time="0" condition="true">Conditional</animation>
      <animation effect="rotatey" center="672" end="13" time="0" condition="true">Conditional</animation>
      <texture>Black.png</texture>
      <aspectratio>stretch</aspectratio>
      <colordiffuse>ff999999</colordiffuse>
    </control>
  </include>

  <include name="TVProjectScreenImage">
    <posx>680</posx>
    <posy>99</posy>
    <width>356</width>
    <height>270</height>
    <animation effect="rotatey" center="680" end="13" time="0" condition="true">Conditional</animation>
    <aspectratio>stretch</aspectratio>
    <colordiffuse>ff999999</colordiffuse>
  </include>

  <constant name="TVFanartFadeTime">200</constant>

  <include name="TVWideVisible">
    <visible>Window.IsVisible(MyVideoLibrary) + Control.IsVisible(57) + Container.Content(tvshows)</visible>
  </include>

  <constant name="TVShowsDetailsGap">30</constant>

  <include name="TVTotalEpisodesDetails">
    <label>$INFO[ListItem.Episode,, $LOCALIZE[20360]]</label>
  </include>

  <include name="TVTotalEpisodesDetailsNF">
    <include>TVTotalEpisodesDetails</include>
    <include>MediaItemDetailInfoNF</include>
  </include>

  <include name="TVTotalEpisodesDetailsFO">
    <include>TVTotalEpisodesDetails</include>
    <include>MediaItemDetailInfoFO</include>
  </include>

  <include name="TVUnwatchedEpisodesDetails">
    <include>TVUnwatchedEpisodesDetailsDims</include>
    <align>right</align>
    <aligny>center</aligny>
    <label>$INFO[ListItem.Property(unwatchedepisodes)]</label>
  </include>

  <include name="TVUnwatchedEpisodesDetailsNF">
    <include>TVUnwatchedEpisodesDetails</include>
    <include>MediaItemDetailFontNF</include>
  </include>

  <include name="TVUnwatchedEpisodesDetailsFO">
    <include>TVUnwatchedEpisodesDetails</include>
    <include>MediaItemDetailFontFO</include>
  </include>

  <include name="TVUnwatchedEpisodesDetailsImage">
    <include>TVUnwatchedEpisodesDetailsImageDims</include>
    <texture>OverlayUnwatched.png</texture>
    <visible>!IsEmpty(ListItem.Property(unwatchedepisodes))</visible>
  </include>

  <include name="TVWatchedEpisodesDetails">
    <include>TVWatchedEpisodesDetailsDims</include>
    <label>$INFO[ListItem.Property(watchedepisodes)]</label>
    <include>TVUnwatchedEpisodesDetails</include>
  </include>

  <include name="TVWatchedEpisodesDetailsNF">
    <include>TVWatchedEpisodesDetails</include>
    <include>MediaItemDetailFontNF</include>
  </include>

  <include name="TVWatchedEpisodesDetailsFO">
    <include>TVWatchedEpisodesDetails</include>
    <include>MediaItemDetailFontFO</include>
  </include>

  <include name="TVWatchedEpisodesDetailsImage">
    <include>TVWatchedEpisodesDetailsImageDims</include>
    <texture>OverlayWatched.png</texture>
    <visible>!IsEmpty(ListItem.Property(watchedepisodes))</visible>
    <include>TVUnwatchedEpisodesDetailsImage</include>
  </include>

  <include name="TVSeasonsVisible">
    <visible>Window.IsVisible(MyVideoLibrary) + Control.IsVisible(57) + Container.Content(seasons)</visible>
  </include>

  <include name="TVSeasonsFadeInAnim">
    <animation effect="fade" start="0" end="100" time="400" condition="Container.Content(seasons)">Conditional</animation>
  </include>

  <include name="TVSeasonsFadeOutAnim">
    <animation effect="fade" start="0" end="100" time="0">Visible</animation>
    <animation effect="fade" start="100" end="0" time="600">Hidden</animation>
  </include>

  <include name="TVSeasonItemDetail">
    <posx>436</posx>
    <width>200</width>
    <height>42</height>
    <align>left</align>
    <aligny>center</aligny>
    <label>$INFO[ListItem.TVShowTitle]</label>
  </include>

  <include name="TVSeasonItemDetailNF">
    <include>TVSeasonItemDetail</include>
    <include>MediaItemDetailFontNF</include>
  </include>

  <include name="TVSeasonItemDetailFO">
    <include>TVSeasonItemDetail</include>
    <include>MediaItemDetailFontFO</include>
  </include>

  <include name="TVEpisodesVisible">
    <visible>[Window.IsVisible(MyVideoFiles) | Window.IsVisible(MyVideoLibrary)] + Control.IsVisible(54)</visible>
  </include>

  <include name="WatchedUnwatchedOverlay">
    <control type="image">
      <description>Background</description>
      <include>WtchUnwtchOverlayBGDims</include>
      <texture>OverlayWUBG.png</texture>
      <visible>!IsEmpty(ListItem.Overlay) + !Skin.HasSetting(HideWatchedIcons)</visible>
    </control>
    <control type="image">
      <description>Overlay</description>
      <include>WtchUnwtchOverlayDims</include>
      <info>ListItem.Overlay</info>
      <visible>!Skin.HasSetting(HideWatchedIcons)</visible>
    </control>
  </include>

  <constant name="TVEpisodesAnimTime">600</constant>

  <include name="TVEpisodesSlideAnim">
    <animation effect="slide" start="733,-32" end="0,0" time="TVEpisodesAnimTime" condition="Container.Content(episodes)">Conditional</animation>
    <animation effect="rotatey" center="30" start="-48" end="-48" time="TVEpisodesAnimTime" condition="Container.Content(episodes)">Conditional</animation>
  </include>

  <include name="TVEpisodesFadeAnim">
    <animation effect="fade" start="0" end="100" time="TVEpisodesAnimTime" condition="Container.Content(episodes)">Conditional</animation>
  </include>

  <include name="TVEpisodeItemNo">
    <include>MediaNumberedItemNo</include>
    <label>$INFO[ListItem.Episode,,.]</label>
  </include>

  <include name="TVEpisodeItemNoNF">
    <include>TVEpisodeItemNo</include>
    <include>MediaItemMainFontNF</include>
  </include>

  <include name="TVEpisodeItemNoFO">
    <include>TVEpisodeItemNo</include>
    <include>MediaItemMainFontFO</include>
  </include>

  <include name="TVEpisodeItemOverlay">
    <include>TVEpisodeItemOverlayDims</include>
    <info>ListItem.Overlay</info>
  </include>

  <include name="TVEpisodeItemDate">
    <include>TVEpisodeItemDateDims</include>
    <align>left</align>
    <aligny>center</aligny>
    <label>$INFO[ListItem.Date]</label>
  </include>

  <include name="TVEpisodeItemDateNF">
    <include>TVEpisodeItemDate</include>
    <include>MediaItemDetailFontNF</include>
  </include>

  <include name="TVEpisodeItemDateFO">
    <include>TVEpisodeItemDate</include>
    <include>MediaItemDetailFontFO</include>
  </include>

  <constant name="TVEpisodesDetailsGap">24</constant>

  <include name="TVEpisodesDetailValue">
    <include>TVEpisodesDetailValueDims</include>
    <scroll>false</scroll>
    <font>DefaultCapsFont</font>
    <include>MediaInfoValue</include>
  </include>

  <!-- Movie Video views -->
  <include name="MediaPreviewVisible">
    <visible>[Window.IsVisible(MyVideoFiles) | Window.IsVisible(MyVideoLibrary)] + Control.IsVisible(51)</visible>
  </include>

  <include name="MediaPreviewThumbDetails">
    <texture>amt-blank-poster.png</texture>
    <info>ListItem.Thumb</info>
    <visible>!IsEmpty(ListItem.Thumb) | !Skin.HasSetting(HideNoThumbIcon)</visible>
  </include>

  <include name="MediaPreviewThumb">
    <include>MediaPreviewThumbDims</include>
    <include>MediaPreviewThumbDetails</include>
  </include>

  <include name="MediaPreviewEpThumb">
    <include>MediaPreviewEpThumbDims</include>
    <include>MediaPreviewThumbDetails</include>
  </include>

  <include name="MediaPreviewEpThumbOverlay">
    <control type="group">
      <posx>88</posx>
      <posy>158</posy>

      <control type="image">
        <description>Background</description>
        <include>WtchUnwtchOverlayBGDims</include>
        <texture flipy="true">OverlayWUBG.png</texture>
        <animation effect="rotate" center="0,0" start="-90" end="-90" time="0" condition="true">Conditional</animation>
        <animation effect="slide" tween="quadratic" end="12,0" time="300" delay="100">Focus</animation>
        <animation effect="slide" tween="quadratic" end="0,0" time="200">Unfocus</animation>
        <visible>!IsEmpty(ListItem.Overlay) + !Skin.HasSetting(HideWatchedIcons)</visible>
      </control>
      <control type="image">
        <description>Overlay</description>
        <posx>-35</posx>
        <posy>4</posy>
        <include>WtchUnwtchOverlayDims</include>
        <info>ListItem.Overlay</info>
        <animation effect="slide" tween="quadratic" end="0,12" time="300" delay="100">Focus</animation>
        <animation effect="slide" tween="quadratic" end="0,0" time="200">Unfocus</animation>
        <visible>!Skin.HasSetting(HideWatchedIcons)</visible>
      </control>
    </control>
  </include>

  <constant name="MediaPreviewSubHeadingGap">22</constant>

  <include name="MediaPreviewDetailsLabel">
    <width>434</width>
    <height>20</height>
    <font>DefaultFont</font>
    <autoscroll>false</autoscroll>
  </include>

  <include name="MediaPreviewOtherDetailsLabel">
    <posy>MediaPreviewSubHeadingGap</posy>
    <width>370</width>
    <height>60</height>
    <align>left</align>
    <include>MediaPreviewDetailsLabel</include>
  </include>

  <include name="MediaPreviewAnimList">
    <posx>780</posx>
    <posy>-520</posy>
    <width>500</width>
    <height>220</height>
    <scrolltime>300</scrolltime>
    <focusposition>2</focusposition>
  </include>

  <include name="MediaPreviewAnimThumb">
    <include>MediaPreviewAnimThumbDims</include>
    <include>MediaPreviewThumb</include>
  </include>

  <include name="MediaPreviewNoAnimEpList">
    <focusposition>2</focusposition>
  </include>

  <include name="MediaPreviewAnimDetailsLabel">
    <width>700</width>
    <height>20</height>
    <font>DefaultFont</font>
    <autoscroll>false</autoscroll>
  </include>

  <include name="ShowcaseVisible">
    <visible>[Window.IsVisible(MyVideoFiles) | Window.IsVisible(MyVideoLibrary)] + Control.IsVisible(58)</visible>
  </include>

  <include name="ShowcasePoster">
    <posx>0</posx>
    <posy>10</posy>
    <width>225</width>
    <height>ShowcaseItemHeight</height>
    <texture>amt-blank-poster.png</texture>
    <colordiffuse>f0808080</colordiffuse>
    <info>ListItem.Thumb</info>
    <aspectratio aligny="bottom">stretch</aspectratio>
    <visible>!IsEmpty(ListItem.Thumb) | !Skin.HasSetting(HideNoThumbIcon)</visible>
  </include>

  <include name="ShowcaseFocusAnim">
    <animation effect="zoom" tween="quadratic" start="100,100" end="120,120" center="225,150" time="600" delay="200">Focus</animation>
    <animation effect="zoom" tween="quadratic" start="120,120" end="100,100" center="225,150" time="350">Unfocus</animation>
  </include>

  <include name="ShowcaseFocusPosterOverlayAnim">
    <animation type="focus">
      <effect type="fade" start="0" end="100" time="800"/>
      <effect type="zoom" tween="quadratic" start="100,100" end="120,120" center="225,150" time="600" delay="200"/>
    </animation>
    <animation type="unfocus">
      <effect type="zoom" tween="quadratic" start="120,120" end="100,100" center="225,150" time="350"/>
      <effect type="fade" start="100" end="0" time="350"/>
    </animation>
  </include>

  <!-- Music Views -->
  <include name="MusicAlbumsVisible">
    <visible>[Window.IsVisible(MyMusicFiles) | Window.IsVisible(MyMusicLibrary)] + Control.IsVisible(51)</visible>
  </include>

  <constant name="MusicAlbumItemNFHeight">62</constant>

  <include name="MusicAlbumItemDivider">
    <posy>58</posy>
    <width>843</width>
    <height>4</height>
    <texture>MusicAlbumItemDivider.png</texture>
  </include>

  <constant name="MusicAlbumItemFOHeight">118</constant>

  <constant name="MusicAlbumTextWidth">630</constant>

  <constant name="MusicAlbumFocusZoomTime">300</constant>
  <constant name="MusicAlbumFocusZoomDelay">100</constant>

  <include name="MusicAlbumWithScrollbar">
    <onright>61</onright>
  </include>

  <include name="MusicAlbumWithoutScrollbar">
    <pagecontrol>-</pagecontrol>
    <onright>9009</onright>
  </include>
  
  <include name="MusicAlbumCoverTexture">
    <include condition="Skin.HasTheme(lite)">MusicAlbumCoverTextureLite</include>
    <include condition="!Skin.HasTheme(lite)">MusicAlbumCoverTextureRich</include>
  </include>

  <include name="MusicAlbumCoverTextureLite">
    <texture>Grey.png</texture>
    <aspectratio aligny="top">stretch</aspectratio>
  </include>

  <include name="MusicAlbumCoverTextureRich">
    <texture>DefaultAlbumCover.png</texture>
    <aspectratio aligny="top">keep</aspectratio>
  </include>

  <include name="MusicAlbumMainLabelNF">
    <posx>226</posx>
    <posy>8</posy>
    <width>MusicAlbumTextWidth</width>
    <font>MediumSmallTitleCapsFont</font>
    <textcolor>Unfocused</textcolor>
  </include>

  <include name="MusicAlbumSubLabelNF">
    <posx>226</posx>
    <posy>30</posy>
    <width>MusicAlbumTextWidth</width>
    <font>SmallTitleFont</font>
  </include>

  <include name="MusicAlbumMainLabelFO">
    <posx>226</posx>
    <posy>26</posy>
    <width>MusicAlbumTextWidth</width>
    <height>10</height>
    <font>LargeTitleCapsFont</font>
    <textcolor>Unfocused</textcolor>
    <animation effect="zoom" tween="quadratic" start="226,34,360,6" end="226,9,630,10" time="MusicAlbumFocusZoomTime" delay="MusicAlbumFocusZoomDelay" reversible="false">Focus</animation>
  </include>

  <include name="MusicAlbumSubLabelFO">
    <posx>226</posx>
    <posy>60</posy>
    <width>MusicAlbumTextWidth</width>
    <height>10</height>
    <font>MediumTitleFont</font>
    <animation effect="zoom" tween="quadratic" start="226,34,360,6" end="226,9,630,10" time="MusicAlbumFocusZoomTime" delay="MusicAlbumFocusZoomDelay" reversible="false">Focus</animation>
  </include>

  <include name="MusicAlbumDetailInfoCaption">
    <include>MusicAlbumDetailInfoCaptionDims</include>
    <include>MediaInfoCaption</include>
  </include>

  <include name="MusicAlbumDetailInfoValue">
    <include>MusicAlbumDetailInfoValueDims</include>
    <include>MediaInfoValue</include>
  </include>

  <include name="CoverflowVisible">
    <visible>Control.IsVisible(55)</visible>
  </include>

  <include name="CoverflowThumb">
    <include>CoverflowThumbDims</include>
    <bordertexture border="14">ThumbShadow2.png</bordertexture>
    <bordersize>8</bordersize>
    <aspectratio aligny="bottom">keep</aspectratio>
  </include>

  <include name="CoverflowThumbReflection">
    <include>CoverflowThumbReflectionDims</include>
    <texture flipy="true" diffuse="DiffuseMirror.png"/>
    <aspectratio aligny="top">keep</aspectratio>
  </include>

  <include name="CoverflowMusicThumb">
    <include>CoverflowMusicThumbDims</include>
    <bordertexture border="14">ThumbShadow2.png</bordertexture>
    <bordersize>8</bordersize>
  </include>

  <include name="GlassTextureOverlay">
    <texture>GlassOverlay.png</texture>
    <colordiffuse>66ffffff</colordiffuse>
  </include>

  <include name="GlassTextureOverlay2">
    <texture>GlassOverlay2.png</texture>
    <colordiffuse>66ffffff</colordiffuse>
  </include>

  <include name="CoverflowGlassOverlay">
    <include>CoverflowGlassOverlayDims</include>
    <include>GlassTextureOverlay</include>
  </include>

  <include name="CoverflowMusicThumbReflection">
    <include>CoverflowMusicThumbReflectionDims</include>
    <texture flipy="true" diffuse="DiffuseMirror.png"/>
  </include>

  <include name="CoverflowMainLabel">
    <posx>0</posx>
    <posy>630</posy>
    <width>1280</width>
    <align>center</align>
    <aligny>center</aligny>
    <font>MediumLargeTitleCapsFont</font>
  </include>

  <include name="CoverflowDetailLabel">
    <posy>660</posy>
    <font>MediumSmallTitleCapsFont</font>
    <include>CoverflowMainLabel</include>
  </include>

  <include name="CoverflowSubDetailLabel">
    <posy>674</posy>
    <font>MediumSmallTitleCapsFont</font>
    <include>CoverflowMainLabel</include>
  </include>

  <include name="CoverflowShadowOverlayVertDims">
    <posy>217</posy>
    <height>520</height>
  </include>

  <include name="CoverflowShadowOverlayLowVertDims">
    <posy>417</posy>
    <height>320</height>
  </include>

  <include name="MusicSongsVisible">
    <visible>[Window.IsVisible(MyMusicFiles) | Window.IsVisible(MyMusicLibrary) | Window.IsVisible(MyMusicPlaylist)] + Control.IsVisible(57)</visible>
  </include>

  <include name="MusicSongsAlbumInfo">
    <width>304</width>
    <scroll>false</scroll>
    <aligny>center</aligny>
  </include>

  <include name="MusicSongTrackNo">
    <include>MediaNumberedItemNo</include>
    <label>$INFO[ListItem.TrackNumber,,.]</label>
  </include>

  <include name="MusicSongTrackNoNF">
    <include>MusicSongTrackNo</include>
    <include>MediaItemMainFontNF</include>
  </include>

  <include name="MusicSongTrackNoFO">
    <include>MusicSongTrackNo</include>
    <include>MediaItemMainFontFO</include>
  </include>

  <include name="MPESectionTitle">
    <width>560</width>
    <font>TitleCapsFont</font>
  </include>

  <include name="MusicPlaylistEditorList">
    <posx>-60</posx>
    <posy>50</posy>
    <width>612</width>
    <height>378</height>
    <scrolltime>200</scrolltime>
  </include>

  <!-- Video OSD -->
  <include name="VideoOSDSlide">
    <animation effect="slide" time="700" tween="circle" easing="out" start="0,300" end="0,0">Visible</animation>
    <animation effect="slide" time="700" tween="circle" easing="out" start="0,300" end="0,0">WindowOpen</animation>
    <animation effect="slide" time="700" tween="circle" easing="out" start="0,0" end="0,300">Hidden</animation>
    <animation effect="slide" time="700" tween="circle" easing="out" start="0,0" end="0,300">WindowClose</animation>
  </include>

  <include name="VideoOSDSlideDown">
    <animation effect="slide" time="700" tween="circle" easing="out" start="0,-300" end="0,0">Visible</animation>
    <animation effect="slide" time="700" tween="circle" easing="out" start="0,-700" end="0,0">WindowOpen</animation>
    <animation effect="slide" time="700" tween="circle" easing="in" start="0,0" end="0,-700">Hidden</animation>
    <animation effect="slide" time="700" tween="circle" easing="in" start="0,0" end="0,-300">WindowClose</animation>
  </include>

  <include name="VideoOSDSlideLeft">
    <animation effect="slide" time="700" tween="circle" easing="out" start="700,0" end="0,0">Visible</animation>
    <animation effect="slide" time="700" tween="circle" easing="out" start="700,0" end="0,0">WindowOpen</animation>
    <animation effect="slide" time="700" tween="circle" easing="in" start="0,0" end="700,0">Hidden</animation>
    <animation effect="slide" time="700" tween="circle" easing="in" start="0,0" end="700,0">WindowClose</animation>
  </include>

  <include name="VideoOSDSeekIcon">
    <width>64</width>
    <height>64</height>
  </include>

  <!-- Music OSD -->
  <include name="MusicNowPlayingIndicators">
    <control type="group">
      <visible>Player.HasAudio + ![Container.Content(movies) + [Control.IsVisible(51) | Control.IsVisible(58)]]</visible>
      <include>OptionsMenuFade</include>

      <control type="image">
        <visible>Control.IsVisible(9007)</visible>
        <include>OptionsMenuFade</include>
        <description>Now Playing Music indicator (Press Down)</description>
        <posx>6</posx>
        <posy>677</posy>
        <width>64</width>
        <height>34</height>
        <texture>NPIndicDown.png</texture>
      </control>

      <control type="image">
        <visible>Control.IsVisible(9008) | [Window.IsActive(Home) + Control.HasFocus(300)]</visible>
        <include>OptionsMenuFade</include>
        <description>Now Playing Music indicator (Press Left)</description>
        <posx>6</posx>
        <posy>677</posy>
        <width>64</width>
        <height>34</height>
        <texture>NPIndicLeft.png</texture>
      </control>
    </control>
  </include>

  <include name="MusicNowPlayingSlideLeft">
    <animation effect="slide" time="700" tween="circle" easing="out" start="-1400,0" end="0,0">Visible</animation>
    <animation effect="slide" time="700" tween="circle" easing="out" start="-1400,0" end="0,0">WindowOpen</animation>
    <animation effect="slide" time="700" tween="circle" easing="out" start="0,0" end="-1400,0">Hidden</animation>
    <animation effect="slide" time="700" tween="circle" easing="out" start="0,0" end="-1400,0">WindowClose</animation>
  </include>

  <include name="MusicOSDControlButton">
    <width>36</width>
    <height>36</height>
  </include>

  <constant name="MusicOSDButtonAreaWidth">40</constant>

  <include name="MusicOSDPlayerControls">
    <control type="group">
      <control type="button" id="215">
        <description>Prev Track button</description>
        <posx>0</posx>
        <onleft>208</onleft>
        <onright>216</onright>
        <include>OSDPrevButton</include>
        <include>MusicOSDControlButton</include>
      </control>
  
      <control type="group">
        <posx>MusicOSDButtonAreaWidth</posx>
  
        <control type="button" id="216">
          <description>Rewind button</description>
          <include>OSDRewindButton</include>
          <include>MusicOSDControlButton</include>
        </control>
  
        <control type="group">
          <posx>MusicOSDButtonAreaWidth</posx>
  
          <control type="button" id="217">
            <description>Stop button</description>
            <include>OSDStopButton</include>
            <include>MusicOSDControlButton</include>
          </control>

          <control type="group">
            <posx>MusicOSDButtonAreaWidth</posx>

            <control type="button" id="218">
              <description>Play button</description>
              <include>OSDPlayButton</include>
              <include>MusicOSDControlButton</include>
            </control>

            <control type="button" id="218">
              <description>Pause button</description>
              <include>OSDPauseButton</include>
              <include>MusicOSDControlButton</include>
            </control>

            <control type="group">
              <posx>MusicOSDButtonAreaWidth</posx>

              <control type="button" id="219">
                <description>Fast Forward button</description>
                <include>OSDForwardButton</include>
                <include>MusicOSDControlButton</include>
              </control>

              <control type="group">
                <posx>MusicOSDButtonAreaWidth</posx>

                <control type="button" id="220">
                  <description>Next Track button</description>
                  <onleft>219</onleft>
                  <onright>221</onright>
                  <include>OSDNextButton</include>
                  <include>MusicOSDControlButton</include>
                </control>

                <control type="group">
                  <posx>MusicOSDButtonAreaWidth</posx>

                  <control type="togglebutton" id="221">
                    <description>Random button</description>
                    <onleft>220</onleft>
                    <onright>222</onright>
                    <texturefocus>OSDRandomOffFO.png</texturefocus>
                    <texturenofocus>OSDRandomOffNF.png</texturenofocus>
                    <usealttexture>Playlist.IsRandom</usealttexture>
                    <alttexturefocus>OSDRandomOnFO.png</alttexturefocus>
                    <alttexturenofocus>OSDRandomOnNF.png</alttexturenofocus>
                    <onclick>XBMC.PlayerControl(Random)</onclick>
                    <include>MusicOSDControlButton</include>
                  </control>

                  <control type="group">
                    <posx>MusicOSDButtonAreaWidth</posx>

                    <control type="button" id="222">
                      <description>Repeat button</description>
                      <onleft>221</onleft>
                      <onright>208</onright>
                      <texturefocus>-</texturefocus>
                      <texturenofocus>-</texturenofocus>
                      <onclick>XBMC.PlayerControl(Repeat)</onclick>
                      <include>MusicOSDControlButton</include>
                    </control>
                    <control type="image">
                      <texture>OSDRepeatNF.png</texture>
                      <visible>!Playlist.IsRepeat + !Playlist.IsRepeatOne</visible>
                      <visible>!Control.HasFocus(222)</visible>
                      <include>MusicOSDControlButton</include>
                    </control>
                    <control type="image">
                      <texture>OSDRepeatFO.png</texture>
                      <visible>!Playlist.IsRepeat + !Playlist.IsRepeatOne</visible>
                      <visible>Control.HasFocus(222)</visible>
                      <include>MusicOSDControlButton</include>
                    </control>
                    <control type="image">
                      <texture>OSDRepeatOneNF.png</texture>
                      <visible>Playlist.IsRepeatOne</visible>
                      <visible>!Control.HasFocus(222)</visible>
                      <include>MusicOSDControlButton</include>
                    </control>
                    <control type="image">
                      <texture>OSDRepeatOneFO.png</texture>
                      <visible>Playlist.IsRepeatOne</visible>
                      <visible>Control.HasFocus(222)</visible>
                      <include>MusicOSDControlButton</include>
                    </control>
                    <control type="image">
                      <texture>OSDRepeatAllNF.png</texture>
                      <visible>Playlist.IsRepeat</visible>
                      <visible>!Control.HasFocus(222)</visible>
                      <include>MusicOSDControlButton</include>
                    </control>
                    <control type="image">
                      <texture>OSDRepeatAllFO.png</texture>
                      <visible>Playlist.IsRepeat</visible>
                      <visible>Control.HasFocus(222)</visible>
                      <include>MusicOSDControlButton</include>
                    </control>

                    <control type="group">
                      <posx>MusicOSDButtonAreaWidth</posx>
  
                      <control type="image">
                        <description>No Record button</description>
                        <texture>OSDRecordOff.png</texture>
                        <include>MusicOSDControlButton</include>
                        <visible>!Player.CanRecord</visible>
                      </control>
                      <control type="button" id="208">
                        <description>Record button</description>
                        <onleft>222</onleft>
                        <onright>215</onright>
                        <texturefocus>OSDRecordFO.png</texturefocus>
                        <texturenofocus>OSDRecordNF.png</texturenofocus>
                        <onclick>XBMC.PlayerControl(Record)</onclick>
                        <include>MusicOSDControlButton</include>
                        <visible>Player.CanRecord</visible>
                      </control>
                      <control type="button" id="209">
                        <description>Record button 2</description>
                        <onleft>222</onleft>
                        <onright>215</onright>
                        <texturefocus>OSDRecord2.png</texturefocus>
                        <texturenofocus>-</texturenofocus>
                        <onclick>XBMC.PlayerControl(Record)</onclick>
                        <include>MusicOSDControlButton</include>
                        <visible>Player.CanRecord</visible>
                      </control>

                    </control>
                  </control>
                </control>
              </control>
            </control>
          </control>
        </control>
      </control>
    </control>
  </include>

  <include name="MusicNPText">
    <width>MusicNPTextWidth</width>
  </include>

  <include name="MusicNPHomeLeftText">
    <width>MusicNPHomeLeftTextWidth</width>
  </include>

  <include name="MusicNowPlayingText">
    <include>MusicNowPlayingTextDims</include>
    <scroll>false</scroll>
    <include condition="![Window.IsActive(Home) + !Skin.HasSetting(HomeBladeCentre) + Skin.HasSetting(ShowHomeNPOnLeft)]">MusicNPText</include>
    <include condition="[Window.IsActive(Home) + !Skin.HasSetting(HomeBladeCentre) + Skin.HasSetting(ShowHomeNPOnLeft)]">MusicNPHomeLeftText</include>
  </include>

  <include name="MusicNextPrevText">
    <width>MusicNextPrevTextTextWidth</width>
  </include>

  <include name="MusicNextPrevTrackInfo">
    <textcolor>Unfocused</textcolor>
    <scroll>false</scroll>
    <include condition="![Window.IsActive(Home) + !Skin.HasSetting(HomeBladeCentre) + Skin.HasSetting(ShowHomeNPOnLeft)]">MusicNextPrevText</include>
    <include condition="[Window.IsActive(Home) + !Skin.HasSetting(HomeBladeCentre) + Skin.HasSetting(ShowHomeNPOnLeft)]">MusicNPHomeLeftText</include>
  </include>
  
  <include name="MusicNowPlayingDetails">
    <control type="group">
      <control type="image" id="0">
        <description>album cover</description>
        <include>MusicNowPlayingCoverDims</include>
        <info>MusicPlayer.Cover</info>
        <aspectratio>stretch</aspectratio>
        <bordertexture border="14">ThumbShadow2.png</bordertexture>
        <bordersize>8</bordersize>
      </control>

      <control type="label" id="0">
        <description>artist</description>
        <font>MediumSmallTitleCapsFont</font>
        <label>$INFO[MusicPlayer.Artist]</label>
        <include>MusicNowPlayingText</include>
      </control>

      <control type="label" id="0">
        <description>album</description>
        <posy>22</posy>
        <font>SmallTitleCapsFont</font>
        <label>$INFO[MusicPlayer.Album] $INFO[MusicPlayer.Year, (,)]</label>
        <include>MusicNowPlayingText</include>
      </control>

      <control type="label" id="0">
        <description>track title</description>
        <posy>38</posy>
        <aligny>bottom</aligny>
        <label>$INFO[MusicPlayer.Title]</label>
        <font>DefaultCapsFont</font>
        <include>MusicNowPlayingText</include>
      </control>

      <control type="label" id="0">
        <description>time</description>
        <posy>62</posy>
        <aligny>top</aligny>
        <label>$INFO[MusicPlayer.Time]$INFO[MusicPlayer.Duration, / ]</label>
        <font>AltDefaultFont</font>
        <include>MusicNowPlayingText</include>
      </control>

      <control type="group">
        <include>MusicNextPrevTextDims</include>
        <visible>!Skin.HasSetting(HideNowPlayingMusicInfo) + !Window.IsActive(PlayerControls)</visible>
        <include>MusicNowPlayingSlideLeft</include>

        <control type="label">
          <label>$INFO[MusicPlayer.Offset(-1).Title,[COLOR=Highlighted]Prev[/COLOR]: ]$INFO[MusicPlayer.Offset(-1).Artist, by ]</label>
          <visible>MusicPlayer.HasPrevious + !MusicPlayer.HasNext</visible>
          <include>MusicNextPrevTrackInfo</include>
        </control>
        <control type="fadelabel">
          <label>$INFO[MusicPlayer.Offset(1).Title,[COLOR=Highlighted]Next[/COLOR]: ]$INFO[MusicPlayer.Offset(1).Artist, by ]</label>
          <label>$INFO[MusicPlayer.Offset(-1).Title,[COLOR=Highlighted]Prev[/COLOR]: ]$INFO[MusicPlayer.Offset(-1).Artist, by ]</label>
          <visible>MusicPlayer.HasPrevious + MusicPlayer.HasNext</visible>
          <include>MusicNextPrevTrackInfo</include>
        </control>
        <control type="label">
          <label>$INFO[MusicPlayer.Offset(1).Title,[COLOR=Highlighted]Next[/COLOR]: ]$INFO[MusicPlayer.Offset(1).Artist, by ]</label>
          <visible>!MusicPlayer.HasPrevious + MusicPlayer.HasNext</visible>
          <include>MusicNextPrevTrackInfo</include>
        </control>
      </control>
    </control>
  </include>

  <include name="MusicOSDSeekImage">
    <width>32</width>
    <height>32</height>
  </include>

  <include name="MusicNowPlaying">
    <control type="group">
      <posy>0</posy>
      <visible>!Skin.HasSetting(HideNowPlayingMusicInfo) | Window.IsActive(PlayerControls)</visible>
      <include>MusicNowPlayingSlideLeft</include>
      <include>MusicNowPlayingHomeSlideAnim</include>

      <control type="image">
        <description>Background</description>
        <include>MusicNowPlayingBGDims</include>
        <include>DialogBGTexture</include>
        <visible>Skin.HasTheme(lite)</visible>
      </control>
      <control type="image">
        <description>Background</description>
        <include>MusicNowPlayingBGDims</include>
        <texture>DialogProgressBG.png</texture>
        <visible>!Skin.HasTheme(lite)</visible>
      </control>

      <control type="group">
        <posx>18</posx>
        <posy>4</posy>
        <include>MusicNowPlayingDetails</include>
      </control>

      <control type="group" id="1">
        <description>Seek Indicators</description>
        <posx>420</posx>
        <posy>8</posy>

        <control type="image" id="1">
          <description>FF/REW container image</description>
          <posx>7</posx>
          <posy>50</posy>
          <width>65</width>
          <height>39</height>
          <visible>Player.Forwarding | Player.Rewinding</visible>
          <texture>OSDSeekFrame.png</texture>
        </control>

        <control type="group">
          <posy>56</posy>

          <control type="image" id="1">
            <description>RW image</description>
            <width>13</width>
            <height>28</height>
            <visible>Player.Rewinding</visible>
            <texture>OSDSeekRewind.png</texture>
          </control>

          <control type="image" id="1">
            <description>FF image</description>
            <posx>65</posx>
            <width>13</width>
            <height>28</height>
            <visible>Player.Forwarding</visible>
            <texture>OSDSeekForward.png</texture>
          </control>
        </control>

        <control type="group" id="1">
          <posx>11</posx>
          <posy>53</posy>

          <control type="image" id="1">
            <description>2x FF image</description>
            <include>MusicOSDSeekImage</include>
            <texture>OSD2x.png</texture>
            <visible>Player.Forwarding2x</visible>
          </control>
          <control type="image" id="1">
            <description>32x REW image</description>
            <include>MusicOSDSeekImage</include>
            <texture>OSD32x.png</texture>
            <visible>Player.Rewinding32x</visible>
          </control>

          <control type="group" id="1">
            <posx>6</posx>

            <control type="image" id="1">
              <description>4x FF image</description>
              <include>MusicOSDSeekImage</include>
              <texture>OSD4x.png</texture>
              <visible>Player.Forwarding4x</visible>
            </control>
            <control type="image" id="1">
              <description>16x REW image</description>
              <include>MusicOSDSeekImage</include>
              <texture>OSD16x.png</texture>
              <visible>Player.Rewinding16x</visible>
            </control>
          </control>

          <control type="group" id="1">
            <posx>12</posx>

            <control type="image" id="1">
              <description>8x FF image</description>
              <include>MusicOSDSeekImage</include>
              <texture>OSD8x.png</texture>
              <visible>Player.Forwarding8x</visible>
            </control>
            <control type="image" id="1">
              <description>8x REW image</description>
              <include>MusicOSDSeekImage</include>
              <texture>OSD8x.png</texture>
              <visible>Player.Rewinding8x</visible>
            </control>
          </control>

          <control type="group" id="1">
            <posx>18</posx>

            <control type="image" id="1">
              <description>16x FF image</description>
              <include>MusicOSDSeekImage</include>
              <texture>OSD16x.png</texture>
              <visible>Player.Forwarding16x</visible>
            </control>
            <control type="image" id="1">
              <description>4x REW image</description>
              <include>MusicOSDSeekImage</include>
              <texture>OSD4x.png</texture>
              <visible>Player.Rewinding4x</visible>
            </control>
          </control>

          <control type="group" id="1">
            <posx>24</posx>

            <control type="image" id="1">
              <description>32x FF image</description>
              <include>MusicOSDSeekImage</include>
              <texture>OSD32x.png</texture>
              <visible>Player.Forwarding32x</visible>
            </control>
            <control type="image" id="1">
              <description>2x REW image</description>
              <include>MusicOSDSeekImage</include>
              <texture>OSD2x.png</texture>
              <visible>Player.Rewinding2x</visible>
            </control>
          </control>
        </control>
      </control>
    </control>
  </include>
  
  <!-- Music Vis -->
  <include name="MusicVisMediaInfoVisible">
    <visible>Player.ShowInfo | Window.IsActive(120) | Window.IsActive(PlayerControls) | Window.IsVisible(script-XBMC_Lyrics-main.xml)</visible>
  </include>

  <include name="MusicVisBottomOSDText">
    <include>MusicVisBottomOSDTextDims</include>
    <align>left</align>
    <scroll>true</scroll>
  </include>

  <include name="MusicVisOptionsButton">
    <posy>4</posy>
    <width>235</width>
    <label>31224</label>
    <align>right</align>
    <font>SmallTitleCapsFont</font>
    <textcolor>Unfocused</textcolor>
    <focusedcolor>Highlighted</focusedcolor>
    <texturefocus>-</texturefocus>
    <texturenofocus>-</texturenofocus>
    <scroll>true</scroll>
    <onup>100</onup>
    <ondown>100</ondown>
  </include>

  <include name="MusicVisBottomButton">
    <posx>940</posx>
    <posy>124</posy>
    <width>130</width>
    <include>DialogButton</include>
  </include>

  <include name="MusicVisLyricsDefaultXboxOnClick">
    <onclick>XBMC.RunScript(Q:\skin\MediaStream\extras\XBMC Lyrics\default.py)</onclick>
  </include>

  <include name="MusicVisLyricsDefaultNonXboxOnClick">
    <onclick>XBMC.RunScript(U:\skin\MediaStream\extras\XBMC Lyrics\default.py)</onclick>
  </include>

  <include name="MusicVisLyricsDefaultOnClick">
    <include condition="System.Platform.Xbox">MusicVisLyricsDefaultXboxOnClick</include>
    <include condition="!System.Platform.Xbox">MusicVisLyricsDefaultNonXboxOnClick</include>
  </include>

  <include name="MusicVisLyricsUserOnClick">
    <onclick>XBMC.RunScript(LyricsScriptPath)</onclick>
  </include>

  <include name="MusicVisLyricsOnClick">
    <include condition="!Skin.HasSetting(LyricsScriptPath)">MusicVisLyricsDefaultOnClick</include>
    <include condition="Skin.HasSetting(LyricsScriptPath)">MusicVisLyricsUserOnClick</include>
  </include>

  <include name="MusicVisLyricsButton">
    <include>MusicVisLyricsLabelDims</include>
    <label>31223</label>
    <include>MusicVisLyricsOnClick</include>
    <visible>!Window.IsVisible(script-XBMC_Lyrics-main.xml) + !Control.HasFocus(503)</visible>
    <animation type="Visible" reversible="true" condition="!Window.IsVisible(script-XBMC_Lyrics-main.xml) + !Control.HasFocus(500)">
      <effect type="fade" time="1000" />
      <effect type="slide" tween="cubic" start="-320,0" end="0,0" time="700" />
    </animation>
    <animation type="Hidden" reversible="true" condition="!Window.IsVisible(script-XBMC_Lyrics-main.xml) + !Control.HasFocus(503)">
      <effect type="fade" time="300" />
      <effect type="slide" tween="cubic" end="-320,0" start="0,0" time="700" />
    </animation>
    <animation type="WindowOpen" reversible="true" condition="!Window.IsVisible(script-XBMC_Lyrics-main.xml)">
      <effect type="fade" time="1000" />
      <effect type="slide" tween="cubic" start="-320,0" end="0,0" time="700" />
    </animation>
    <animation type="WindowClose" reversible="true">
      <effect type="fade" start="100" end="0" time="100" />
    </animation>
    <include>MusicVisOptionsButton</include>
  </include>

  <include name="MusicVisBottomLyricsButton">
    <posx>1130</posx>
    <posy>675</posy>
    <label>31228</label>
    <onup>100</onup>
    <include>MusicVisLyricsOnClick</include>
    <visible>!Window.IsVisible(script-XBMC_Lyrics-main.xml) + !Control.HasFocus(503)</visible>
    <include>MusicVisBottomButton</include>
  </include>

  <include name="MusicVisSelectBtn">
    <posx>70</posx>
    <posy>565</posy>
    <width>235</width>
    <height>35</height>
    <label>-</label>
    <align>right</align>
    <font>SmallTitleCapsFont</font>
    <textcolor>Selected</textcolor>
    <texturenofocus>-</texturenofocus>
    <texturefocus>-</texturefocus>
    <texturebg>-</texturebg>
    <onleft>500</onleft>
    <onright>500</onright>
    <onup>500</onup>
    <ondown>500</ondown>
  </include>

  <include name="MusicBottomVisSelectBtn">
    <include>MusicBottomVisSelectBtnDims</include>
    <label>-</label>
    <font>SmallTitleCapsFont</font>
    <textcolor>Selected</textcolor>
    <texturenofocus>-</texturenofocus>
    <texturefocus>-</texturefocus>
    <texturebg>-</texturebg>
    <onleft>500</onleft>
    <onright>500</onright>
    <onup>500</onup>
    <ondown>500</ondown>
  </include>

  <include name="MusicVisControls">
    <control type="group">
      <visible>!Skin.HasSetting(ShowHorizMusicVis)</visible>

      <control type="group" id="100">
        <include>MusicVisControlsDims</include>
        <visible>!Window.IsVisible(script-XBMC_Lyrics-main.xml) + !Skin.HasSetting(ShowHorizMusicVis)</visible>
        <include>MusicVisSlideAnim</include>

        <control type="button" id="101">
          <description>skip_bwd</description>
          <include>MusicVisControlBtnDims</include>
          <onright>102</onright>
          <onup>90</onup>
          <ondown>200</ondown>
          <texturefocus>OSDPrevTrackFO.png</texturefocus>
          <texturenofocus>OSDPrevTrackNF.png</texturenofocus>
          <onclick>xbmc.playercontrol(previous)</onclick>
        </control>

        <control type="group">
          <posx>MusicVisControlBtnWidth</posx>

          <control type="button" id="102">
            <description>rewind</description>
            <include>MusicVisControlBtnDims</include>
            <onleft>101</onleft>
            <onright>103</onright>
            <onup>90</onup>
            <ondown>200</ondown>
            <texturefocus>OSDRewindFO.png</texturefocus>
            <texturenofocus>OSDRewindNF.png</texturenofocus>
            <onclick>xbmc.playercontrol(rewind)</onclick>
          </control>

          <control type="group">
            <posx>MusicVisControlBtnWidth</posx>

            <control type="togglebutton" id="103">
              <description>play</description>
              <include>MusicVisControlBtnDims</include>
              <onleft>102</onleft>
              <onright>104</onright>
              <onup>90</onup>
              <ondown>200</ondown>
              <texturefocus>OSDPauseFO.png</texturefocus>
              <texturenofocus>OSDPauseNF.png</texturenofocus>
              <usealttexture>Player.Paused</usealttexture>
              <alttexturefocus>OSDPlayFO.png</alttexturefocus>
              <alttexturenofocus>OSDPlayNF.png</alttexturenofocus>
              <onclick>xbmc.playercontrol(play)</onclick>
            </control>

            <control type="group">
              <posx>MusicVisControlBtnWidth</posx>

              <control type="button" id="104">
                <description>forward</description>
                <include>MusicVisControlBtnDims</include>
                <onleft>103</onleft>
                <onright>105</onright>
                <onup>90</onup>
                <ondown>200</ondown>
                <texturefocus>OSDForwardFO.png</texturefocus>
                <texturenofocus>OSDForwardNF.png</texturenofocus>
                <onclick>xbmc.playercontrol(forward)</onclick>
              </control>

              <control type="group">
                <posx>MusicVisControlBtnWidth</posx>

                <control type="button" id="105">
                  <description>skip_fwd</description>
                  <include>MusicVisControlBtnDims</include>
                  <onleft>104</onleft>
                  <onright>106</onright>
                  <onup>90</onup>
                  <ondown>200</ondown>
                  <texturefocus>OSDNextTrackFO.png</texturefocus>
                  <texturenofocus>OSDNextTrackNF.png</texturenofocus>
                  <onclick>xbmc.playercontrol(next)</onclick>
                </control>

                <control type="group">
                  <posx>MusicVisControlBtnWidth</posx>
                  <posy>18</posy>

                  <control type="togglebutton" id="106">
                    <description>Random button</description>
                    <include>MusicVisControlBtnDims</include>
                    <onleft>105</onleft>
                    <onright>107</onright>
                    <onup>90</onup>
                    <ondown>200</ondown>
                    <texturefocus>OSDRandomOffFO.png</texturefocus>
                    <texturenofocus>OSDRandomOffNF.png</texturenofocus>
                    <usealttexture>Playlist.IsRandom</usealttexture>
                    <alttexturefocus>OSDRandomOnFO.png</alttexturefocus>
                    <alttexturenofocus>OSDRandomOnNF.png</alttexturenofocus>
                    <onclick>XBMC.PlayerControl(Random)</onclick>
                  </control>

                  <control type="group">
                    <posx>MusicVisControlBtnWidth</posx>

                    <control type="button" id="107">
                      <description>Repeat button</description>
                      <include>MusicVisControlBtnDims</include>
                      <onleft>106</onleft>
                      <onright>108</onright>
                      <onup>90</onup>
                      <ondown>200</ondown>
                      <texturefocus>-</texturefocus>
                      <texturenofocus>-</texturenofocus>
                      <onclick>XBMC.PlayerControl(Repeat)</onclick>
                    </control>
                    <control type="image">
                      <include>MusicVisControlBtnDims</include>
                      <texture>OSDRepeatNF.png</texture>
                      <visible>!Playlist.IsRepeat + !Playlist.IsRepeatOne</visible>
                      <visible>!Control.HasFocus(107)</visible>
                    </control>
                    <control type="image">
                      <include>MusicVisControlBtnDims</include>
                      <texture>OSDRepeatFO.png</texture>
                      <visible>!Playlist.IsRepeat + !Playlist.IsRepeatOne</visible>
                      <visible>Control.HasFocus(107)</visible>
                    </control>
                    <control type="image">
                      <include>MusicVisControlBtnDims</include>
                      <texture>OSDRepeatOneNF.png</texture>
                      <visible>Playlist.IsRepeatOne</visible>
                      <visible>!Control.HasFocus(107)</visible>
                    </control>
                    <control type="image">
                      <include>MusicVisControlBtnDims</include>
                      <texture>OSDRepeatOneFO.png</texture>
                      <visible>Playlist.IsRepeatOne</visible>
                      <visible>Control.HasFocus(107)</visible>
                    </control>
                    <control type="image">
                      <include>MusicVisControlBtnDims</include>
                      <texture>OSDRepeatAllNF.png</texture>
                      <visible>Playlist.IsRepeat</visible>
                      <visible>!Control.HasFocus(107)</visible>
                    </control>
                    <control type="image">
                      <include>MusicVisControlBtnDims</include>
                      <texture>OSDRepeatAllFO.png</texture>
                      <visible>Playlist.IsRepeat</visible>
                      <visible>Control.HasFocus(107)</visible>
                    </control>

                    <control type="group">
                      <posx>VideOSDControlButtonWidth</posx>
  
                      <control type="image">
                        <description>No Record button</description>
                        <include>MusicVisControlBtnDims</include>
                        <texture>OSDRecordOff.png</texture>
                        <visible>!Player.CanRecord</visible>
                      </control>
                      <control type="button" id="108">
                        <description>Record button</description>
                        <include>MusicVisControlBtnDims</include>
                        <onleft>107</onleft>
                        <onup>90</onup>
                        <ondown>200</ondown>
                        <texturefocus>OSDRecordFO.png</texturefocus>
                        <texturenofocus>OSDRecordNF.png</texturenofocus>
                        <onclick>XBMC.PlayerControl(Record)</onclick>
                        <visible>Player.CanRecord + !Player.Recording</visible>
                      </control>
                      <control type="button" id="109">
                        <description>Record button 2</description>
                        <include>MusicVisControlBtnDims</include>
                        <onleft>107</onleft>
                        <onup>90</onup>
                        <ondown>200</ondown>
                        <texturefocus>OSDRecord2.png</texturefocus>
                        <texturenofocus>-</texturenofocus>
                        <onclick>XBMC.PlayerControl(Record)</onclick>
                        <visible>Player.CanRecord + Player.Recording</visible>
                      </control>
                    </control>
                  </control>
                </control>
              </control>
            </control>
          </control>
        </control>
      </control>

      <control type="grouplist" id="200">
        <include>MusicVisExtraControlsDims</include>
        <itemgap>8</itemgap>
        <onup>100</onup>
        <orientation>horizontal</orientation>
        <visible>!Window.IsVisible(script-XBMC_Lyrics-main.xml) + !Skin.HasSetting(ShowHorizMusicVis)</visible>
        <include>MusicVisSlideAnim</include>

        <control type="button" id="499">
          <description>playlist Button</description>
          <include>MusicVisExtraBtnDims</include>
          <texturefocus>OSDPlaylistFO.png</texturefocus>
          <texturenofocus>OSDPlaylistNF.png</texturenofocus>
          <onclick>XBMC.ActivateWindow(500)</onclick>
        </control>

        <control type="button" id="500">
          <description>Popup Vis Select Button</description>
          <include>MusicVisExtraBtnDims</include>
          <texturefocus>OSDVizFO.png</texturefocus>
          <texturenofocus>OSDVizNF.png</texturenofocus>
        </control>

        <control type="button" id="220">
          <description>Popup Vis Preset List</description>
          <include>MusicVisExtraBtnDims</include>
          <texturefocus>OSDPreFO.png</texturefocus>
          <texturenofocus>OSDPreNF.png</texturenofocus>
          <onclick>XBMC.ActivateWindow(122)</onclick>
        </control>

        <control type="button" id="219">
          <description>Popup Vis Settings</description>
          <include>MusicVisExtraBtnDims</include>
          <texturefocus>OSDPresetSettingsFO.png</texturefocus>
          <texturenofocus>OSDPresetSettingsNF.png</texturenofocus>
          <onclick>XBMC.ActivateWindow(121)</onclick>
        </control>
      </control>
    </control>

    <control type="group" id="100">
      <include>MusicVisHorizControlsDims</include>
      <visible>!Window.IsVisible(script-XBMC_Lyrics-main.xml) + Skin.HasSetting(ShowHorizMusicVis) + !Control.HasFocus(503)</visible>
      <defaultcontrol>3</defaultcontrol>
      <include>VideoOSDSlide</include>

      <control type="button" id="1">
        <description>skip_bwd</description>
        <onleft>13</onleft>
        <onright>2</onright>
        <ondown>90</ondown>
        <texturefocus>OSDPrevTrackFO.png</texturefocus>
        <texturenofocus>OSDPrevTrackNF.png</texturenofocus>
        <onclick>xbmc.playercontrol(previous)</onclick>
        <include>VideOSDControlButton</include>
      </control>

      <control type="group">
        <posx>VideOSDControlButtonWidth</posx>

        <control type="button" id="2">
          <description>rewind</description>
          <onleft>1</onleft>
          <onright>3</onright>
          <ondown>90</ondown>
          <texturefocus>OSDRewindFO.png</texturefocus>
          <texturenofocus>OSDRewindNF.png</texturenofocus>
          <onclick>xbmc.playercontrol(rewind)</onclick>
          <include>VideOSDControlButton</include>
        </control>

        <control type="group">
          <posx>VideOSDControlButtonWidth</posx>

          <control type="togglebutton" id="3">
            <description>play</description>
            <onleft>2</onleft>
            <onright>4</onright>
            <ondown>90</ondown>
            <texturefocus>OSDPauseFO.png</texturefocus>
            <texturenofocus>OSDPauseNF.png</texturenofocus>
            <usealttexture>Player.Paused</usealttexture>
            <alttexturefocus>OSDPlayFO.png</alttexturefocus>
            <alttexturenofocus>OSDPlayNF.png</alttexturenofocus>
            <onclick>xbmc.playercontrol(play)</onclick>
            <include>VideOSDControlButton</include>
          </control>

          <control type="group">
            <posx>VideOSDControlButtonWidth</posx>

            <control type="button" id="4">
              <description>forward</description>
              <onleft>3</onleft>
              <onright>5</onright>
              <ondown>90</ondown>
              <texturefocus>OSDForwardFO.png</texturefocus>
              <texturenofocus>OSDForwardNF.png</texturenofocus>
              <onclick>xbmc.playercontrol(forward)</onclick>
              <include>VideOSDControlButton</include>
            </control>

            <control type="group">
              <posx>VideOSDControlButtonWidth</posx>

              <control type="button" id="5">
                <description>skip_fwd</description>
                <onleft>4</onleft>
                <onright>6</onright>
                <ondown>90</ondown>
                <texturefocus>OSDNextTrackFO.png</texturefocus>
                <texturenofocus>OSDNextTrackNF.png</texturenofocus>
                <onclick>xbmc.playercontrol(next)</onclick>
                <include>VideOSDControlButton</include>
              </control>

              <control type="group">
                <posx>VideOSDControlButtonWidth</posx>

                <control type="togglebutton" id="6">
                  <description>Random button</description>
                  <onleft>5</onleft>
                  <onright>7</onright>
                  <ondown>90</ondown>
                  <texturefocus>OSDRandomOffFO.png</texturefocus>
                  <texturenofocus>OSDRandomOffNF.png</texturenofocus>
                  <usealttexture>Playlist.IsRandom</usealttexture>
                  <alttexturefocus>OSDRandomOnFO.png</alttexturefocus>
                  <alttexturenofocus>OSDRandomOnNF.png</alttexturenofocus>
                  <onclick>XBMC.PlayerControl(Random)</onclick>
                  <include>VideOSDControlButton</include>
                </control>

                <control type="group">
                  <posx>VideOSDControlButtonWidth</posx>

                  <control type="button" id="7">
                    <description>Repeat button</description>
                    <onleft>6</onleft>
                    <onright>8</onright>
                    <ondown>90</ondown>
                    <texturefocus>-</texturefocus>
                    <texturenofocus>-</texturenofocus>
                    <onclick>XBMC.PlayerControl(Repeat)</onclick>
                    <include>VideOSDControlButton</include>
                  </control>
                  <control type="image">
                    <texture>OSDRepeatNF.png</texture>
                    <visible>!Playlist.IsRepeat + !Playlist.IsRepeatOne</visible>
                    <visible>!Control.HasFocus(7)</visible>
                    <include>VideOSDControlButton</include>
                  </control>
                  <control type="image">
                    <texture>OSDRepeatFO.png</texture>
                    <visible>!Playlist.IsRepeat + !Playlist.IsRepeatOne</visible>
                    <visible>Control.HasFocus(7)</visible>
                    <include>VideOSDControlButton</include>
                  </control>
                  <control type="image">
                    <texture>OSDRepeatOneNF.png</texture>
                    <visible>Playlist.IsRepeatOne</visible>
                    <visible>!Control.HasFocus(7)</visible>
                    <include>VideOSDControlButton</include>
                  </control>
                  <control type="image">
                    <texture>OSDRepeatOneFO.png</texture>
                    <visible>Playlist.IsRepeatOne</visible>
                    <visible>Control.HasFocus(7)</visible>
                    <include>VideOSDControlButton</include>
                  </control>
                  <control type="image">
                    <texture>OSDRepeatAllNF.png</texture>
                    <visible>Playlist.IsRepeat</visible>
                    <visible>!Control.HasFocus(7)</visible>
                    <include>VideOSDControlButton</include>
                  </control>
                  <control type="image">
                    <texture>OSDRepeatAllFO.png</texture>
                    <visible>Playlist.IsRepeat</visible>
                    <visible>Control.HasFocus(7)</visible>
                    <include>VideOSDControlButton</include>
                  </control>

                  <control type="group">
                    <posx>VideOSDControlButtonWidth</posx>

                    <control type="image">
                      <description>No Record button</description>
                      <texture>OSDRecordOff.png</texture>
                      <include>VideOSDControlButton</include>
                      <visible>!Player.CanRecord</visible>
                    </control>
                    <control type="button" id="8">
                      <description>Record button</description>
                      <onleft>7</onleft>
                      <onright>10</onright>
                      <ondown>90</ondown>
                      <texturefocus>OSDRecordFO.png</texturefocus>
                      <texturenofocus>OSDRecordNF.png</texturenofocus>
                      <onclick>XBMC.PlayerControl(Record)</onclick>
                      <include>VideOSDControlButton</include>
                      <visible>Player.CanRecord + !Player.Recording</visible>
                    </control>
                    <control type="button" id="9">
                      <description>Record button 2</description>
                      <onleft>7</onleft>
                      <onright>10</onright>
                      <ondown>90</ondown>
                      <texturefocus>OSDRecord2.png</texturefocus>
                      <texturenofocus>-</texturenofocus>
                      <onclick>XBMC.PlayerControl(Record)</onclick>
                      <include>VideOSDControlButton</include>
                      <visible>Player.CanRecord + Player.Recording</visible>
                    </control>

                    <control type="group">
                      <posx>MusicVisBottomCtlsSepWidth</posx>

                      <control type="button" id="10">
                        <description>playlist Button</description>
                        <onleft>9</onleft>
                        <onright>11</onright>
                        <ondown>90</ondown>
                        <texturefocus>OSDPlaylistFO.png</texturefocus>
                        <texturenofocus>OSDPlaylistNF.png</texturenofocus>
                        <onclick>XBMC.ActivateWindow(500)</onclick>
                        <include>VideOSDControlButton</include>
                      </control>

                      <control type="group">
                        <posx>VideOSDControlButtonWidth</posx>

                        <control type="button" id="11">
                          <description>Popup Vis Select Button</description>
                          <onleft>10</onleft>
                          <onright>12</onright>
                          <ondown>90</ondown>
                          <texturefocus>OSDVizFO.png</texturefocus>
                          <texturenofocus>OSDVizNF.png</texturenofocus>
                          <include>VideOSDControlButton</include>
                        </control>

                        <control type="group">
                          <posx>VideOSDControlButtonWidth</posx>

                          <control type="button" id="12">
                            <description>Popup Vis Preset List</description>
                            <onleft>11</onleft>
                            <onright>13</onright>
                            <ondown>90</ondown>
                            <texturefocus>OSDPreFO.png</texturefocus>
                            <texturenofocus>OSDPreNF.png</texturenofocus>
                            <onclick>XBMC.ActivateWindow(122)</onclick>
                            <include>VideOSDControlButton</include>
                          </control>

                          <control type="group">
                            <posx>VideOSDControlButtonWidth</posx>

                            <control type="button" id="13">
                              <description>Popup Vis Settings</description>
                              <onleft>12</onleft>
                              <onright>1</onright>
                              <ondown>90</ondown>
                              <texturefocus>OSDPresetSettingsFO.png</texturefocus>
                              <texturenofocus>OSDPresetSettingsNF.png</texturenofocus>
                              <onclick>XBMC.ActivateWindow(121)</onclick>
                              <include>VideOSDControlButton</include>
                            </control>
                          </control>
                        </control>
                      </control>
                    </control>
                  </control>
                </control>
              </control>
            </control>
          </control>
        </control>
      </control>
    </control>
  </include>


  <constant name="MusicVisBottomCtlsSepWidth">70</constant>




  <constant name="MusicVisBtmNextPrevWidth">465</constant>

  <constant name="VisPresetTextWidth">570</constant>

  <!-- Settings -->
  <constant name="SettingsTextXOffset">34</constant>

  <include name="SettingsSubBlade">
    <include>SettingsSubBladeDims</include>
    <animation effect="slide" tween="back" end="-860,0" time="200" delay="0" condition="Window.Next(0) + !Skin.HasSetting(HomeBladeCentre)">WindowClose</animation>
    <animation effect="slide" tween="back" end="-220,0" time="200" delay="0" condition="Window.Next(0) + Skin.HasSetting(HomeBladeCentre)">WindowClose</animation>
    <animation effect="fade" time="300" condition="Window.Next(0)">WindowClose</animation>
    <animation effect="fade" time="200" condition="!Window.Next(0) + !Window.Next(SettingsCategory.xml) + !Window.Next(1001)">WindowClose</animation>

    <control type="group">
      <posy>-20</posy>
      <include>HomeSubMenuBackground</include>
    </control>

    <include>HomeSubMenuIcon</include>
  </include>

  <include name="SettingsSideMenu">
    <include>SettingsSideMenuDims</include>
    <scrolltime>200</scrolltime>

    <itemlayout width="300" height="HomeSideMenuItemHeight">
      <control type="image">
        <include>HomeSideMenuNFBGImage</include>
      </control>
      <control type="label">
        <posx>SettingsTextXOffset</posx>
        <include>HomeSideMenuNFBGLabel</include>
      </control>
    </itemlayout>
  </include>

  <include name="SettingsCategoryButton">
    <include>SettingsCategoryButtonDims</include>
    <texturefocus>HomeBladeSubFO2.png</texturefocus>
    <texturenofocus>HomeBladeSubNF2.png</texturenofocus>
    <align>left</align>
    <aligny>center</aligny>
    <textoffsetx>40</textoffsetx>
    <font>HomeSubMenuFont</font>
    <textcolor>HomeSubNoFocus</textcolor>
    <focusedcolor>HomeSubFocus</focusedcolor>
    <disabledcolor>Unfocused</disabledcolor>
    <animation effect="fade" time="300" condition="Window.Next(0)">WindowClose</animation>
  </include>

  <include name="SettingsLeftBlade">
    <control type="image">
      <description>Background Image Left Blade</description>
      <posx>-620</posx>
      <posy>0</posy>
      <width>846</width>
      <height>720</height>
      <texture border="0,0,500,0">HomeBladeLeft.png</texture>
      <animation effect="slide" tween="cubic" start="0,0" end="180,0" time="300" delay="100" condition="Window.Next(0) + !Window.Next(SettingsCategory.xml) + !Window.Next(1001) + !Skin.HasSetting(HomeBladeCentre)">WindowClose</animation>
      <animation effect="slide" tween="cubic" start="0,0" end="620,0" time="300" delay="100" condition="Window.Next(0) + !Window.Next(SettingsCategory.xml) + !Window.Next(1001) + Skin.HasSetting(HomeBladeCentre)">WindowClose</animation>
      <animation effect="slide" tween="cubic" start="0,0" end="-670,0" time="700" delay="100" condition="!Window.Next(0) + !Window.Next(SettingsCategory.xml) + !Window.Next(1001) + !Skin.HasSetting(HomeBladeCentre)">WindowClose</animation>
      <animation effect="slide" tween="cubic" start="0,0" end="-230,0" time="800" delay="100" condition="!Window.Next(0) + !Window.Next(SettingsCategory.xml) + !Window.Next(1001) + Skin.HasSetting(HomeBladeCentre)">WindowClose</animation>
    </control>
  </include>

  <include name="SettingsCentreBladeBG">
    <include>SettingsCentreBladeBGDims</include>
    <texture>Black.png</texture>
    <colordiffuse>aabbbbbb</colordiffuse>
  </include>

  <include name="SettingsCentreBlade">
    <include>SettingsCentreBladeDims</include>
    <include>HomeBladeSubTexture</include>
  </include>

  <include name="SettingsTextArea">
    <control type="group">
<!--
      <animation effect="fade" time="200" condition="!Window.Next(0) + !Window.Next(SettingsCategory.xml) + !Window.Next(1001)">WindowClose</animation>
      <animation effect="fade" time="200" delay="800" condition="Window.Next(0) + !Window.Next(SettingsCategory.xml) + !Window.Next(1001)">WindowClose</animation>
-->
      <animation effect="zoom" tween="linear" center="411,0" start="100,100" end="0,100" time="200" delay="100" condition="Window.Next(0) + !Window.Next(SettingsCategory.xml) + !Window.Next(1001) + !Skin.HasSetting(HomeBladeCentre)">WindowClose</animation>
      <animation effect="zoom" tween="linear" center="851,0" start="100,100" end="0,100" time="200" delay="100" condition="Window.Next(0) + !Window.Next(SettingsCategory.xml) + !Window.Next(1001) + Skin.HasSetting(HomeBladeCentre)">WindowClose</animation>

      <control type="image">
        <include>SettingsCentreBladeBG</include>
      </control>
      <control type="image">
        <description>Submenu Background Image</description>
        <include>SettingsCentreBlade</include>
      </control>
    </control>
  </include>

  <include name="SettingsOptionsArea">
    <include>SettingsOptionsAreaDims</include>
    <animation type="WindowOpen">
      <effect type="fade" time="200" />
    </animation>
    <animation type="WindowClose" condition="Window.Next(0) + !Window.Next(SettingsCategory.xml) + !Window.Next(1001)">
      <effect type="fade" time="100" />
    </animation>
    <animation effect="fade" time="100" condition="!Window.Next(0) + !Window.Next(SettingsCategory.xml) + !Window.Next(1001)">WindowClose</animation>
  </include>

  <include name="SettingsUpperTitle">
    <include>SettingsUpperTitleDims</include>
    <scroll>true</scroll>
    <align>right</align>
    <font>XLargeDefaultCapsFont</font>
  </include>

  <include name="SettingsLowerTitle">
    <include>SettingsLowerTitleDims</include>
    <scroll>true</scroll>
    <align>right</align>
    <font>XXXLargeTitleCapsFont</font>
  </include>

  <include name="CustomSettingsList">
    <include>CustomSettingsListDims</include>
    <itemgap>0</itemgap>
    <onright>101</onright>
    <orientation>vertical</orientation>
    <include>DialogFade</include>
  </include>

  <constant name="SysInfoTextPosX">135</constant>
  
  <include name="MenuItemNFTexture">
    <texture border="128,4,155,4">MenuItemNF.png</texture>
  </include>

  <include name="MenuItemNFTextureNF">
    <texturenofocus aspectratio="stretch" border="128,4,155,4">MenuItemNF.png</texturenofocus>
  </include>

  <include name="MenuItemNFTextureFO">
    <texturefocus aspectratio="stretch" border="128,4,155,4">MenuItemNF.png</texturefocus>
  </include>

  <include name="GeneralSkinOption">
    <include>GeneralSkinOptionDims</include>
    <textcolor>Focused</textcolor>
    <disabledcolor>Unfocused</disabledcolor>
    <include>MenuItemNFTextureNF</include>
    <texturefocus aspectratio="stretch">MenuItemFO.png</texturefocus>
    <alttexturefocus aspectratio="stretch">MenuItemFO.png</alttexturefocus>
    <alttexturenofocus aspectratio="stretch" border="128,4,155,4">MenuItemNF.png</alttexturenofocus>
    <font>MediumDefaultFont</font>
    <align>left</align>
    <aligny>center</aligny>
  </include>

  <include name="CustomBGSettingThumb">
    <posy>304</posy>
    <width>192</width>
    <height>144</height>
    <aspectratio>keep</aspectratio>
    <bordertexture border="14">ThumbShadow.png</bordertexture>
    <bordersize>8</bordersize>
    <include>MediaFade</include>
  </include>

  <include name="CustomBGSettingMultiThumb">
    <posx>2</posx>
    <width>184</width>
    <timeperimage>3000</timeperimage>
    <include>CustomBGSettingThumb</include>
  </include>

  <include name="SettingsCategoryMenu">
    <control type="group">
      <animation type="WindowOpen">
        <effect type="fade" time="200" />
      </animation>
      <animation type="WindowClose" condition="Window.Next(0) + !Window.Next(SettingsCategory.xml) + !Window.Next(1001)">
        <effect type="fade" time="100"/>
      </animation>
      <animation effect="fade" time="300" condition="!Window.Next(0) + !Window.Next(SettingsCategory.xml) + !Window.Next(1001)">WindowClose</animation>

      <control type="image">
        <description>Settings Menu Arrows</description>
        <include>SettingsCatLeftArrowDims</include>
        <texture>ArrowDownNF.png</texture>
        <visible>true</visible>
      </control>
      <control type="image">
        <description>Settings Menu Arrows</description>
        <include>SettingsCatLeftArrowDims</include>
        <texture>ArrowDownFO.png</texture>
        <visible>Control.HasFocus(1000)</visible>
      </control>

      <control type="image">
        <description>Settings Menu Arrows</description>
        <include>SettingsCatRightArrowDims</include>
        <texture>ArrowDownNF.png</texture>
        <visible>true</visible>
      </control>
      <control type="image">
        <description>Settings Menu Arrows</description>
        <include>SettingsCatRightArrowDims</include>
        <texture>ArrowDownFO.png</texture>
        <visible>Control.HasFocus(1000)</visible>
      </control>

      <control type="wraplist" id="1000">
        <description>Settings Menu</description>
        <include>SettingsCategoryMenuListDims</include>
        <onup>1000</onup>
        <ondown>5</ondown>
        <onleft>1000</onleft>
        <onright>1000</onright>
        <focusposition>1</focusposition>
        <scrolltime>0</scrolltime>
        <orientation>horizontal</orientation>
        <visible allowhiddenfocus="true">Control.HasFocus(1000)</visible>

        <itemlayout width="SettingsCategoryTextWidth" height="140">

        </itemlayout>

        <focusedlayout width="SettingsCategoryTextWidth" height="140">
          <control type="label">
            <posy>20</posy>
            <width>SettingsCategoryTextWidth</width>
            <height>0</height>
            <info>ListItem.Label</info>
            <align>right</align>
            <aligny>center</aligny>
            <font>XXXLargeTitleCapsFont</font>
            <textcolor>Highlighted</textcolor>
            <animation effect="fade" time="300" start="0" end="100">Focus</animation>
          </control>
        </focusedlayout>

        <content>
          <item id="7">
            <description>Appearance Settings Button</description>
            <label> $LOCALIZE[31601] </label>
            <onclick>XBMC.ReplaceWindow(19)</onclick>
          </item>
          <item id="8">
            <description>Skin Settings Button</description>
            <label> $LOCALIZE[31667] $LOCALIZE[31603] </label>
            <onclick>XBMC.ReplaceWindow(1001)</onclick>
          </item>
          <item id="1">
            <description>Video Settings Button</description>
            <label> $LOCALIZE[31001] </label>
            <onclick>XBMC.ReplaceWindow(17)</onclick>
          </item>
          <item id="2">
            <description>Music Settings Button</description>
            <label> $LOCALIZE[31002] </label>
           <onclick>XBMC.ReplaceWindow(15)</onclick>
          </item>
          <item id="3">
           <description>Pictures Settings Button</description>
            <label> $LOCALIZE[31003] </label>
            <onclick>XBMC.ReplaceWindow(12)</onclick>
          </item>
          <item id="4">
            <description>Programs Settings Button</description>
            <label> $LOCALIZE[31004] </label>
            <onclick>XBMC.ReplaceWindow(13)</onclick>
          </item>
          <item id="5">
            <description>Weather Settings Button</description>
            <label> $LOCALIZE[31005] </label>
            <onclick>XBMC.ReplaceWindow(14)</onclick>
          </item>
          <item id="8">
            <description>System Settings Button</description>
            <label> $LOCALIZE[31006] </label>
            <onclick>XBMC.ReplaceWindow(16)</onclick>
          </item>
          <item id="6">
            <description>Network Settings Button</description>
            <label> $LOCALIZE[31602] </label>
            <onclick>XBMC.ReplaceWindow(18)</onclick>
          </item>
        </content>
      </control>
    </control>
  </include>

  <!-- System Info screen -->
  <include name="SystemInfoLabels">
    <width>623</width>
    <height>30</height>
    <textcolor>Focused</textcolor>
    <disabledcolor>Unfocused</disabledcolor>
    <font>MediumSmallDefaultFont</font>
    <align>left</align>
    <aligny>center</aligny>
  </include>

  <include name="SystemInfoProgress">
    <width>565</width>
  </include>

  <include name="SystemInfoStaticLabel">
    <height>22</height>
    <font>SmallTitleCapsFont</font>
    <textcolor>Highlighted</textcolor>
    <include>SystemInfoLabels</include>
  </include>

  <!-- Weather -->
  <include name="WeatherButton">
    <posy>24</posy>
    <width>170</width>
    <include>DialogButton</include>
  </include>

  <constant name="WeatherDayHeight">120</constant>

  <include name="WeatherDayTitle">
    <posx>160</posx>
    <posy>0</posy>
    <label>-</label>
    <font>MediumSmallTitleCapsFont</font>
  </include>

  <constant name="WeatherDayVerticalGap">26</constant>

  <include name="WeatherDayCaption">
    <font>DefaultCapsFont</font>
    <width>80</width>
    <visible>Weather.IsFetched</visible>
  </include>

  <include name="WeatherDayLabel">
    <label>-</label>
    <width>70</width>
  </include>

  <include name="WeatherDayConditions">
    <posx>160</posx>
    <width>420</width>
    <label>-</label>
  </include>

  <constant name="WeatherCurrentVerticalGap">35</constant>

  <include name="WeatherCurrentCaption">
    <posx>40</posx>
    <height>35</height>
    <align>left</align>
    <aligny>center</aligny>
    <font>SmallTitleCapsFont</font>
    <visible>Weather.IsFetched</visible>
  </include>

  <include name="WeatherCurrentValue">
    <posx>200</posx>
    <width>192</width>
    <height>35</height>
    <align>left</align>
    <aligny>center</aligny>
    <label>-</label>
  </include>

  <!-- File Manager -->
  <constant name="FileMgrDirectoryWidth">492</constant>

  <constant name="FileMgrTextIndent">32</constant>

  <include name="FileMgrDirectoryLabel">
    <posx>FileMgrTextIndent</posx>
    <width>466</width>
    <font>LargeTitleFont</font>
    <haspath>true</haspath>
  </include>

  <constant name="FileMgrFilesListYOffset">-140</constant>

  <include name="FileMgrFilesList">
    <posy>188</posy>
    <width>FileMgrDirectoryWidth</width>
    <height>380</height>
    <scrolltime>200</scrolltime>
  </include>

  <constant name="FileMgrFileItemHeight">32</constant>

  <include name="FileMgrFileItemLabel">
    <posx>FileMgrTextIndent</posx>
    <width>450</width>
    <height>FileMgrFileItemHeight</height>
    <aligny>center</aligny>
    <info>ListItem.Label</info>
    <font>MediumSmallDefaultFont</font>
  </include>

  <include name="FileMgrFileItemLabel2">
    <posx>464</posx>
    <width>104</width>
    <height>FileMgrFileItemHeight</height>
    <aligny>center</aligny>
    <align>right</align>
    <info>ListItem.Label2</info>
  </include>

  <include name="FileMgrFileItemFOImage">
    <width>FileMgrDirectoryWidth</width>
    <height>FileMgrFileItemHeight</height>
    <texture>MenuItemFO.png</texture>
  </include>

  <include name="FileMgrFilesCount">
    <posx>FileMgrTextIndent</posx>
    <posy>444</posy>
    <label>-</label>
    <font>MediumSmallTitleCapsFont</font>
    <textcolor>Unfocused</textcolor>
  </include>

  <include name="FileMgrFileItemDivider">
    <width>FileMgrDirectoryWidth</width>
    <height>4</height>
    <texture>MusicAlbumItemDivider.png</texture>
  </include>

  <include name="FileMgrDividersBG">
    <posy>48</posy>

    <control type="image">
      <include>FileMgrFileItemDivider</include>
    </control>

    <control type="group">
      <posy>FileMgrFileItemHeight</posy>

      <control type="image">
        <include>FileMgrFileItemDivider</include>
      </control>

      <control type="group">
        <posy>FileMgrFileItemHeight</posy>

        <control type="image">
          <include>FileMgrFileItemDivider</include>
        </control>

        <control type="group">
          <posy>FileMgrFileItemHeight</posy>

          <control type="image">
            <include>FileMgrFileItemDivider</include>
          </control>

          <control type="group">
            <posy>FileMgrFileItemHeight</posy>

            <control type="image">
              <include>FileMgrFileItemDivider</include>
            </control>

            <control type="group">
              <posy>FileMgrFileItemHeight</posy>

              <control type="image">
                <include>FileMgrFileItemDivider</include>
              </control>

              <control type="group">
                <posy>FileMgrFileItemHeight</posy>

                <control type="image">
                  <include>FileMgrFileItemDivider</include>
                </control>

                <control type="group">
                  <posy>FileMgrFileItemHeight</posy>

                  <control type="image">
                    <include>FileMgrFileItemDivider</include>
                  </control>

                  <control type="group">
                    <posy>FileMgrFileItemHeight</posy>

                    <control type="image">
                      <include>FileMgrFileItemDivider</include>
                    </control>

                    <control type="group">
                      <posy>FileMgrFileItemHeight</posy>
          
                      <control type="image">
                        <include>FileMgrFileItemDivider</include>
                      </control>
                    </control>
                  </control>
                </control>
              </control>
            </control>
          </control>
        </control>
      </control>
    </control>
  </include>

  <include name="FileMgrNonFocusOverlay">
    <posy>-8</posy>
    <width>492</width>
    <height>504</height>
    <texture>BlackTransparent.png</texture>
    <colordiffuse>cc999999</colordiffuse>
    <include>MediaFade</include>
  </include>

  <include name="FileMgrInfoTitle">
    <width>268</width>
    <align>center</align>
    <font>MediumSmallTitleCapsFont</font>
    <textcolor>HomeSubNoFocus</textcolor>
  </include>
  
  <constant name="FileMgrInfoTitleHeight">28</constant>

  <include name="FileMgrInfoCaption">
    <font>SmallTitleCapsFont</font>
    <textcolor>Unfocused</textcolor>
  </include>

  <include name="FileMgrInfoValue">
    <posx>268</posx>
    <width>150</width>
    <align>right</align>
    <font>DefaultCapsFont</font>
    <textcolor>Unfocused</textcolor>
  </include>

  <constant name="FileMgrInfoHeight">24</constant>

  <include name="FileMgrDriveInfoValue">
    <width>170</width>
    <include>FileMgrInfoValue</include>
  </include>

  <!-- Pictures -->
  <include name="PicturesViewVisible">
    <visible>Window.IsVisible(MyPictures) + Control.IsVisible(51)</visible>
  </include>

  <include name="PicturesThumbBG">
    <width>100</width>
    <height>100</height>
    <texture border="1">ThumbBorder2.png</texture>
  </include>

  <include name="PicturesThumbImg">
    <posx>1</posx>
    <posy>1</posy>
    <width>98</width>
    <height>98</height>
    <info>ListItem.Icon</info>
    <aspectratio align="left" aligny="top">keep</aspectratio>
  </include>

  <constant name="PicturesInfoTextWidth">640</constant>

  <include name="ImageStreamVisible">
    <visible>Window.IsVisible(MyPictures) + Control.IsVisible(57)</visible>
  </include>

  <include name="ImageStreamLargeImage">
    <posx>0</posx>
    <posy>-120</posy>
    <width>1280</width>
    <height>960</height>
    <aspectratio>keep</aspectratio>
  </include>

  <include name="ImageStreamThumbBG">
    <posx>10</posx>
    <posy>10</posy>
    <width>160</width>
    <height>160</height>
    <texture border="2">ThumbBG.png</texture>
    <bordertexture border="14">ThumbShadow2.png</bordertexture>
    <bordersize>8</bordersize>
  </include>

  <include name="ImageStreamThumb">
    <posx>20</posx>
    <posy>20</posy>
    <width>140</width>
    <height>140</height>
    <info>ListItem.Icon</info>
    <aspectratio>keep</aspectratio>
  </include>

</includes>
>>>>>>> 1275aafd
<|MERGE_RESOLUTION|>--- conflicted
+++ resolved
@@ -1,4 +1,3 @@
-<<<<<<< HEAD
 <includes>
   <include file="Defaults.xml" />
   <include file="IncludesDims.xml" />
@@ -1112,7 +1111,7 @@
   
 	        <include>CustomMusicBackground</include>
 	      </control>
-	
+
 				<control type="largeimage">
 	        <description>Fanart background</description>
 	        <include>FullScreenBGImage</include>
@@ -2106,7 +2105,7 @@
 	       <textcolor>FFffffff</textcolor>
 	       <wrapmultiline>false</wrapmultiline>
 	 </control>
-	
+
     </itemlayout>
 
     <focusedlayout condition="![Container.content(episodes) | Container.content(albums) | Window.IsVisible(MyMusicFiles)]" width="163" height="250">
@@ -5138,4983 +5137,4 @@
     <aspectratio>keep</aspectratio>
   </include>
 
-</includes>
-=======
-<includes>
-  <include file="Defaults.xml" />
-  <include file="IncludesDims.xml" />
-  <include file="revision.xml" />
-  <include file="OptionsMenu.xml" />
-  <include file="ViewsMusic.xml" />
-  <include file="ViewsCoverflow.xml" />
-  <include file="ViewsCommon.xml" />
-  <include file="ViewsVideo.xml" />
-  <include file="ViewsMusic.xml" />
-  <include file="ViewsPics.xml" />
-
-  <!-- Dialog Windows -->
-  <include name="DialogFade">
-    <animation effect="fade" end="100" time="500">WindowOpen</animation>
-    <animation effect="fade" end="0" time="500">WindowClose</animation>
-  </include>
-
-  <include name="DialogQuickFade">
-    <animation effect="fade" end="100" time="300">WindowOpen</animation>
-    <animation effect="fade" end="0" time="200">WindowClose</animation>
-  </include>
-
-  <include name="DialogSlideUp">
-    <animation effect="slide" time="500" tween="circle" easing="out" start="0,100" end="0,0">WindowOpen</animation>
-    <animation effect="slide" time="500" tween="circle" easing="in" start="0,0" end="0,100">WindowClose</animation>
-  </include>
-
-  <include name="DialogFadeBG">
-    <control type="image">
-      <description>Background Overlay</description>
-      <include>FullScreenOverlayDims</include>
-      <aspectratio>stretch</aspectratio>
-      <texture>BlackTransparent.png</texture>
-      <colordiffuse>66999999</colordiffuse>
-    </control>
-  </include>
-
-  <include name="DialogDarkFadeBG">
-    <control type="image">
-      <description>Background Overlay</description>
-      <include>FullScreenOverlayDims</include>
-      <aspectratio>stretch</aspectratio>
-      <texture>BlackTransparent.png</texture>
-    </control>
-  </include>
-
-  <include name="DialogTextColors">
-    <textcolor>Unfocused</textcolor>
-    <focusedcolor>Focused</focusedcolor>
-    <disabledcolor>Disabled</disabledcolor>
-    <selectedcolor>Selected</selectedcolor>
-  </include>
-
-  <include name="DialogButtonFOTexture">
-    <texturefocus border="9,5,5,8">DialogBigButtonFO.png</texturefocus>
-  </include>
-
-  <include name="DialogButtonNFTexture">
-    <texturenofocus border="9,5,5,8">DialogBigButtonNF.png</texturenofocus>
-  </include>
-
-  <include name="DialogButton">
-    <include>DialogButtonDims</include>
-    <height>34</height>
-    <include>DialogButtonFOTexture</include>
-    <include>DialogButtonNFTexture</include>
-    <font>DefaultCapsFont</font>
-    <aligny>top</aligny>
-    <textoffsety>3</textoffsety>
-    <include>DialogTextColors</include>
-  </include>
-
-  <include name="DialogTextControl">
-    <height>28</height>
-    <align>left</align>
-    <texturefocus flipx="true">HomeBladeSubFO2.png</texturefocus>
-    <texturenofocus>-</texturenofocus>
-    <textoffsetx>8</textoffsetx>
-    <include>DialogTextColors</include>
-  </include>
-
-  <!-- Info Dialogs -->
-  <include name="DialogBGTexture">
-    <texture border="23">DialogBG.png</texture>
-  </include>
-
-  <include name="InfoDialogBG">
-    <control type="image">
-      <description>Background Image</description>
-      <include>InfoDialogBGDims</include>
-      <include>DialogBGTexture</include>
-      <visible>Skin.HasTheme(lite)</visible>
-    </control>
-    <control type="image">
-      <description>Background Image</description>
-      <include>InfoDialogBGDims</include>
-      <texture>VideoInfoBG.png</texture>
-      <visible>!Skin.HasTheme(lite)</visible>
-    </control>
-  </include>
-
-  <include name="InfoDialogTitle">
-    <include>InfoDialogTitleDims</include>
-    <font>TitleCapsFont</font>
-    <align>center</align>
-  </include>
-
-  <include name="DialogTopButton">
-    <onup>-</onup>
-    <include>DialogTopButtonDims</include>
-    <align>center</align>
-    <include>DialogTextColors</include>
-    <texturefocus>HomeBladeSubFO2.png</texturefocus>
-  </include>
-
-  <!-- Selection Dialogs -->
-  <include name="SelectionDialogBG">
-    <control type="image">
-      <description>Dialog Background</description>
-      <include>SelectionDialogBGDims</include>
-      <include>DialogBGTexture</include>
-    </control>
-
-    <control type="image">
-      <description>Title Background</description>
-      <posx>20</posx>
-      <posy>12</posy>
-      <width>SelectionDialogTextWidth</width>
-      <height>50</height>
-      <texture>GlassTitleBar.png</texture>
-    </control>
-  </include>
-
-  <include name="SelectionDialogTitle">
-    <posx>20</posx>
-    <posy>21</posy>
-    <width>SelectionDialogTextWidth</width>
-    <align>center</align>
-    <font>MediumTitleCapsFont</font>
-  </include>
-
-  <include name="SelectionDialogControlsPos">
-    <posx>18</posx>
-    <posy>80</posy>
-  </include>
-
-  <include name="SelectionDialogCaption">
-    <font>SmallTitleCapsFont</font>
-    <textcolor>Unfocused</textcolor>
-  </include>
-
-  <include name="MediaSourceDialogButton">
-    <width>MediaSourceDialogButtonWidth</width>
-    <include>DialogButton</include>
-  </include>
-
-  <!-- Progress Dialogs -->
-  <include name="ProgressDialogBG">
-    <control type="image">
-      <description>Background image</description>
-      <include>ProgressDialogBGDims</include>
-      <include>DialogBGTexture</include>
-      <visible>Skin.HasTheme(lite)</visible>
-    </control>
-    <control type="image">
-      <description>Background image</description>
-      <include>ProgressDialogBGDims</include>
-      <texture>DialogProgressBG.png</texture>
-      <visible>!Skin.HasTheme(lite)</visible>
-    </control>
-  </include>
-
-  <include name="ProgressDialogHeading">
-    <width>ProgressDialogTextWidth</width>
-    <scroll>yes</scroll>
-    <font>SmallTitleCapsFont</font>
-  </include>
-
-  <include name="ProgressDialogText">
-    <width>ProgressDialogTextWidth</width>
-    <scroll>yes</scroll>
-    <font>SmallDefaultCapsFont</font>
-  </include>
-
-  <include name="ScanDialogControls">
-    <control type="group">
-      <include>ProgressDialogPos</include>
-      <include>ProgressDialogBG</include>
-
-      <control type="group">
-        <include>ProgressDialogHeadingPos</include>
-
-        <control type="label" id="401">
-          <description>Heading</description>
-          <include>ProgressDialogHeading</include>
-        </control>
-
-        <control type="label" id="402">
-          <description>Current Directory Label</description>
-          <posy>20</posy>
-          <height>26</height>
-          <haspath>yes</haspath>
-          <include>ProgressDialogText</include>
-        </control>
-
-        <control type="group">
-          <posx>-4</posx>
-          <posy>56</posy>
-
-          <control type="progress" id="403">
-            <description>progress control</description>
-            <width>ProgressDialogProgressWidth</width>
-          </control>
-
-          <control type="progress" id="404">
-            <description>progress control</description>
-            <posy>22</posy>
-            <width>ProgressDialogProgressWidth</width>
-          </control>
-        </control>
-      </control>
-    </control>
-  </include>
-
-  <include name="ConfirmDialogControls">
-    <control type="label" id="1">
-      <description>Heading</description>
-      <include>ProgressDialogHeading</include>
-    </control>
-
-    <control type="label" id="2">
-      <description>Line 1</description>
-      <posy>24</posy>
-      <include>ProgressDialogText</include>
-    </control>
-
-    <control type="label" id="3">
-      <description>Line 2</description>
-      <posy>40</posy>
-      <include>ProgressDialogText</include>
-    </control>
-
-    <control type="label" id="4">
-      <description>Line 3</description>
-      <posy>56</posy>
-      <include>ProgressDialogText</include>
-    </control>
-  </include>
-
-  <constant name="ConfirmDialogButtonYPos">84</constant>
-
-  <!-- File Browser Dialog -->
-  <include name="FileBrowserButton">
-    <ondown>450</ondown>
-    <include>DialogTopButton</include>
-  </include>
-
-  <include name="FileBrowserThumbLabel">
-    <posx>0</posx>
-    <posy>122</posy>
-    <width>220</width>
-    <font>DefaultCapsFont</font>
-    <align>left</align>
-    <label>$INFO[ListItem.Label]</label>
-    <visible>!Skin.HasSetting(HideFBThumbLabels)</visible>
-  </include>
-
-  <include name="FileBrowserListLabel">
-    <posx>0</posx>
-    <posy>0</posy>
-    <height>45</height>
-    <width>440</width>
-    <font>DefaultCapsFont</font>
-    <align>left</align>
-    <aligny>center</aligny>
-    <label>$INFO[ListItem.Label]</label>
-  </include>
-
-  <!-- Set Content Dialog -->
-  <include name="SetContentDialogButton">
-    <width>136</width>
-    <height>44</height>
-    <include>DialogButtonFOTexture</include>
-    <include>DialogButtonNFTexture</include>
-    <font>MediumSmallDefaultCapsFont</font>
-    <align>center</align>
-    <aligny>center</aligny>
-    <include>DialogTextColors</include>
-  </include>
-
-  <include name="SetContentDialogThumb">
-    <width>InfoDialogLargeThumbWidth</width>
-    <height>170</height>
-    <aspectratio aligny="bottom">keep</aspectratio>
-    <bordertexture border="14">ThumbShadow.png</bordertexture>
-    <bordersize>8</bordersize>
-  </include>
-
-  <include name="SetContentDialogThumbRflctn">
-    <posx>8</posx>
-    <posy>162</posy>
-    <width>InfoDialogLargeThumbTextWidth</width>
-    <height>154</height>
-    <aspectratio aligny="top">keep</aspectratio>
-  </include>
-
-  <include name="SetContentDialogIcon">
-    <posx>5</posx>
-    <posy>5</posy>
-    <width>132</width>
-    <height>114</height>
-    <texture fallback="Scraper_Default_icon.png">$INFO[ListItem.Label,Scraper_,_icon.png]</texture>
-    <visible>!Skin.HasTheme(lite)</visible>
-  </include>
-
-  <include name="SetContentDialogIconLabel">
-    <posx>71</posx>
-    <posy>114</posy>
-    <width>132</width>
-    <align>center</align>
-    <font>MediumSmallDefaultFont</font>
-    <include>DialogTextColors</include>
-    <info>ListItem.Label</info>
-  </include>
-
-  <!-- Video Info Dialog -->
-  <include name="MediaInfoCaption">
-    <include>MediaInfoCaptionDims</include>
-    <align>left</align>
-    <aligny>center</aligny>
-    <font>SmallTitleCapsFont</font>
-    <textcolor>Highlighted</textcolor>
-  </include>
-
-  <include name="MediaInfoValue">
-    <include>MediaInfoValueDims</include>
-    <align>left</align>
-    <aligny>center</aligny>
-    <font>DefaultCapsFont</font>
-    <label>31115</label>
-  </include>
-
-  <include name="MediaInfoWideValue">
-    <include>MediaInfoWideValueDims</include>
-    <include>MediaInfoValue</include>
-  </include>
-
-  <include name="VideoInfoButton">
-    <ondown>50</ondown>
-    <include>VideoInfoButtonDims</include>
-    <include>DialogTopButton</include>
-  </include>
-
-  <include name="VideoInfoPlayBtn">
-    <control type="button" id="8">
-      <description>Play</description>
-      <onright>9</onright>
-      <onleft>12</onleft>
-      <label>$LOCALIZE[208]</label>
-      <disabledcolor>-</disabledcolor>
-      <include>VideoInfoButton</include>
-      <visible>!Control.IsEnabled(9)</visible>
-    </control>
-  </include>
-
-  <include name="VideoInfoResumeBtn">
-    <control type="button" id="9">
-      <description>Resume</description>
-      <onright>5</onright>
-      <onleft>8</onleft>
-      <label>$LOCALIZE[13404]</label>
-      <disabledcolor>-</disabledcolor>
-      <include>VideoInfoButton</include>
-    </control>
-  </include>
-
-  <include name="VideoInfoPlotCastBtns">
-    <control type="image">
-      <description>Button Focus image</description>
-      <height>18</height>
-      <texture>HomeBladeSubFO2.png</texture>
-      <colordiffuse>44cccccc</colordiffuse>
-      <include>VideoInfoButton</include>
-      <visible>Control.HasFocus(5)</visible>
-    </control>
-
-    <control type="label">
-      <description>Plot Label</description>
-      <label>$LOCALIZE[207]</label>
-      <include>VideoInfoButton</include>
-      <visible>Control.IsVisible(50) + !Control.IsVisible(4)</visible>
-    </control>
-
-    <control type="label">
-      <description>Cast Label</description>
-      <label>$LOCALIZE[206]</label>
-      <include>VideoInfoButton</include>
-      <visible>Control.IsVisible(4) + !Control.IsVisible(50)</visible>
-    </control>
-
-    <control type="label">
-      <description>Plot Label</description>
-      <label>$LOCALIZE[207]</label>
-      <textcolor>Focused</textcolor>
-      <include>VideoInfoButton</include>
-      <visible>Control.HasFocus(5) + Control.IsVisible(50) + !Control.IsVisible(4)</visible>
-    </control>
-
-    <control type="label">
-      <description>Cast Label</description>
-      <label>$LOCALIZE[206]</label>
-      <textcolor>Focused</textcolor>
-      <include>VideoInfoButton</include>
-      <visible>Control.HasFocus(5) + Control.IsVisible(4) + !Control.IsVisible(50)</visible>
-    </control>
-
-    <control type="button" id="5">
-      <description>Plot/Cast</description>
-      <onright>6</onright>
-      <onleft>9</onleft>
-      <font>-</font>
-      <textcolor>-</textcolor>
-      <focusedcolor>-</focusedcolor>
-      <include>VideoInfoButton</include>
-      <visible>!Container.Content(tvshows)</visible>
-    </control>
-
-    <control type="button" id="5">
-      <description>Plot/Cast</description>
-      <onright>6</onright>
-      <onleft>12</onleft>
-      <font>-</font>
-      <textcolor>-</textcolor>
-      <focusedcolor>-</focusedcolor>
-      <include>VideoInfoButton</include>
-      <visible>Container.Content(tvshows)</visible>
-    </control>
-  </include>
-
-  <include name="VideoInfoRefreshBtn">
-    <onright>10</onright>
-    <onleft>5</onleft>
-    <label>$LOCALIZE[184]</label>
-    <include>VideoInfoButton</include>
-  </include>
-
-  <include name="VideoInfoThumbBtn">
-    <onright>12</onright>
-    <onleft>6</onleft>
-    <label>$LOCALIZE[31117]</label>
-    <include>VideoInfoButton</include>
-  </include>
-
-  <include name="VideoInfoThumbBtn2">
-    <onright>11</onright>
-    <onleft>6</onleft>
-    <label>$LOCALIZE[31117]</label>
-    <include>VideoInfoButton</include>
-  </include>
-
-  <include name="VideoInfoTrailer">
-    <label>$LOCALIZE[20410]</label>
-    <include>VideoInfoButton</include>
-  </include>
-
-  <include name="VideoInfoTrailerBtn">
-    <onright>12</onright>
-    <onleft>10</onleft>
-    <visible>!IsEmpty(ListItem.Trailer)</visible>
-    <include>VideoInfoTrailer</include>
-  </include>
-
-  <include name="VideoInfoTrailerLabel">
-    <textcolor>Disabled</textcolor>
-    <visible>IsEmpty(ListItem.Trailer)</visible>
-    <include>VideoInfoTrailer</include>
-  </include>
-
-  <include name="VideoInfoFanart">
-    <onright>8</onright>
-    <label>$LOCALIZE[31118]</label>
-    <visible>Container.Content(tvshows) | Container.Content(movies)</visible>
-    <include>VideoInfoButton</include>
-  </include>
-
-  <include name="VideoInfoFanartBtn">
-    <onleft>10</onleft>
-    <visible>IsEmpty(ListItem.Trailer)</visible>
-    <include>VideoInfoFanart</include>
-  </include>
-
-  <include name="VideoInfoFanartBtn2">
-    <onleft>11</onleft>
-    <visible>!IsEmpty(ListItem.Trailer)</visible>
-    <include>VideoInfoFanart</include>
-  </include>
-  
-  <include name="VideoInfoFilePathValue">
-    <info>ListItem.Path</info>
-    <haspath>true</haspath>
-    <scroll>true</scroll>
-    <include>MediaInfoWideValue</include>
-  </include>
-
-  <include name="RatingLabel">
-    <label fallback="31115">$INFO[ListItem.Rating,, / 10]</label>
-  </include>
-
-  <include name="StarRatingImage">
-    <include>StarRatingImageDims</include>
-    <align>center</align>
-    <info>ListItem.StarRating</info>
-    <aspectratio>keep</aspectratio>
-  </include>
-
-  <include name="StarRatingDetails">
-    <control type="group">
-<!--
-      <visible>!IsEmpty(ListItem.Rating)</visible>
--->
-
-      <control type="label">
-        <description>Star Rating caption</description>
-        <font>DefaultCapsFont</font>
-        <label>$LOCALIZE[31120]:</label>
-        <include>MediaPreviewDetailsLabel</include>
-      </control>
-
-      <control type="group">
-        <include>StarRatingDetailsPos</include>
-
-        <control type="image">
-          <description>Star Rating</description>
-          <include>StarRatingImage</include>
-        </control>
-  
-        <control type="label">
-          <description>Rating</description>
-          <posx>18</posx>
-          <posy>18</posy>
-          <include>MediaPreviewDetailsLabel</include>
-          <include>RatingLabel</include>
-        </control>
-      </control>
-    </control>
-  </include>
-
-  <constant name="VideoInfoDetailsGap">30</constant>
-
-  <include name="VideoInfoBasicDetails">
-    <control type="group">
-      <description>Genre</description>
-
-      <control type="label">
-        <description>Caption</description>
-        <label>$LOCALIZE[515]</label>
-        <include>MediaInfoCaption</include>
-      </control>
-      <control type="label">
-        <description>Value</description>
-        <info>ListItem.Genre</info>
-        <include>MediaInfoWideValue</include>
-      </control>
-
-      <control type="group">
-        <description>Director</description>
-        <posy>VideoInfoDetailsGap</posy>
-
-        <control type="label">
-          <description>Caption</description>
-          <label>$LOCALIZE[20339]</label>
-          <include>MediaInfoCaption</include>
-        </control>
-        <control type="label">
-          <description>Value</description>
-          <info>ListItem.Director</info>
-          <include>MediaInfoWideValue</include>
-        </control>
-
-        <control type="group">
-          <description>Writer</description>
-          <posy>VideoInfoDetailsGap</posy>
-  
-          <control type="label">
-            <description>Caption</description>
-            <label>$LOCALIZE[20417]</label>
-            <include>MediaInfoCaption</include>
-          </control>
-          <control type="label">
-            <description>Value</description>
-            <info>ListItem.Writer</info>
-            <include>MediaInfoWideValue</include>
-          </control>
-
-          <control type="group">
-            <description>Rating</description>
-            <posy>VideoInfoDetailsGap</posy>
-
-            <control type="label">
-              <description>Caption</description>
-              <label>$LOCALIZE[563]</label>
-              <include>MediaInfoCaption</include>
-            </control>
-            <control type="label">
-              <description>Movies Value</description>
-              <info>ListItem.RatingAndVotes</info>
-              <visible>Container.content(movies)</visible>
-              <include>MediaInfoWideValue</include>
-            </control>
-            <control type="image">
-              <description>Star Rating</description>
-              <include>MoviesInfoStarRatingDims</include>
-              <include>StarRatingImage</include>
-              <visible>Container.content(movies)</visible>
-            </control>
-            <control type="label">
-              <description>Non-Movies Value</description>
-              <include>RatingLabel</include>
-              <visible>!Container.content(movies)</visible>
-              <include>MediaInfoWideValue</include>
-            </control>
-            <control type="image">
-              <description>Star Rating</description>
-              <include>NonMoviesInfoStarRatingDims</include>
-              <include>StarRatingImage</include>
-              <visible>!Container.content(movies)</visible>
-            </control>
-          </control>
-        </control>
-      </control>
-    </control>
-  </include>
-  
-  <constant name="VideoInfoPosYAfterBasicDetails">120</constant>
-
-  <!-- Music Info -->
-  <include name="MusicInfoTopButton">
-    <include>MusicInfoTopButtonDims</include>
-    <include>VideoInfoButton</include>
-  </include>
-
-  <constant name="MusicArtistInfoDetailOffset">24</constant>
-
-  <constant name="MusicAlbumInfoDetailOffset">22</constant>
-
-  <include name="MusicInfoListItemContent">
-    <control type="image">
-      <include>MusicInfoListItemIconDims</include>
-      <info>ListItem.Icon</info>
-    </control>
-
-    <control type="label">
-      <include>MusicInfoListItemLabelDims</include>
-      <info>ListItem.Label</info>
-    </control>
-
-    <control type="label">
-      <include>MusicInfoListItemDetailDims</include>
-      <align>right</align>
-      <info>ListItem.Duration</info>
-    </control>
-   </include>
-
-  <constant name="MusicSongInfoDetailOffset">24</constant>
-
-  <include name="MusicSongRatingChangeArrow">
-    <posy>3</posy>
-    <width>16</width>
-    <height>16</height>
-    <onup>10</onup>
-  </include>
-
-  <!-- Picture Info -->
-  <constant name="PicInfoTextWidth">580</constant>
-
-  <!-- Context Dialog -->
-  <include name="ContextDialogTopTexture">
-    <texture border="8,7,7,0">DialogContextTop.png</texture>
-  </include>
-
-  <include name="ContextDialogMiddleTexture">
-    <texture border="4,0,3,0">DialogContextMiddle.png</texture>
-  </include>
-
-  <include name="ContextDialogBottomTexture">
-    <texture border="7,0,7,7">DialogContextBottom.png</texture>
-  </include>
-
-  <!-- Smart Playlists -->
-  <constant name="SmartPlaylistTextWidth">470</constant>
-
-  <!-- Home screen -->
-  <include name="HomeBladeOffset">
-    <posx>-440</posx>
-  </include>
-
-  <include name="HomeSlideRight">
-    <animation effect="slide" tween="cubic" start="1300,0" time="700" delay="90">WindowOpen</animation>
-    <animation effect="slide" tween="circle" easing="inout" end="820,0" delay="300" time="800">WindowClose</animation>
-  </include>
-
-  <include name="HomeSlideLeft">
-    <animation effect="slide" tween="cubic" start="-865,0" time="500" delay="90" condition="!Window.Previous(SettingsCategory.xml) + !Window.Previous(1001) + !Window.Previous(7) + !Window.Previous(34)">WindowOpen</animation>
-    <animation effect="slide" tween="circle" easing="inout" end="-865,0" delay="300" time="500" condition="!Window.Next(SettingsCategory.xml) + !Window.Next(1001) + !Window.Next(7) + !Window.Next(34)">WindowClose</animation>
-    <animation effect="slide" tween="back" start="0,0" end="-620,0" time="800" delay="100" condition="[Window.Next(SettingsCategory.xml) | Window.Next(1001) | Window.Next(7) | Window.Next(34)]">WindowClose</animation>
-  </include>
-
-  <include name="HomeBackgroundFade">
-    <animation effect="fade" end="100" time="600" delay="300">Visible</animation>
-    <animation effect="fade" end="0" time="200">Hidden</animation>
-  </include>
-
-  <include name="HomeWeatherBGFade">
-    <animation effect="fade" start="0" end="100" time="600" condition="!Window.Previous(MyWeather)">WindowOpen</animation>
-  </include>
-
-  <include name="HomeBackgroundImage">
-    <include>FullScreenBGImage</include>
-    <include>HomeBackgroundFade</include>
-  </include>
-
-  <include name="HomeVideosBGVisible">
-    <visible>Container(300).HasFocus(1) | ![Control.IsVisible(211) | Control.IsVisible(212) | Control.IsVisible(213) | Control.IsVisible(214) | Control.IsVisible(215) | Control.IsVisible(216) | Control.IsVisible(217) | Control.IsVisible(218) | Control.IsVisible(219)]</visible>
-  </include>
-
-  <include name="HomeMusicBGVisible">
-    <visible>Container(300).HasFocus(2) | ![Control.IsVisible(210) | Control.IsVisible(212) | Control.IsVisible(213) | Control.IsVisible(214) | Control.IsVisible(215) | Control.IsVisible(216) | Control.IsVisible(217) | Control.IsVisible(218) | Control.IsVisible(219)]</visible>
-  </include>
-
-  <include name="HomePicturesBGVisible">
-    <visible>Container(300).HasFocus(3) | ![Control.IsVisible(210) | Control.IsVisible(211) | Control.IsVisible(213) | Control.IsVisible(214) | Control.IsVisible(215) | Control.IsVisible(216) | Control.IsVisible(217) | Control.IsVisible(218) | Control.IsVisible(219)]</visible>
-  </include>
-
-  <include name="HomeProgramsBGVisible">
-    <visible>Container(300).HasFocus(4) | ![Control.IsVisible(210) | Control.IsVisible(211) | Control.IsVisible(212) | Control.IsVisible(214) | Control.IsVisible(215) | Control.IsVisible(216) | Control.IsVisible(217) | Control.IsVisible(218) | Control.IsVisible(219)]</visible>
-  </include>
-
-  <include name="HomeWeatherBGVisible">
-    <visible>Container(300).HasFocus(5) | ![Control.IsVisible(210) | Control.IsVisible(211) | Control.IsVisible(212) | Control.IsVisible(213) | Control.IsVisible(215) | Control.IsVisible(216) | Control.IsVisible(217) | Control.IsVisible(218) | Control.IsVisible(219)]</visible>
-  </include>
-
-  <include name="HomeSystemBGVisible">
-    <visible>Container(300).HasFocus(6) | ![Control.IsVisible(210) | Control.IsVisible(211) | Control.IsVisible(212) | Control.IsVisible(213) | Control.IsVisible(214) | Control.IsVisible(216) | Control.IsVisible(217) | Control.IsVisible(218) | Control.IsVisible(219)]</visible>
-  </include>
-
-  <include name="HomePowerBGVisible">
-    <visible>Container(300).HasFocus(7) | ![Control.IsVisible(210) | Control.IsVisible(211) | Control.IsVisible(212) | Control.IsVisible(213) | Control.IsVisible(214) | Control.IsVisible(215) | Control.IsVisible(217) | Control.IsVisible(218) | Control.IsVisible(219)]</visible>
-  </include>
-
-  <include name="HomeTVShowsBGVisible">
-    <visible>Container(300).HasFocus(8) | ![Control.IsVisible(210) | Control.IsVisible(211) | Control.IsVisible(212) | Control.IsVisible(213) | Control.IsVisible(214) | Control.IsVisible(215) | Control.IsVisible(216) | Control.IsVisible(218) | Control.IsVisible(219)]</visible>
-  </include>
-
-  <include name="HomeMoviesBGVisible">
-    <visible>Container(300).HasFocus(9) | ![Control.IsVisible(210) | Control.IsVisible(211) | Control.IsVisible(212) | Control.IsVisible(213) | Control.IsVisible(214) | Control.IsVisible(215) | Control.IsVisible(216) | Control.IsVisible(217) | Control.IsVisible(219)]</visible>
-  </include>
-
-  <include name="HomeDVDBGVisible">
-    <visible>Container(300).HasFocus(10) | ![Control.IsVisible(210) | Control.IsVisible(211) | Control.IsVisible(212) | Control.IsVisible(213) | Control.IsVisible(214) | Control.IsVisible(215) | Control.IsVisible(216) | Control.IsVisible(217) | Control.IsVisible(218)]</visible>
-  </include>
-
-  <include name="HomeRightOverlay">
-    <control type="image">
-      <description>Overlay for right of screen</description>
-      <posx>1045</posx>
-      <width>235</width>
-      <height>720</height>
-      <texture>HomeRightOverlay.png</texture>
-      <animation effect="fade" end="100" time="500" condition="!Window.Previous(0) + !Window.Previous(SettingsCategory) + !Window.Previous(1001) + !Window.Previous(130) + !Window.Previous(34)">WindowOpen</animation>
-      <visible>!Skin.HasTheme(lite)</visible>
-    </control>
-  </include>
-
-  <include name="HomeMainMenuFOLabel">
-    <posx>806</posx>
-    <posy>20</posy>
-    <width>600</width>
-    <height>0</height>
-    <info>ListItem.Label</info>
-    <align>right</align>
-    <aligny>center</aligny>
-    <font>HomeMenuFocusFont</font>
-    <textcolor>HomeMain</textcolor>
-    <shadowcolor>HomeShadow</shadowcolor>
-  </include>
-
-  <include name="HomeMainMenuFOCaption">
-    <posx>797</posx>
-    <posy>-25</posy>
-    <width>250</width>
-    <height>20</height>
-    <info>ListItem.Label2</info>
-    <align>right</align>
-    <aligny>center</aligny>
-    <font>HomeMenuInfoFont</font>
-    <textcolor>HomeMain</textcolor>
-  </include>
-
-  <include name="HomeMainMenuOverFade">
-    <visible>![Container(300).OnPrevious | Container(300).OnNext] + ![Window.Next(SettingsCategory.xml) | Window.Next(1001) | Window.Next(7) | Window.Next(34)]</visible>
-    <animation effect="fade" start="0" end="100" time="0" delay="500" reversible="false">Visible</animation>
-    <animation effect="fade" start="100" end="0" time="800" delay="100" condition="Window.Next(SettingsCategory.xml) | Window.Next(1001) | Window.Next(7) | Window.Next(34)">WindowClose</animation>
-    <animation effect="fade" start="0" end="100" time="0" delay="1000">WindowOpen</animation>
-  </include>
-
-  <include name="HomeBladeSubTexture">
-    <texture border="0,0,13,0">HomeBladeSub.png</texture>
-  </include>
-
-  <include name="HomeSubMenuBlade">
-    <include>HomeSubMenuBladeDims</include>
-    <include>HomeBladeSubTexture</include>
-  </include>
-
-  <include name="HomeSubMenuBackground">
-    <control type="image">
-      <description>Submenu Background Image</description>
-      <posx>44</posx>
-      <posy>-331</posy>
-      <include>HomeSubMenuBlade</include>
-      <animation effect="fade" time="300" condition="Window.Next(0)">WindowClose</animation>
-    </control>
-  </include>
-
-  <include name="HomeSubMenuIcon">
-    <control type="image">
-      <description>Media Stream Logo</description>
-      <include>HomeSubMenuIconDims</include>
-      <texture>MediaStreamLogo.png</texture>
-      <animation effect="fade" time="300" condition="Window.Next(0)">WindowClose</animation>
-    </control>
-  </include>
-
-  <constant name="HomeSideMenuItemHeight">43</constant>
-
-  <include name="HomeSideMenu">
-    <include>HomeSideMenuDims</include>
-    <scrolltime>200</scrolltime>
-    <onleft>300</onleft>
-    <onright>301</onright>
-
-    <itemlayout width="HomeSideMenuItemWidth" height="HomeSideMenuItemHeight">
-      <control type="image">
-        <include>HomeSideMenuNFBGImage</include>
-      </control>
-      <control type="label">
-        <include>HomeSideMenuNFBGLabel</include>
-      </control>
-    </itemlayout>
-  </include>
-  
-  <include name="HomeSideMenuNFBGImage">
-    <include>HomeSideMenuNFBGImageDims</include>
-    <height>HomeSideMenuItemHeight</height>
-    <texture>HomeBladeSubNF2.png</texture>
-  </include>
-
-  <include name="HomeSideMenuNFBGLabel">
-    <include>HomeSideMenuNFBGLabelDims</include>
-    <height>HomeSideMenuItemHeight</height>
-    <info>ListItem.Label</info>
-    <align>left</align>
-    <aligny>center</aligny>
-    <font>HomeSubMenuFont</font>
-    <textcolor>HomeSubNoFocus</textcolor>
-  </include>
-
-  <include name="HomeSideMenuFOBGImage">
-    <include>HomeSideMenuFOBGImageDims</include>
-    <texture>HomeBladeSubFO2.png</texture>
-  </include>
-
-  <include name="HomeSideMenuFOBGLabel">
-    <textcolor>HomeSubFocus</textcolor>
-    <shadowcolor>HomeShadow</shadowcolor>
-    <include>HomeSideMenuNFBGLabel</include>
-  </include>
-  
-  <!-- Backgrounds -->
-  <include name="FullScreenBGImage">
-    <include>FullScreenBGImageDims</include>
-  </include>
-
-  <include name="BackgroundLeftImage">
-    <width>256</width>
-    <height>720</height>
-  </include>
-
-  <include name="BackgroundMidImage">
-    <posx>256</posx>
-    <width>512</width>
-    <height>720</height>
-  </include>
-
-  <include name="BackgroundMidRightImage">
-    <posx>768</posx>
-    <width>64</width>
-    <height>720</height>
-  </include>
-
-  <include name="BackgroundRightImage">
-    <posx>768</posx>
-    <width>512</width>
-    <height>720</height>
-  </include>
-
-  <include name="VideosBGVisible">
-    <visible>![[Skin.String(CustomVideosBG) | Skin.String(CustomVideosBGFolder)] + !Skin.HasSetting(HideCustomBGForVideos)] | [Window.IsVisible(Home) + !Skin.HasSetting(EnableCustomBGHome)]</visible>
-  </include>
-
-  <include name="MoviesBGVisible">
-    <visible>![[Skin.String(CustomMoviesBG) | Skin.String(CustomMoviesBGFolder)] + !Skin.HasSetting(HideCustomBGForMovies)] | [Window.IsVisible(Home) + !Skin.HasSetting(EnableCustomBGHome)]</visible>
-  </include>
-
-  <include name="TVShowsBGVisible">
-    <visible>![[Skin.String(CustomTVShowsBG) | Skin.String(CustomTVShowsBGFolder)] + !Skin.HasSetting(HideCustomBGForTVShows)] | [Window.IsVisible(Home) + !Skin.HasSetting(EnableCustomBGHome)] | [!Window.IsVisible(Home) + [Skin.HasSetting(ShowFanartOnTVWall) | Skin.HasSetting(ShowEpThumbOnTVWall)]]</visible>
-  </include>
-
-  <include name="MusicBGVisible">
-    <visible>![[Skin.String(CustomMusicBG) | Skin.String(CustomMusicBGFolder)] + !Skin.HasSetting(HideCustomBGForMusic)] | [Window.IsVisible(Home) + !Skin.HasSetting(EnableCustomBGHome)]</visible>
-  </include>
-
-  <include name="PicturesBGVisible">
-    <visible>![[Skin.String(CustomPicturesBG) | Skin.String(CustomPicturesBGFolder)] + !Skin.HasSetting(HideCustomBGForPictures)] | [Window.IsVisible(Home) + !Skin.HasSetting(EnableCustomBGHome)]</visible>
-  </include>
-
-  <include name="WeatherBGVisible">
-    <visible>![Skin.String(CustomWeatherBG) | Skin.String(CustomWeatherBGFolder)] | [Window.IsVisible(Home) + !Skin.HasSetting(EnableCustomBGHome)]</visible>
-  </include>
-
-  <include name="ProgramsBGVisible">
-    <visible>![Skin.String(CustomProgramsBG) | Skin.String(CustomProgramsBGFolder)] | [Window.IsVisible(Home) + !Skin.HasSetting(EnableCustomBGHome)]</visible>
-  </include>
-
-  <include name="SystemBGVisible">
-    <visible>![Skin.String(CustomSystemBG) | Skin.String(CustomSystemBGFolder)] | [Window.IsVisible(Home) + !Skin.HasSetting(EnableCustomBGHome)]</visible>
-  </include>
-
-  <include name="PowerBGVisible">
-    <visible>![Skin.String(CustomPowerBG) | Skin.String(CustomPowerBGFolder)] | [Window.IsVisible(Home) + !Skin.HasSetting(EnableCustomBGHome)]</visible>
-  </include>
-
-  <include name="DVDBGVisible">
-    <visible>![Skin.String(CustomDVDBG) | Skin.String(CustomDVDBGFolder)] | [Window.IsVisible(Home) + !Skin.HasSetting(EnableCustomBGHome)]</visible>
-  </include>
-
-  <include name="BackgroundFade">
-    <animation effect="fade" end="100" time="800">VisibleChange</animation>
-  </include>
-
-  <include name="Background">
-    <control type="group">
-      <visible>![Control.IsVisible(53) + Window.IsMedia]</visible>
-  
-      <control type="group">
-        <description>Videos Background Image</description>
-        <visible>[Window.IsVisible(MyVideoLibrary) | Window.IsVisible(MyVideoFiles) | Window.IsVisible(MyVideoPlaylist)] + ![[Window.IsVisible(MyVideoLibrary) + Control.IsVisible(51)] | [Control.IsVisible(54) | Control.IsVisible(57)]]</visible>
-        <visible>!Container.Content(movies)</visible>
-  
-        <control type="group">
-          <visible>IsEmpty(ListItem.Property(fanart_image)) | Skin.HasSetting(HideFanartForFiles)</visible>
-          <include>BackgroundFade</include>
-  
-          <control type="group">
-            <include>VideosBGVisible</include>
-  
-            <control type="image">
-              <include>BackgroundLeftImage</include>
-              <texture>HomeBGVideosLeft.png</texture>
-            </control>
-            <control type="image">
-              <include>BackgroundMidImage</include>
-              <texture>HomeBGVideosMid.png</texture>
-            </control>
-            <control type="image">
-              <include>BackgroundRightImage</include>
-              <texture>HomeBGVideosRight.png</texture>
-            </control>
-          </control>
-  
-          <include>CustomVideosBackground</include>
-        </control>
-  
-        <control type="largeimage">
-          <description>Fanart background</description>
-          <include>FullScreenBGImage</include>
-          <info>ListItem.Property(fanart_image)</info>
-          <visible>!IsEmpty(ListItem.Property(fanart_image)) + !Skin.HasSetting(HideFanartForFiles)</visible>
-          <include>BackgroundFade</include>
-        </control>
-      </control>
-  
-      <control type="group">
-        <description>Movies Background Image</description>
-        <visible>Container.Content(movies)</visible>
-  
-        <control type="group">
-          <visible>IsEmpty(ListItem.Property(fanart_image)) | Skin.HasSetting(HideFanartForMovies)</visible>
-          <include>BackgroundFade</include>
-  
-          <control type="group">
-            <include>MoviesBGVisible</include>
-  
-            <control type="image">
-              <include>BackgroundLeftImage</include>
-              <texture>HomeBGMoviesLeft.png</texture>
-            </control>
-            <control type="image">
-              <include>BackgroundMidImage</include>
-              <texture>HomeBGMoviesMid.png</texture>
-            </control>
-            <control type="image">
-              <include>BackgroundRightImage</include>
-              <texture>HomeBGMoviesRight.png</texture>
-            </control>
-          </control>
-  
-          <include>CustomMoviesBackground</include>
-        </control>
-  
-        <control type="largeimage">
-          <description>Fanart background</description>
-          <include>FullScreenBGImage</include>
-          <info>ListItem.Property(fanart_image)</info>
-          <visible>!IsEmpty(ListItem.Property(fanart_image)) + !Skin.HasSetting(HideFanartForMovies)</visible>
-          <include>BackgroundFade</include>
-        </control>
-      </control>
-  
-      <control type="group">
-        <description>TV Shows Background Image</description>
-        <visible>Container.Content(tvshows) | Container.Content(seasons) | Container.Content(episodes)</visible>
-  
-        <control type="group">
-          <visible>[IsEmpty(FanArt.Image) | Skin.HasSetting(HideFanartForTV)] + ![Skin.HasSetting(ShowFanartOnTVList) + !IsEmpty(ListItem.Property(fanart_image))]</visible>
-          <include>BackgroundFade</include>
-  
-          <control type="group">
-            <description>TV Shows Background Image</description>
-            <include>TVShowsBGVisible</include>
-  
-            <control type="image">
-              <include>BackgroundLeftImage</include>
-              <texture>HomeBGTVShowsLeft.png</texture>
-            </control>
-            <control type="image">
-              <include>BackgroundMidImage</include>
-              <texture>HomeBGTVShowsMid.png</texture>
-            </control>
-            <control type="image">
-              <include>BackgroundRightImage</include>
-              <texture>HomeBGTVShowsRight.png</texture>
-            </control>
-          </control>
-  
-          <include>CustomTVShowsBackground</include>
-        </control>
-  
-        <control type="image">
-          <description>Fanart background</description>
-          <include>FullScreenBGImage</include>
-          <info>FanArt.Image</info>
-          <visible>!IsEmpty(FanArt.Image) + !Skin.HasSetting(HideFanartForTV)</visible>
-          <include>BackgroundFade</include>
-        </control>
-        <control type="largeimage">
-          <description>Fanart background</description>
-          <include>FullScreenBGImage</include>
-          <info>ListItem.Property(fanart_image)</info>
-          <visible>Skin.HasSetting(ShowFanartOnTVList) + !IsEmpty(ListItem.Property(fanart_image))</visible>
-          <include>BackgroundFade</include>
-        </control>
-      </control>
-  
-      <control type="group">
-        <description>Music Background Image</description>
-        <visible>Window.IsVisible(MyMusicFiles) | Window.IsVisible(MyMusicLibrary) | Window.IsVisible(MyMusicPlaylist) | Window.IsVisible(MyMusicPlaylistEditor)</visible>
-  
-        <control type="group">
-          <include>MusicBGVisible</include>
-  
-          <control type="image">
-            <include>BackgroundLeftImage</include>
-            <texture>HomeBGMusicLeft.png</texture>
-          </control>
-          <control type="image">
-            <include>BackgroundMidImage</include>
-            <texture>HomeBGMusicMid.png</texture>
-          </control>
-          <control type="image">
-            <include>BackgroundRightImage</include>
-            <texture>HomeBGMusicRight.png</texture>
-          </control>
-        </control>
-  
-        <include>CustomMusicBackground</include>
-      </control>
-  
-      <control type="group">
-        <description>Pictures Background Image</description>
-        <visible>Window.IsVisible(MyPictures)</visible>
-  
-        <control type="group">
-          <include>PicturesBGVisible</include>
-  
-          <control type="image">
-            <include>BackgroundLeftImage</include>
-            <texture>HomeBGPicturesLeft.png</texture>
-          </control>
-          <control type="image">
-            <include>BackgroundMidImage</include>
-            <texture>HomeBGPicturesMid.png</texture>
-          </control>
-          <control type="image">
-            <include>BackgroundRightImage</include>
-            <texture>HomeBGPicturesRight.png</texture>
-          </control>
-        </control>
-  
-        <include>CustomPicturesBackground</include>
-      </control>
-  
-      <control type="group">
-        <description>Weather Background Image</description>
-        <visible>Window.IsVisible(MyWeather)</visible>
-  
-        <control type="group">
-          <include>WeatherBGVisible</include>
-  
-          <control type="image">
-            <include>BackgroundLeftImage</include>
-            <texture>HomeBGWeatherLeft.png</texture>
-          </control>
-          <control type="image">
-            <include>BackgroundMidImage</include>
-            <texture>HomeBGWeatherMid.png</texture>
-          </control>
-          <control type="image">
-            <include>BackgroundRightImage</include>
-            <texture>HomeBGWeatherRight.png</texture>
-          </control>
-        </control>
-  
-        <include>CustomWeatherBackground</include>
-      </control>
-  
-      <control type="group">
-        <description>Programs Background Image</description>
-        <visible>Window.IsVisible(MyPrograms)</visible>
-  
-        <control type="group">
-          <include>ProgramsBGVisible</include>
-  
-          <control type="image">
-            <include>BackgroundLeftImage</include>
-            <texture>HomeBGProgramsLeft.png</texture>
-          </control>
-          <control type="image">
-            <include>BackgroundMidImage</include>
-            <texture>HomeBGProgramsMid.png</texture>
-          </control>
-          <control type="image">
-            <include>BackgroundRightImage</include>
-            <texture>HomeBGProgramsRight.png</texture>
-          </control>
-        </control>
-  
-        <include>CustomProgramsBackground</include>
-      </control>
-  
-      <control type="group">
-        <description>System Background Image</description>
-        <visible>Window.IsVisible(MyScripts) | Window.IsVisible(FileManager) | Window.IsVisible(SettingsCategory.xml) | Window.IsVisible(1001) | Window.IsVisible(7) | Window.IsVisible(34) | Window.IsVisible(130)</visible>
-  
-        <control type="group">
-          <include>SystemBGVisible</include>
-  
-          <control type="image">
-            <include>BackgroundLeftImage</include>
-            <texture>HomeBGSystemLeft.png</texture>
-          </control>
-          <control type="image">
-            <include>BackgroundMidImage</include>
-            <texture>HomeBGSystemMid.png</texture>
-          </control>
-          <control type="image">
-            <include>BackgroundRightImage</include>
-            <texture>HomeBGSystemRight.png</texture>
-          </control>
-        </control>
-  
-        <include>CustomSystemBackground</include>
-      </control>
-  
-      <control type="group">
-        <description>Power Background Image</description>
-        <visible>Window.IsVisible(29)</visible>
-  
-        <control type="group">
-          <include>PowerBGVisible</include>
-  
-          <control type="image">
-            <include>BackgroundLeftImage</include>
-            <texture>HomeBGPowerLeft.png</texture>
-          </control>
-          <control type="image">
-            <include>BackgroundMidImage</include>
-            <texture>HomeBGPowerMid.png</texture>
-          </control>
-          <control type="image">
-            <include>BackgroundRightImage</include>
-            <texture>HomeBGPowerRight.png</texture>
-          </control>
-        </control>
-  
-        <include>CustomPowerBackground</include>
-      </control>
-    </control>
-  </include>
-
-  <include name="CustomBGMultiImage">
-    <timeperimage>15000</timeperimage>
-    <fadetime>1000</fadetime>
-    <randomize>true</randomize>
-    <include>FullScreenBGImage</include>
-  </include>
-
-  <include name="CustomVideosBackground">
-    <control type="group">
-      <visible>Skin.String(CustomVideosBG) + [!Skin.HasSetting(HideCustomBGForVideos) | Window.IsVisible(Home)]</visible>
-
-      <control type="image">
-        <info>Skin.String(CustomVideosBG)</info>
-        <include>FullScreenBGImage</include>
-      </control>
-    </control>
-
-    <control type="group">
-      <visible>Skin.String(CustomVideosBGFolder) + [!Skin.HasSetting(HideCustomBGForVideos) | Window.IsVisible(Home)]</visible>
-
-      <control type="multiimage">
-        <info>Skin.String(CustomVideosBGFolder)</info>
-        <include>CustomBGMultiImage</include>
-        <include>HomeVideosBGVisible</include>
-      </control>
-    </control>
-  </include>
-
-  <include name="CustomMoviesBackground">
-    <control type="group">
-      <visible>Skin.String(CustomMoviesBG) + [!Skin.HasSetting(HideCustomBGForMovies) | Window.IsVisible(Home)]</visible>
-
-      <control type="image">
-        <info>Skin.String(CustomMoviesBG)</info>
-        <include>FullScreenBGImage</include>
-      </control>
-    </control>
-
-    <control type="group">
-      <visible>Skin.String(CustomMoviesBGFolder) + [!Skin.HasSetting(HideCustomBGForMovies) | Window.IsVisible(Home)]</visible>
-
-      <control type="multiimage">
-        <info>Skin.String(CustomMoviesBGFolder)</info>
-        <include>CustomBGMultiImage</include>
-        <include>HomeMoviesBGVisible</include>
-      </control>
-    </control>
-  </include>
-
-  <include name="CustomTVShowsBackground">
-    <control type="group">
-      <visible>Skin.String(CustomTVShowsBG) + [!Skin.HasSetting(HideCustomBGForTVShows) | Window.IsVisible(Home)] + [Window.IsVisible(Home) | [!Skin.HasSetting(ShowFanartOnTVWall) + !Skin.HasSetting(ShowEpThumbOnTVWall)]]</visible>
-
-      <control type="image">
-        <info>Skin.String(CustomTVShowsBG)</info>
-        <include>FullScreenBGImage</include>
-      </control>
-    </control>
-
-    <control type="group">
-      <visible>Skin.String(CustomTVShowsBGFolder) + [!Skin.HasSetting(HideCustomBGForTVShows) | Window.IsVisible(Home)] + [Window.IsVisible(Home) | [!Skin.HasSetting(ShowFanartOnTVWall) + !Skin.HasSetting(ShowEpThumbOnTVWall)]]</visible>
-
-      <control type="multiimage">
-        <info>Skin.String(CustomTVShowsBGFolder)</info>
-        <include>CustomBGMultiImage</include>
-        <include>HomeTVShowsBGVisible</include>
-      </control>
-    </control>
-  </include>
-
-  <include name="CustomMusicBackground">
-    <control type="group">
-      <visible>Skin.String(CustomMusicBG) + [!Skin.HasSetting(HideCustomBGForMusic) | Window.IsVisible(Home)]</visible>
-
-      <control type="image">
-        <info>Skin.String(CustomMusicBG)</info>
-        <include>FullScreenBGImage</include>
-      </control>
-    </control>
-
-    <control type="group">
-      <visible>Skin.String(CustomMusicBGFolder) + [!Skin.HasSetting(HideCustomBGForMusic) | Window.IsVisible(Home)]</visible>
-
-      <control type="multiimage">
-        <info>Skin.String(CustomMusicBGFolder)</info>
-        <include>CustomBGMultiImage</include>
-        <include>HomeMusicBGVisible</include>
-      </control>
-    </control>
-  </include>
-
-  <include name="CustomPicturesBackground">
-    <control type="group">
-      <visible>Skin.String(CustomPicturesBG) + [!Skin.HasSetting(HideCustomBGForPictures) | Window.IsVisible(Home)]</visible>
-
-      <control type="image">
-        <info>Skin.String(CustomPicturesBG)</info>
-        <include>FullScreenBGImage</include>
-      </control>
-    </control>
-
-    <control type="group">
-      <visible>Skin.String(CustomPicturesBGFolder) + [!Skin.HasSetting(HideCustomBGForPictures) | Window.IsVisible(Home)]</visible>
-
-      <control type="multiimage">
-        <info>Skin.String(CustomPicturesBGFolder)</info>
-        <include>CustomBGMultiImage</include>
-        <include>HomePicturesBGVisible</include>
-      </control>
-    </control>
-  </include>
-
-  <include name="CustomWeatherBackground">
-    <control type="group">
-      <visible>Skin.String(CustomWeatherBG)</visible>
-
-      <control type="image">
-        <info>Skin.String(CustomWeatherBG)</info>
-        <include>FullScreenBGImage</include>
-      </control>
-    </control>
-
-    <control type="group">
-      <visible>Skin.String(CustomWeatherBGFolder)</visible>
-
-      <control type="multiimage">
-        <info>Skin.String(CustomWeatherBGFolder)</info>
-        <include>CustomBGMultiImage</include>
-        <include>HomeWeatherBGVisible</include>
-      </control>
-    </control>
-  </include>
-
-  <include name="CustomProgramsBackground">
-    <control type="group">
-      <visible>Skin.String(CustomProgramsBG)</visible>
-
-      <control type="image">
-        <info>Skin.String(CustomProgramsBG)</info>
-        <include>FullScreenBGImage</include>
-      </control>
-    </control>
-
-    <control type="group">
-      <visible>Skin.String(CustomProgramsBGFolder)</visible>
-
-      <control type="multiimage">
-        <info>Skin.String(CustomProgramsBGFolder)</info>
-        <include>CustomBGMultiImage</include>
-        <include>HomeProgramsBGVisible</include>
-      </control>
-    </control>
-  </include>
-
-  <include name="CustomSystemBackground">
-    <control type="group">
-      <visible>Skin.String(CustomSystemBG)</visible>
-
-      <control type="image">
-        <info>Skin.String(CustomSystemBG)</info>
-        <include>FullScreenBGImage</include>
-      </control>
-    </control>
-
-    <control type="group">
-      <visible>Skin.String(CustomSystemBGFolder)</visible>
-
-      <control type="multiimage">
-        <info>Skin.String(CustomSystemBGFolder)</info>
-        <include>CustomBGMultiImage</include>
-        <include>HomeSystemBGVisible</include>
-      </control>
-    </control>
-  </include>
-
-  <include name="CustomPowerBackground">
-    <control type="group">
-      <visible>Skin.String(CustomPowerBG)</visible>
-
-      <control type="image">
-        <info>Skin.String(CustomPowerBG)</info>
-        <include>FullScreenBGImage</include>
-      </control>
-    </control>
-
-    <control type="group">
-      <visible>Skin.String(CustomPowerBGFolder)</visible>
-
-      <control type="multiimage">
-        <info>Skin.String(CustomPowerBGFolder)</info>
-        <include>CustomBGMultiImage</include>
-        <include>HomePowerBGVisible</include>
-      </control>
-    </control>
-  </include>
-
-  <include name="CustomDVDBackground">
-    <control type="group">
-      <visible>Skin.String(CustomDVDBG)</visible>
-
-      <control type="image">
-        <info>Skin.String(CustomDVDBG)</info>
-        <include>FullScreenBGImage</include>
-      </control>
-    </control>
-
-    <control type="group">
-      <visible>Skin.String(CustomDVDBGFolder)</visible>
-
-      <control type="multiimage">
-        <info>Skin.String(CustomDVDBGFolder)</info>
-        <include>CustomBGMultiImage</include>
-        <include>HomeDVDBGVisible</include>
-      </control>
-    </control>
-  </include>
-
-  <include name="CustomAMTBackground">
-    <control type="group">
-      <visible>Skin.String(CustomAMTBG)</visible>
-
-      <control type="image">
-        <info>Skin.String(CustomAMTBG)</info>
-        <include>FullScreenBGImage</include>
-      </control>
-    </control>
-
-    <control type="group">
-      <visible>Skin.String(CustomAMTBGFolder)</visible>
-
-      <control type="multiimage">
-        <info>Skin.String(CustomAMTBGFolder)</info>
-        <include>CustomBGMultiImage</include>
-      </control>
-    </control>
-  </include>
-
-  <include name="BackgroundOverlayFade">
-    <animation effect="fade" start="0" end="100" time="500" delay="0" condition="Window.Previous(home)">Conditional</animation>
-    <animation effect="fade" start="100" end="0" time="200" delay="0" condition="Window.Next(home)">Conditional</animation>
-  </include>
-
-  <!-- Common Content -->
-  <include name="ClockBG">
-    <posx>0</posx>
-    <posy>1</posy>
-    <include>ClockBGDims</include>
-    <texture border="36,0,12,0">ClockBackground.png</texture>
-  </include>
-
-  <include name="ClockText">
-    <height>32</height>
-    <font>MediumAltDefaultFont</font>
-    <align>left</align>
-    <aligny>center</aligny>
-  </include>
-
-  <include name="ClockBGText">
-    <info>System.Time(hh:mm xx)</info>
-    <textcolor>Highlighted</textcolor>
-    <include>ClockText</include>
-    <visible>Skin.HasSetting(ShowAMPMInClock)</visible>
-  </include>
-
-  <include name="ClockFGText">
-    <info>System.Time(hh:mm)</info>
-    <include>ClockText</include>
-  </include>
-
-  <include name="Clock">
-    <control type="group" id="1">
-      <posx>6</posx>
-      <posy>9</posy>
-      <visible>!Window.IsVisible(2003) + !Skin.HasSetting(Clock)</visible>
-
-      <control type="group" id="1">
-        <visible>!Skin.HasSetting(LargeClock)</visible>
-
-        <control type="image" id="1">
-          <include>ClockBG</include>
-        </control>
-
-        <control type="group" id="1">
-          <posx>40</posx>
-          <posy>-1</posy>
-
-          <control type="label" id="1">
-            <include>ClockBGText</include>
-          </control>
-          <control type="label" id="1">
-            <include>ClockFGText</include>
-          </control>
-        </control>
-      </control>
-
-      <control type="group" id="1">
-        <visible>Skin.HasSetting(LargeClock)</visible>
-
-        <control type="image" id="1">
-          <include>LargeClockBGDims</include>
-          <include>ClockBG</include>
-        </control>
-
-        <control type="group" id="1">
-          <posx>52</posx>
-          <posy>1</posy>
-
-          <control type="label" id="1">
-            <font>LargeDefaultFont</font>
-            <include>ClockBGText</include>
-          </control>
-          <control type="label" id="1">
-            <font>LargeDefaultFont</font>
-            <include>ClockFGText</include>
-          </control>
-        </control>
-      </control>
-    </control>
-  </include>
-
-  <include name="MediaCountLabel">
-    <posx>12</posx>
-    <posy>5</posy>
-    <font>SmallTitleCapsFont</font>
-    <textcolor>Unfocused</textcolor>
-  </include>
-  
-  <include name="MediaCountNumLabel">
-    <posy>-1</posy>
-    <height>28</height>
-    <font>MediumAltDefaultFont</font>
-    <textcolor>Highlighted</textcolor>
-    <align>right</align>
-    <aligny>center</aligny>
-  </include>
-
-  <include name="MediaCount">
-    <control type="group">
-      <include>MediaCountPos</include>
-      <visible>!Window.IsVisible(2003) + Skin.HasSetting(ShowMediaCount)</visible>
-
-      <control type="image">
-        <include>MediaCountBGDims</include>
-        <texture border="12,0,26,0">MediaCountBackground.png</texture>
-      </control>
-
-      <control type="label">
-        <description>Objects</description>
-        <include>MediaCountLabel</include>
-        <label>$LOCALIZE[127]:</label>
-        <visible>![Container.Content(tvshows) | Container.Content(seasons) | Container.Content(episodes) | Container.Content(movies) | Container.Content(files) | Container.Content(songs) | Container.Content(artists) | Container.Content(albums) | Container.Content(musicvideos)]</visible>
-      </control>
-      <control type="label">
-        <description>TV Shows</description>
-        <include>MediaCountLabel</include>
-        <label>$LOCALIZE[20343]:</label>
-        <visible>Container.Content(tvshows)</visible>
-      </control>
-      <control type="label">
-        <description>Seasons</description>
-        <include>MediaCountLabel</include>
-        <label>$LOCALIZE[31021]:</label>
-        <visible>Container.Content(seasons)</visible>
-      </control>
-      <control type="label">
-        <description>Episodes</description>
-        <include>MediaCountLabel</include>
-        <label>$LOCALIZE[20360]:</label>
-        <visible>Container.Content(episodes)</visible>
-      </control>
-      <control type="label">
-        <description>Movies</description>
-        <include>MediaCountLabel</include>
-        <label>$LOCALIZE[342]:</label>
-        <visible>Container.Content(movies)</visible>
-      </control>
-      <control type="label">
-        <description>Files</description>
-        <include>MediaCountLabel</include>
-        <label>$LOCALIZE[744]:</label>
-        <visible>Container.Content(files)</visible>
-      </control>
-      <control type="label">
-        <description>Songs</description>
-        <include>MediaCountLabel</include>
-        <label>$LOCALIZE[134]:</label>
-        <visible>Container.Content(songs)</visible>
-      </control>
-      <control type="label">
-        <description>Artists</description>
-        <include>MediaCountLabel</include>
-        <label>$LOCALIZE[133]:</label>
-        <visible>Container.Content(artists)</visible>
-      </control>
-      <control type="label">
-        <description>Albums</description>
-        <include>MediaCountLabel</include>
-        <label>$LOCALIZE[132]:</label>
-        <visible>Container.Content(albums)</visible>
-      </control>
-      <control type="label">
-        <description>Music Videos</description>
-        <include>MediaCountLabel</include>
-        <label>$LOCALIZE[10006]:</label>
-        <visible>Container.Content(musicvideos)</visible>
-      </control>
-
-      <control type="label">
-        <description>Item count</description>
-        <include>MediaCountNumberPos</include>
-        <info>Container.NumItems</info>
-        <include>MediaCountNumLabel</include>
-      </control>
-    </control>
-  </include>
-
-  <include name="NoThumbLabel">
-    <align>center</align>
-    <label>$LOCALIZE[20018]</label>
-    <visible>IsEmpty(ListItem.Thumb) + !Skin.HasSetting(HideNoThumbIcon)</visible>
-  </include>
-
-  <include name="InfoMessagePanelBG">
-    <texture border="20,13,15,0">InfoMessagePanel.png</texture>
-  </include>
-
-  <include name="CommonSortLetters">
-    <control type="group">
-      <posx>990</posx>
-      <posy>660</posy>
-      <visible>Container.Scrolling</visible>
-      <animation effect="slide" time="500" tween="circle" easing="out" start="0,100" end="0,0">Visible</animation>
-      <animation effect="slide" time="500" tween="circle" easing="in" start="0,0" end="0,100">Hidden</animation>
-
-      <control type="image">
-        <description>Panel background</description>
-        <width>120</width>
-        <height>61</height>
-        <include>InfoMessagePanelBG</include>
-      </control>
-
-      <control type="label">
-        <description>Sort Letter</description>
-        <posx>0</posx>
-        <posy>15</posy>
-        <width>120</width>
-        <font>TitleCapsFont</font>
-        <align>center</align>
-        <label>$INFO[ListItem.SortLetter]</label>
-      </control>
-    </control>
-  </include>
-
-  <!-- Common OSD -->
-  <include name="VolumePos">
-    <posx>10</posx>
-    <posy>34</posy>
-  </include>
-
-  <include name="VolumeImage">
-    <include>VolumeImageDims</include>
-  </include>
-
-  <include name="VolumeLabel">
-    <include>VolumeLabelDims</include>
-    <font>MediumSmallTitleFont</font>
-  </include>
-
-  <include name="OSDBottomBG">
-    <posx>0</posx>
-    <posy>523</posy>
-    <width>1280</width>
-    <height>197</height>
-    <texture>OSDBackground.png</texture>
-  </include>
-
-  <include name="VideOSDSmallButton">
-    <posy>78</posy>
-    <width>32</width>
-    <height>32</height>
-    <font>-</font>
-    <label>-</label>
-  </include>
-
-  <include name="VideOSDControlButton">
-    <include>VideOSDControlButtonDims</include>
-    <font>-</font>
-    <label>-</label>
-  </include>
-
-  <include name="OSDPrevButton">
-    <texturefocus>OSDPrevTrackFO.png</texturefocus>
-    <texturenofocus>OSDPrevTrackNF.png</texturenofocus>
-    <onclick>XBMC.PlayerControl(Previous)</onclick>
-  </include>
-
-  <include name="OSDRewindButton">
-    <texturefocus>OSDRewindFO.png</texturefocus>
-    <texturenofocus>OSDRewindNF.png</texturenofocus>
-    <onclick>XBMC.PlayerControl(Rewind)</onclick>
-    <onleft>215</onleft>
-    <onright>217</onright>
-  </include>
-
-  <include name="OSDStopButton">
-    <texturefocus>OSDStopFO.png</texturefocus>
-    <texturenofocus>OSDStopNF.png</texturenofocus>
-    <onclick>XBMC.PlayerControl(Stop)</onclick>
-    <onleft>216</onleft>
-    <onright>218</onright>
-  </include>
-
-  <include name="OSDPlayButton">
-    <texturefocus>OSDPlayFO.png</texturefocus>
-    <texturenofocus>OSDPlayNF.png</texturenofocus>
-    <onclick>XBMC.PlayerControl(Play)</onclick>
-    <onleft>217</onleft>
-    <onright>219</onright>
-    <visible>Player.Paused</visible>
-  </include>
-
-  <include name="OSDPauseButton">
-    <texturefocus>OSDPauseFO.png</texturefocus>
-    <texturenofocus>OSDPauseNF.png</texturenofocus>
-    <onclick>XBMC.PlayerControl(Play)</onclick>
-    <onleft>217</onleft>
-    <onright>219</onright>
-    <visible>!Player.Paused</visible>
-  </include>
-
-  <include name="OSDForwardButton">
-    <texturefocus>OSDForwardFO.png</texturefocus>
-    <texturenofocus>OSDForwardNF.png</texturenofocus>
-    <onclick>XBMC.PlayerControl(Forward)</onclick>
-    <onleft>218</onleft>
-    <onright>220</onright>
-  </include>
-
-  <include name="OSDNextButton">
-    <texturefocus>OSDNextTrackFO.png</texturefocus>
-    <texturenofocus>OSDNextTrackNF.png</texturenofocus>
-    <onclick>XBMC.PlayerControl(Next)</onclick>
-  </include>
-
-  <include name="OSDPlayerControls">
-    <control type="button" id="215">
-      <description>Prev Track button</description>
-      <onleft>214</onleft>
-      <onright>216</onright>
-      <include>OSDPrevButton</include>
-      <include>VideOSDControlButton</include>
-    </control>
-
-    <control type="button" id="216">
-      <description>Rewind button</description>
-      <include>OSDRewindButton</include>
-      <include>VideOSDControlButton</include>
-    </control>
-
-    <control type="button" id="217">
-      <description>Stop button</description>
-      <include>OSDStopButton</include>
-      <include>VideOSDControlButton</include>
-    </control>
-
-    <control type="button" id="218">
-      <description>Play button</description>
-      <include>OSDPlayButton</include>
-      <include>VideOSDControlButton</include>
-    </control>
-
-    <control type="button" id="219">
-      <description>Pause button</description>
-      <include>OSDPauseButton</include>
-      <include>VideOSDControlButton</include>
-    </control>
-
-    <control type="button" id="220">
-      <description>Fast Forward button</description>
-      <include>OSDForwardButton</include>
-      <include>VideOSDControlButton</include>
-    </control>
-
-    <control type="button" id="221">
-      <description>Next Track button</description>
-      <onleft>219</onleft>
-      <onright>211</onright>
-      <include>OSDNextButton</include>
-      <include>VideOSDControlButton</include>
-    </control>
-  </include>
-
-  <!-- List Views -->
-  <include name="ListViewVisible">
-    <visible>Control.IsVisible(50)</visible>
-  </include>
-
-  <include name="NoScrollbarsListView">
-    <pagecontrol>-</pagecontrol>
-    <onleft>Skin.ToggleSetting(HideNowPlayingMusicInfo)</onleft>
-  </include>
-
-  <include name="NoIconsListView">
-    <posx>-670</posx>
-    <width>1280</width>
-  </include>
-  
-  <include name="NoIconListViewScrollbar">
-    <posx>-650</posx>
-  </include>
-
-  <include name="NoIconListViewFadeOverlay">
-    <posx>-620</posx>
-    <width>1280</width>
-  </include>
-
-  <include name="NoIconsListContextMenuPos">
-    <posx>340</posx>
-  </include>
-
-  <include name="ListViewItemLayout">
-    <control type="image">
-      <include>MediaItemBG</include>
-    </control>
-    <control type="label">
-      <include>MediaItemMainInfoNF</include>
-    </control>
-    <control type="image">
-      <include>TVEpisodeItemOverlay</include>
-      <include>MediaItemNFFade</include>
-    </control>
-    <control type="label">
-      <visible>!IsEmpty(ListItem.Overlay)</visible>
-      <include>InfoListItemDetailInfoNF</include>
-    </control>
-    <control type="label">
-      <visible>IsEmpty(ListItem.Overlay)</visible>
-      <include>MediaItemDetailInfoNF</include>
-    </control>
-  </include>
-
-  <include name="ListViewFocusedLayout">
-    <control type="image">
-      <include>MediaItemBG</include>
-    </control>
-    <control type="image">
-      <include>MediaItemFocusBG</include>
-    </control>
-    <control type="image">
-      <visible>!IsEmpty(ListItem.Label2)</visible>
-      <include>MediaItemDetailBG</include>
-    </control>
-    <control type="label">
-      <include>MediaItemMainInfoNF</include>
-      <include>MediaListItemFadeOut</include>
-    </control>
-    <control type="label">
-      <visible>!IsEmpty(ListItem.Overlay)</visible>
-      <include>InfoListItemDetailInfoNF</include>
-      <include>MediaListItemFadeOut</include>
-    </control>
-    <control type="label">
-      <visible>IsEmpty(ListItem.Overlay)</visible>
-      <include>MediaItemDetailInfoNF</include>
-      <include>MediaListItemFadeOut</include>
-    </control>
-    <control type="label">
-      <include>MediaItemMainInfoFO</include>
-      <include>MediaListItemFade</include>
-    </control>
-    <control type="image">
-      <include>TVEpisodeItemOverlay</include>
-      <include>MediaListItemFade</include>
-    </control>
-    <control type="label">
-      <visible>!IsEmpty(ListItem.Overlay)</visible>
-      <include>InfoListItemDetailInfoFO</include>
-      <include>MediaListItemFade</include>
-    </control>
-    <control type="label">
-      <visible>IsEmpty(ListItem.Overlay)</visible>
-      <include>MediaItemDetailInfoFO</include>
-      <include>MediaListItemFade</include>
-    </control>
-  </include>
-
-  <include name="InfoListVisible">
-    <visible>Control.IsVisible(56)</visible>
-  </include>
-
-  <include name="InfoListNoScrollbars">
-    <pagecontrol>-</pagecontrol>
-    <onleft>Skin.ToggleSetting(HideNowPlayingMusicInfo)</onleft>
-  </include>
-
-  <constant name="InfoListTitleWidth">414</constant>
-
-  <include name="InfoListItemDetailInfo">
-    <posx>456</posx>
-    <posy>0</posy>
-    <width>104</width>
-    <height>42</height>
-    <align>left</align>
-    <aligny>center</aligny>
-    <label>$INFO[ListItem.Label2]</label>
-  </include>
-
-  <include name="InfoListItemDetailInfoNF">
-    <include>InfoListItemDetailInfo</include>
-    <include>MediaItemDetailFontNF</include>
-  </include>
-
-  <include name="InfoListItemDetailInfoFO">
-    <include>InfoListItemDetailInfo</include>
-    <include>MediaItemDetailFontFO</include>
-  </include>
-
-  <include name="PanelStreamVisible">
-    <visible>Control.IsVisible(52)</visible>
-  </include>
-
-  <constant name="PanelStreamDetailTextWidth">500</constant>
-
-  <constant name="PanelStreamEpisodeDetailTextWidth">480</constant>
-
-  <include name="PanelStreamImage">
-    <include>PanelStreamImageDims</include>
-    <texture>amt-blank-poster.png</texture>
-    <info>ListItem.Thumb</info>
-    <bordertexture border="14">ThumbShadow.png</bordertexture>
-    <bordersize>8</bordersize>
-  </include>
-
-  <include name="PanelStreamNoThumb">
-    <include>PanelStreamNoThumbDims</include>
-    <include>NoThumbLabel</include>
-  </include>
-
-  <include name="PanelStreamNoThumbFade">
-    <animation effect="fade" start="70" end="70" time="0" condition="true">Conditional</animation>
-  </include>
-
-  <include name="PanelStreamAlbumNoThumbFocusAnim">
-    <animation type="focus">
-      <effect type="zoom" tween="quadratic" start="100" end="118" time="300" delay="100"/>
-      <effect type="slide" tween="quadratic" start="0,0" end="0,-8" time="300" delay="100"/>
-      <effect type="fade" start="70" end="100" time="300" delay="100"/>
-    </animation>
-    <animation type="unfocus">
-      <effect type="zoom" tween="quadratic" start="118" end="100" time="200"/>
-      <effect type="slide" tween="quadratic" start="0,-8" end="0,0" time="200"/>
-      <effect type="fade" start="100" end="70" time="200"/>
-    </animation>
-  </include>
-
-  <include name="PanelStreamEpisodeImage">
-    <include>PanelStreamEpisodeImageDims</include>
-    <texture>bookmark-resume.png</texture>
-    <include>PanelStreamImage</include>
-  </include>
-
-  <include name="PanelStreamEpisodeNoThumb">
-    <include>PanelStreamEpisodeNoThumbDims</include>
-    <include>NoThumbLabel</include>
-  </include>
-
-  <include name="PanelStreamAlbumImage">
-    <include>PanelStreamAlbumImageDims</include>
-    <texture>DefaultAlbumCover.png</texture>
-    <include>PanelStreamImage</include>
-  </include>
-
-  <include name="PanelStreamAlbumNoThumb">
-    <include>PanelStreamAlbumNoThumbDims</include>
-    <include>NoThumbLabel</include>
-  </include>
-
-  <include name="PanelStreamLayout">
-    <itemlayout condition="![Container.content(episodes) | Container.content(albums) | Window.IsVisible(MyMusicFiles)]" width="180" height="240">
-      <control type="image">
-        <description>Poster image</description>
-        <colordiffuse>cc999999</colordiffuse>
-        <include>PanelStreamImage</include>
-      </control>
-      <control type="label">
-        <description>No Thumb label</description>
-        <include>PanelStreamNoThumbFade</include>
-        <include>PanelStreamNoThumb</include>
-      </control>
-	<control type="label" id="1">
-		<description>My First label</description>
-		<posx>90</posx>
-		<posy>220</posy>
-		<width>180</width>
-		<visible>true</visible>
-		<align>center</align>
-		<aligny>center</aligny>
-		<scroll>false</scroll>
-		<info>listitem.title</info>
-		<font>MediumDefaultFont</font>
-		<textcolor>FFFFFFFF</textcolor>
-		<wrapmultiline>false</wrapmultiline>
-	</control>
-
-    </itemlayout>
-
-    <focusedlayout condition="![Container.content(episodes) | Container.content(albums) | Window.IsVisible(MyMusicFiles)]" width="180" height="240">
-      <control type="image">
-        <description>Poster image</description>
-        <include>PanelStreamImageFocusAnim</include>
-        <include>PanelStreamImage</include>
-      </control>
-      <control type="label">
-        <include>PanelStreamNoThumbFocusAnim</include>
-        <include>PanelStreamNoThumb</include>
-      </control>
-    </focusedlayout>
-
-    <!-- Episodes -->
-    <itemlayout condition="Container.content(episodes)" width="250" height="160">
-      <control type="image">
-        <description>Episode thumb</description>
-        <colordiffuse>cc999999</colordiffuse>
-        <include>PanelStreamEpisodeImage</include>
-      </control>
-      <control type="label">
-        <description>No Thumb label</description>
-        <include>PanelStreamNoThumbFade</include>
-        <include>PanelStreamEpisodeNoThumb</include>
-      </control>
-    </itemlayout>
-
-    <focusedlayout condition="Container.content(episodes)" width="250" height="160">
-      <control type="image">
-        <description>Episode thumb</description>
-        <include>PanelStreamEpisodeImageFocusAnim</include>
-        <include>PanelStreamEpisodeImage</include>
-      </control>
-      <control type="label">
-        <include>PanelStreamNoThumbFocusAnim</include>
-        <include>PanelStreamEpisodeNoThumb</include>
-      </control>
-    </focusedlayout>
-
-    <!-- Albums -->
-    <itemlayout condition="Container.content(albums) | Window.IsVisible(MyMusicFiles)" width="180" height="180">
-      <control type="image">
-        <description>Album cover</description>
-        <colordiffuse>cc999999</colordiffuse>
-        <include>PanelStreamAlbumImage</include>
-      </control>
-      <control type="label">
-        <description>No Thumb label</description>
-        <include>PanelStreamNoThumbFade</include>
-        <include>PanelStreamAlbumNoThumb</include>
-      </control>
-    </itemlayout>
-
-    <focusedlayout condition="Container.content(albums) | Window.IsVisible(MyMusicFiles)" width="180" height="180">
-      <control type="image">
-        <description>Album cover</description>
-        <include>PanelStreamAlbumImageFocusAnim</include>
-        <include>PanelStreamAlbumImage</include>
-      </control>
-      <control type="label">
-        <include>PanelStreamAlbumNoThumbFocusAnim</include>
-        <include>PanelStreamAlbumNoThumb</include>
-      </control>
-    </focusedlayout>
-  </include>
-
-  <include name="PanelStreamContent">
-    <posx>6</posx>
-    <width>1280</width>
-    <height>500</height>
-
-    <include>PanelStreamLayout</include>
-  </include>
-
-  <include name="PanelStreamContentWithDetail">
-    <posx>6</posx>
-    <width>750</width>
-    <height>500</height>
-
-    <include>PanelStreamLayout</include>
-  </include>
-
-  <include name="WallStreamVisible">
-    <visible>Control.IsVisible(53)</visible>
-  </include>
-
-  <constant name="WallStreamPosterHeight">230</constant>
-
-  <include name="WallStreamPoster">
-    <width>WallStreamPosterWidth</width>
-    <height>WallStreamPosterHeight</height>
-    <aspectratio>stretch</aspectratio>
-    <info>ListItem.Thumb</info>
-  </include>
-
-  <constant name="WallStreamCoverHeight">160</constant>
-
-  <include name="WallStreamAlbumCover">
-    <width>WallStreamCoverWidth</width>
-    <height>WallStreamCoverHeight</height>
-    <include>WallStreamPoster</include>
-  </include>
-
-  <constant name="WallStreamEpThumbHeight">180</constant>
-
-  <include name="WallStreamEpThumb">
-    <width>WallStreamEpThumbWidth</width>
-    <height>WallStreamEpThumbHeight</height>
-    <include>WallStreamPoster</include>
-  </include>
-
-  <include name="WallStreamFadeAnim">
-    <visible>![Container(53).OnNext | Container(53).OnPrevious]</visible>
-    <animation type="Visible">
-      <effect type="fade" start="0" end="100" time="300" delay="1500"/>
-    </animation>
-    <animation type="Focus">
-      <effect type="fade" start="0" end="100" time="300" delay="1500"/>
-    </animation>
-    <animation type="Hidden">
-      <effect type="fade" start="100" end="0" time="0"/>
-    </animation>
-    <animation type="Unfocus">
-      <effect type="fade" start="100" end="0" time="0"/>
-    </animation>
-  </include>
-
-  <include name="WallStreamInfoValue">
-    <width>458</width>
-    <font>DefaultFont</font>
-    <include>WallStreamFadeAnim</include>
-  </include>
-
-  <constant name="WallStreamInfoVertGap">28</constant>
-
-  <include name="WallStreamInfo">
-    <control type="group">
-      <control type="image">
-        <description>Background</description>
-        <posy>-54</posy>
-        <width>524</width>
-        <height>332</height>
-        <texture>BlackTransparent.png</texture>
-        <bordertexture border="14">ThumbShadow2.png</bordertexture>
-        <bordersize>8</bordersize>
-        <colordiffuse>99999999</colordiffuse>
-        <include>WallStreamFadeAnim</include>
-      </control>
-
-      <control type="image">
-        <posx>6</posx>
-        <posy>-46</posy>
-        <width>512</width>
-        <height>43</height>
-        <texture>GlassTitleBar.png</texture>
-      </control>
-
-      <control type="group">
-        <posx>34</posx>
-        <posy>-24</posy>
-
-        <control type="label">
-          <description>Title</description>
-          <font>MediumTitleCapsFont</font>
-          <scroll>true</scroll>
-          <info>ListItem.Label</info>
-          <include>WallStreamInfoValue</include>
-        </control>
-
-        <control type="label">
-          <description>Year</description>
-          <posy>30</posy>
-          <font>MediumSmallTitleFont</font>
-          <info>ListItem.Year</info>
-          <include>WallStreamInfoValue</include>
-        </control>
-
-        <control type="image">
-          <description>Star Rating</description>
-          <posx>68</posx>
-          <posy>32</posy>
-          <include>StarRatingImage</include>
-          <include>WallStreamFadeAnim</include>
-        </control>
-
-        <control type="image">
-          <description>Trailer Indicator</description>
-          <posx>424</posx>
-          <posy>30</posy>
-          <width>24</width>
-          <height>24</height>
-          <aspectratio>keep</aspectratio>
-          <texture>Trailer.png</texture>
-          <visible>!IsEmpty(ListItem.Trailer)</visible>
-        </control>
-
-        <control type="label">
-          <description>Genre</description>
-          <posy>54</posy>
-          <info>ListItem.Genre</info>
-          <include>WallStreamInfoValue</include>
-        </control>
-
-        <control type="textbox">
-          <description>Plot</description>
-          <posy>108</posy>
-          <width>458</width>
-          <height>162</height>
-          <info>ListItem.Plot</info>
-        </control>
-      </control>
-    </control>
-  </include>
-
-  <include name="WallStreamMusicInfo">
-    <control type="group">
-      <control type="image">
-        <description>Background</description>
-        <posy>-54</posy>
-        <width>524</width>
-        <height>236</height>
-        <texture>BlackTransparent.png</texture>
-        <bordertexture border="14">ThumbShadow2.png</bordertexture>
-        <bordersize>8</bordersize>
-        <colordiffuse>99999999</colordiffuse>
-        <include>WallStreamFadeAnim</include>
-      </control>
-
-      <control type="image">
-        <posx>6</posx>
-        <posy>-46</posy>
-        <width>512</width>
-        <height>43</height>
-        <texture>GlassTitleBar.png</texture>
-      </control>
-
-      <control type="grouplist">
-        <posx>34</posx>
-        <posy>-32</posy>
-        <orientation>vertical</orientation>
-        <itemgap>0</itemgap>
-
-        <control type="label">
-          <description>Title</description>
-          <height>36</height>
-          <font>MediumTitleCapsFont</font>
-          <scroll>true</scroll>
-          <info>ListItem.Title</info>
-          <include>WallStreamInfoValue</include>
-          <visible>Container.Content(songs)</visible>
-        </control>
-
-        <control type="label">
-          <description>Album</description>
-          <height>36</height>
-          <font>MediumTitleCapsFont</font>
-          <scroll>true</scroll>
-          <info>ListItem.Album</info>
-          <include>WallStreamInfoValue</include>
-          <visible>Container.Content(albums)</visible>
-        </control>
-
-        <control type="label">
-          <description>Label</description>
-          <height>36</height>
-          <font>MediumTitleCapsFont</font>
-          <scroll>true</scroll>
-          <info>ListItem.Label</info>
-          <include>WallStreamInfoValue</include>
-          <visible>![Container.Content(albums) | Container.Content(songs)]</visible>
-        </control>
-
-        <control type="label">
-          <description>Artist</description>
-          <height>30</height>
-          <font>MediumSmallTitleCapsFont</font>
-          <info>ListItem.Artist</info>
-          <include>WallStreamInfoValue</include>
-        </control>
-
-        <control type="label">
-          <description>Album</description>
-          <height>30</height>
-          <font>MediumSmallTitleCapsFont</font>
-          <info>ListItem.Album</info>
-          <include>WallStreamInfoValue</include>
-          <visible>Container.Content(songs)</visible>
-        </control>
-
-        <control type="label">
-          <description>Year</description>
-          <height>28</height>
-          <info>ListItem.Year</info>
-          <include>WallStreamInfoValue</include>
-        </control>
-
-        <control type="label">
-          <description>Genre</description>
-          <height>30</height>
-          <font>DefaultCapsFont</font>
-          <info>ListItem.Genre</info>
-          <include>WallStreamInfoValue</include>
-        </control>
-
-        <control type="textbox">
-          <description>Plot</description>
-          <posy>114</posy>
-          <width>458</width>
-          <height>64</height>
-          <info>ListItem.Property(description)</info>
-          <visible>!Container.Content(songs)</visible>
-        </control>
-      </control>
-    </control>
-  </include>
-
-  <include name="WallStreamEpisodeInfo">
-    <control type="group">
-      <control type="image">
-        <description>Background</description>
-        <posy>-54</posy>
-        <width>524</width>
-        <height>232</height>
-        <texture>BlackTransparent.png</texture>
-        <bordertexture border="14">ThumbShadow2.png</bordertexture>
-        <bordersize>8</bordersize>
-        <colordiffuse>99999999</colordiffuse>
-        <include>WallStreamFadeAnim</include>
-      </control>
-
-      <control type="image">
-        <posx>6</posx>
-        <posy>-46</posy>
-        <width>512</width>
-        <height>43</height>
-        <texture>GlassTitleBar.png</texture>
-      </control>
-
-      <control type="group">
-        <posx>34</posx>
-        <posy>-24</posy>
-
-        <control type="label">
-          <description>Title</description>
-          <font>MediumTitleCapsFont</font>
-          <scroll>true</scroll>
-          <info>ListItem.Title</info>
-          <include>WallStreamInfoValue</include>
-        </control>
-
-        <control type="label">
-          <description>Season and Episode</description>
-          <posy>30</posy>
-          <font>MediumSmallTitleCapsFont</font>
-          <label>$INFO[ListItem.Season,$LOCALIZE[20373] ], $INFO[ListItem.Episode,$LOCALIZE[20359] ]</label>
-          <include>WallStreamInfoValue</include>
-        </control>
-
-        <control type="image">
-          <description>Star Rating</description>
-          <posx>258</posx>
-          <posy>32</posy>
-          <include>StarRatingImage</include>
-          <include>WallStreamFadeAnim</include>
-        </control>
-
-        <control type="image">
-          <description>Trailer Indicator</description>
-          <posx>424</posx>
-          <posy>30</posy>
-          <width>24</width>
-          <height>24</height>
-          <aspectratio>keep</aspectratio>
-          <texture>Trailer.png</texture>
-          <visible>!IsEmpty(ListItem.Trailer)</visible>
-        </control>
-
-        <control type="label">
-          <description>Airdate</description>
-          <posy>54</posy>
-          <info>ListItem.Date</info>
-          <include>WallStreamInfoValue</include>
-        </control>
-
-        <control type="textbox">
-          <description>Plot</description>
-          <posy>90</posy>
-          <width>458</width>
-          <height>84</height>
-          <info>ListItem.Plot</info>
-        </control>
-      </control>
-    </control>
-  </include>
-
-  <!-- Media Views -->
-  <include name="MediaViewBGOverlay">
-    <control type="group">
-      <include condition="Skin.HasTheme(lite)">MediaViewBGOverlayLite</include>
-      <include condition="!Skin.HasTheme(lite)">MediaViewBGOverlayRich</include>
-      <include>BackgroundOverlayFade</include>
-    </control>
-  </include>
-
-  <include name="MediaViewBGOverlayLite">
-    <control type="image">
-      <description>Background Upper Overlay</description>
-      <width>1280</width>
-      <height>54</height>
-      <texture>Black.png</texture>
-      <colordiffuse>99cccccc</colordiffuse>
-    </control>
-
-    <control type="image">
-      <description>Background Lower Overlay (Large)</description>
-      <posy>216</posy>
-      <width>1280</width>
-      <height>504</height>
-      <texture>Black.png</texture>
-      <colordiffuse>ddcccccc</colordiffuse>
-      <visible>![[Container.Content(tvshows) | Container.Content(episodes)] + Skin.HasSetting(UseLowTVOverlay) + Control.IsVisible(55)]</visible>
-    </control>
-    <control type="image">
-      <description>Background Lower Overlay (Small)</description>
-      <posy>416</posy>
-      <width>1280</width>
-      <height>304</height>
-      <texture>Black.png</texture>
-      <colordiffuse>ddcccccc</colordiffuse>
-      <visible>[[Container.Content(tvshows) | Container.Content(episodes)] + Skin.HasSetting(UseLowTVOverlay) + Control.IsVisible(55)]</visible>
-    </control>
-  </include>
-
-  <include name="MediaViewBGOverlayRich">
-    <control type="image">
-      <description>Background Overlay</description>
-      <include>FullScreenOverlayDims</include>
-      <texture>TVFanartOverlay.png</texture>
-    </control>
-  </include>
-
-  <include name="MovieViewBGOverlay">
-    <include condition="Skin.HasTheme(lite)">MovieViewBGOverlayLite</include>
-    <include condition="!Skin.HasTheme(lite)">MovieViewBGOverlayRich</include>
-  </include>
-
-  <include name="MovieViewBGOverlayLite">
-    <control type="image">
-      <description>Background Upper Overlay</description>
-      <width>1280</width>
-      <height>64</height>
-      <texture>Black.png</texture>
-      <colordiffuse>77cccccc</colordiffuse>
-    </control>
-
-    <control type="image">
-      <description>Background Central Overlay</description>
-      <posy>64</posy>
-      <width>1280</width>
-      <height>442</height>
-      <texture>Black.png</texture>
-      <colordiffuse>bbcccccc</colordiffuse>
-    </control>
-
-    <control type="image">
-      <description>Background Lower Overlay</description>
-      <posy>506</posy>
-      <width>1280</width>
-      <height>214</height>
-      <texture>Black.png</texture>
-      <colordiffuse>77cccccc</colordiffuse>
-    </control>
-  </include>
-
-  <include name="MovieViewBGOverlayRich">
-    <control type="image">
-      <description>Movie view background</description>
-      <include>FullScreenOverlayDims</include>
-      <texture>MovieViewBG.png</texture>
-      <visible>!Skin.HasSetting(HideInfoInMediaPreview) + !Skin.HasSetting(ShowAnimMediaPreview)</visible>
-    </control>
-  </include>
-
-  <include name="MediaViewTransition">
-    <animation effect="fade" start="0" end="100" time="500" delay="0">WindowOpen</animation>
-    <animation effect="fade" start="100" end="0" time="200" delay="0">WindowClose</animation>
-  </include>
-
-  <include name="MediaFade">
-    <animation effect="fade" start="0" end="100" time="500" delay="0">Visible</animation>
-    <animation effect="fade" start="100" end="0" time="200" delay="0">Hidden</animation>
-  </include>
-
-  <include name="MediaViewFade">
-    <include>MediaViewTransition</include>
-    <include>MediaFade</include>
-  </include>
-
-  <constant name="MediaListSlideTime">200</constant>
-
-  <include name="MediaListItemSlide">
-    <animation effect="slide" start="0,-42" end="0,0" time="MediaListSlideTime" reversible="false" tween="quadratic" easing="out" condition="Container.OnNext">focus</animation>
-    <animation effect="slide" start="0,42" end="0,0" time="MediaListSlideTime" reversible="false"  tween="quadratic" easing="out" condition="Container.OnPrevious">focus</animation>
-  </include>
-
-  <include name="MediaListItemFade">
-    <animation effect="fade" start="0" end="100" time="100" delay="100" reversible="false" condition="Container.OnNext">Focus</animation>
-    <animation effect="fade" start="0" end="100" time="100" delay="100" reversible="false" condition="Container.OnPrevious">Focus</animation>
-  </include>
-
-  <include name="MediaListItemFadeOut">
-    <animation effect="fade" start="100" end="0" time="100" delay="100" reversible="false">Focus</animation>
-  </include>
-
-  <include name="MediaListSelectDelay">
-    <visible>!Container.OnNext + !Container.OnPrevious</visible>
-    <animation effect="fade" start="0" end="100" time="300" delay="MediaListSlideTime">Visible</animation>
-  </include>
-
-  <include name="MediaListSelectLongDelay">
-    <visible>!Container.OnNext + !Container.OnPrevious</visible>
-    <animation effect="fade" start="0" end="100" time="800" delay="MediaListSlideTime">Visible</animation>
-  </include>
-
-  <include name="MediaItemNFFade">
-    <animation effect="fade" start="30" end="30" time="0" condition="true">Conditional</animation>
-  </include>
-
-  <include name="MediaItemBG">
-    <posx>0</posx>
-    <posy>-6</posy>
-    <width>679</width>
-    <height>54</height>
-    <texture>MediaItemBG.png</texture>
-  </include>
-
-  <include name="MediaItemBGWide">
-    <posx>-70</posx>
-    <width>1580</width>
-    <include>MediaItemBG</include>
-  </include>
-
-  <include name="MediaItemMainFontNF">
-    <font>MediumSmallDefaultCapsFont</font>
-    <textcolor>Unfocused</textcolor>
-  </include>
-
-  <include name="MediaItemMainFontFO">
-    <font>MediumSmallDefaultCapsFont</font>
-  </include>
-
-  <include name="MediaItemDetailFontNF">
-    <font>SmallDefaultCapsFont</font>
-    <textcolor>Unfocused</textcolor>
-  </include>
-
-  <include name="MediaItemDetailFontFO">
-    <font>SmallDefaultCapsFont</font>
-  </include>
-
-  <include name="MediaItemMainInfo">
-    <posx>60</posx>
-    <width>356</width>
-    <height>42</height>
-    <align>left</align>
-    <aligny>center</aligny>
-    <label>$INFO[ListItem.Label]</label>
-  </include>
-
-  <include name="MediaItemMainInfoNF">
-    <include>MediaItemMainInfo</include>
-    <include>MediaItemMainFontNF</include>
-  </include>
-
-  <include name="MediaItemMainInfoFO">
-    <include>MediaItemMainInfo</include>
-    <include>MediaItemMainFontFO</include>
-  </include>
-
-  <include name="MediaItemFocusBG">
-    <posx>44</posx>
-    <posy>0</posy>
-    <width>595</width>
-    <height>44</height>
-    <texture aspectratio="stretch" flipx="true">MenuItemFO.png</texture>
-    <include>MediaListItemSlide</include>
-  </include>
-
-  <include name="MediaItemDetailBG">
-    <posx>422</posx>
-    <posy>10</posy>
-    <width>214</width>
-    <height>24</height>
-    <texture border="13,0,0,0">MediaItemDetailBG.png</texture>
-    <include>MediaListItemSlide</include>
-  </include>
-
-  <include name="MediaItemDetailInfo">
-    <include>MediaItemDetailInfoDims</include>
-    <align>left</align>
-    <aligny>center</aligny>
-    <label>$INFO[ListItem.Label2]</label>
-  </include>
-
-  <include name="MediaItemDetailInfoNF">
-    <include>MediaItemDetailInfo</include>
-    <include>MediaItemDetailFontNF</include>
-  </include>
-
-  <include name="MediaItemDetailInfoFO">
-    <include>MediaItemDetailInfo</include>
-    <include>MediaItemDetailFontFO</include>
-  </include>
-
-  <include name="MediaNumberedItemNo">
-    <posx>52</posx>
-    <posy>10</posy>
-    <width>50</width>
-    <height>30</height>
-    <align>right</align>
-  </include>
-
-  <include name="MediaNumberedItemTitle">
-    <posx>60</posx>
-    <posy>10</posy>
-    <width>362</width>
-    <height>30</height>
-    <align>left</align>
-    <label>$INFO[ListItem.Title]</label>
-  </include>
-
-  <include name="MediaNumberedItemTitleNF">
-    <include>MediaNumberedItemTitle</include>
-    <include>MediaItemMainFontNF</include>
-  </include>
-
-  <include name="MediaNumberedItemTitleFO">
-    <include>MediaNumberedItemTitle</include>
-    <include>MediaItemMainFontFO</include>
-  </include>
-
-  <include name="MediaOverlayVisible">
-    <visible>true</visible>
-  </include>
-
-  <!-- Video Views -->
-  <include name="TopOverlayFirstTitleSlide">
-    <animation effect="slide" time="700" tween="circle" easing="out" start="-700,0" end="0,0">Visible</animation>
-    <animation effect="slide" time="700" tween="circle" easing="out" start="-700,0" end="0,0">WindowOpen</animation>
-    <animation effect="slide" time="700" tween="circle" easing="out" start="0,0" end="-700,0">Hidden</animation>
-    <animation effect="slide" time="700" tween="circle" easing="out" start="0,0" end="-700,0">WindowClose</animation>
-  </include>
-
-  <include name="TopOverlaySecondTitleSlide">
-    <animation effect="slide" time="700" tween="circle" easing="out" start="-280,0" end="0,0">Visible</animation>
-    <animation effect="slide" time="700" tween="circle" easing="out" start="-280,0" end="0,0">WindowOpen</animation>
-    <animation effect="slide" time="700" tween="circle" easing="out" start="0,0" end="-280,0">Hidden</animation>
-    <animation effect="slide" time="700" tween="circle" easing="out" start="0,0" end="-280,0">WindowClose</animation>
-  </include>
-
-  <include name="TopOverlayTitlePos">
-    <posx>114</posx>
-    <posy>5</posy>
-    <include>TopOverlayFirstTitleSlide</include>
-  </include>
-
-  <include name="TVTitleBGImage">
-    <texture border="156,0,24,0">TVTitleBG.png</texture>
-  </include>
-
-  <include name="TVTitleBGImageLite">
-    <texture border="0,0,17,0">TVTitleBG.png</texture>
-  </include>
-
-  <include name="TopOverlayTitleAreaBG">
-    <posy>5</posy>
-    <height>36</height>
-    <include condition="Skin.HasTheme(lite)">TVTitleBGImageLite</include>
-    <include condition="!Skin.HasTheme(lite)">TVTitleBGImage</include>
-  </include>
-
-  <include name="TopOverlayFirstTitleAreaBG">
-    <control type="image">
-      <description>First Title background</description>
-      <include>TopOverlayFirstTitleAreaBGDims</include>
-      <include>TopOverlayTitleAreaBG</include>
-    </control>
-  </include>
-
-  <include name="TopOverlaySecondTitleAreaBG">
-    <control type="image">
-      <description>Second Title background</description>
-      <include>TopOverlaySecondTitleAreaBGDims</include>
-      <include>TopOverlayTitleAreaBG</include>
-    </control>
-  </include>
-
-  <include name="TopOverlayTitleAreaText">
-    <include>TopOverlayTitleAreaTextDims</include>
-    <scroll>true</scroll>
-    <align>right</align>
-    <aligny>center</aligny>
-    <font>MediumDefaultCapsFont</font>
-  </include>
-
-  <include name="TopOverlayFirstTitleAreaText">
-    <include>TopOverlayFirstTitleAreaTextDims</include>
-    <include>TopOverlayTitleAreaText</include>
-    <include>TopOverlayFirstTitleSlide</include>
-  </include>
-
-  <include name="TopOverlaySecondTitleAreaText">
-    <include>TopOverlaySecondTitleAreaTextDims</include>
-    <include>TopOverlayTitleAreaText</include>
-    <include>TopOverlaySecondTitleSlide</include>
-  </include>
-
-  <include name="FanartOnTVProjectorScreen">
-    <control type="group">
-      <visible>!IsEmpty(ListItem.Property(fanart_image)) + Skin.HasSetting(ShowFanartOnTVWall) + !Skin.HasSetting(ShowFanartOnTVList)</visible>
-      <include>MediaListSelectDelay</include>
-
-      <include>TVProjectScreenOverlay</include>
-
-      <control type="image">
-        <description>Fanart background</description>
-        <info>ListItem.Property(fanart_image)</info>
-        <include>TVProjectScreenImage</include>
-      </control>
-    </control>
-  </include>
-
-  <include name="TVProjectScreenOverlay">
-    <control type="image">
-      <description>Underlay for fanart on tv wall</description>
-      <posx>674</posx>
-      <posy>270</posy>
-      <width>296</width>
-      <height>80</height>
-      <animation effect="rotatex" center="672" end="-19" time="0" condition="true">Conditional</animation>
-      <animation effect="rotatey" center="672" end="13" time="0" condition="true">Conditional</animation>
-      <texture>Black.png</texture>
-      <aspectratio>stretch</aspectratio>
-      <colordiffuse>ff999999</colordiffuse>
-    </control>
-  </include>
-
-  <include name="TVProjectScreenImage">
-    <posx>680</posx>
-    <posy>99</posy>
-    <width>356</width>
-    <height>270</height>
-    <animation effect="rotatey" center="680" end="13" time="0" condition="true">Conditional</animation>
-    <aspectratio>stretch</aspectratio>
-    <colordiffuse>ff999999</colordiffuse>
-  </include>
-
-  <constant name="TVFanartFadeTime">200</constant>
-
-  <include name="TVWideVisible">
-    <visible>Window.IsVisible(MyVideoLibrary) + Control.IsVisible(57) + Container.Content(tvshows)</visible>
-  </include>
-
-  <constant name="TVShowsDetailsGap">30</constant>
-
-  <include name="TVTotalEpisodesDetails">
-    <label>$INFO[ListItem.Episode,, $LOCALIZE[20360]]</label>
-  </include>
-
-  <include name="TVTotalEpisodesDetailsNF">
-    <include>TVTotalEpisodesDetails</include>
-    <include>MediaItemDetailInfoNF</include>
-  </include>
-
-  <include name="TVTotalEpisodesDetailsFO">
-    <include>TVTotalEpisodesDetails</include>
-    <include>MediaItemDetailInfoFO</include>
-  </include>
-
-  <include name="TVUnwatchedEpisodesDetails">
-    <include>TVUnwatchedEpisodesDetailsDims</include>
-    <align>right</align>
-    <aligny>center</aligny>
-    <label>$INFO[ListItem.Property(unwatchedepisodes)]</label>
-  </include>
-
-  <include name="TVUnwatchedEpisodesDetailsNF">
-    <include>TVUnwatchedEpisodesDetails</include>
-    <include>MediaItemDetailFontNF</include>
-  </include>
-
-  <include name="TVUnwatchedEpisodesDetailsFO">
-    <include>TVUnwatchedEpisodesDetails</include>
-    <include>MediaItemDetailFontFO</include>
-  </include>
-
-  <include name="TVUnwatchedEpisodesDetailsImage">
-    <include>TVUnwatchedEpisodesDetailsImageDims</include>
-    <texture>OverlayUnwatched.png</texture>
-    <visible>!IsEmpty(ListItem.Property(unwatchedepisodes))</visible>
-  </include>
-
-  <include name="TVWatchedEpisodesDetails">
-    <include>TVWatchedEpisodesDetailsDims</include>
-    <label>$INFO[ListItem.Property(watchedepisodes)]</label>
-    <include>TVUnwatchedEpisodesDetails</include>
-  </include>
-
-  <include name="TVWatchedEpisodesDetailsNF">
-    <include>TVWatchedEpisodesDetails</include>
-    <include>MediaItemDetailFontNF</include>
-  </include>
-
-  <include name="TVWatchedEpisodesDetailsFO">
-    <include>TVWatchedEpisodesDetails</include>
-    <include>MediaItemDetailFontFO</include>
-  </include>
-
-  <include name="TVWatchedEpisodesDetailsImage">
-    <include>TVWatchedEpisodesDetailsImageDims</include>
-    <texture>OverlayWatched.png</texture>
-    <visible>!IsEmpty(ListItem.Property(watchedepisodes))</visible>
-    <include>TVUnwatchedEpisodesDetailsImage</include>
-  </include>
-
-  <include name="TVSeasonsVisible">
-    <visible>Window.IsVisible(MyVideoLibrary) + Control.IsVisible(57) + Container.Content(seasons)</visible>
-  </include>
-
-  <include name="TVSeasonsFadeInAnim">
-    <animation effect="fade" start="0" end="100" time="400" condition="Container.Content(seasons)">Conditional</animation>
-  </include>
-
-  <include name="TVSeasonsFadeOutAnim">
-    <animation effect="fade" start="0" end="100" time="0">Visible</animation>
-    <animation effect="fade" start="100" end="0" time="600">Hidden</animation>
-  </include>
-
-  <include name="TVSeasonItemDetail">
-    <posx>436</posx>
-    <width>200</width>
-    <height>42</height>
-    <align>left</align>
-    <aligny>center</aligny>
-    <label>$INFO[ListItem.TVShowTitle]</label>
-  </include>
-
-  <include name="TVSeasonItemDetailNF">
-    <include>TVSeasonItemDetail</include>
-    <include>MediaItemDetailFontNF</include>
-  </include>
-
-  <include name="TVSeasonItemDetailFO">
-    <include>TVSeasonItemDetail</include>
-    <include>MediaItemDetailFontFO</include>
-  </include>
-
-  <include name="TVEpisodesVisible">
-    <visible>[Window.IsVisible(MyVideoFiles) | Window.IsVisible(MyVideoLibrary)] + Control.IsVisible(54)</visible>
-  </include>
-
-  <include name="WatchedUnwatchedOverlay">
-    <control type="image">
-      <description>Background</description>
-      <include>WtchUnwtchOverlayBGDims</include>
-      <texture>OverlayWUBG.png</texture>
-      <visible>!IsEmpty(ListItem.Overlay) + !Skin.HasSetting(HideWatchedIcons)</visible>
-    </control>
-    <control type="image">
-      <description>Overlay</description>
-      <include>WtchUnwtchOverlayDims</include>
-      <info>ListItem.Overlay</info>
-      <visible>!Skin.HasSetting(HideWatchedIcons)</visible>
-    </control>
-  </include>
-
-  <constant name="TVEpisodesAnimTime">600</constant>
-
-  <include name="TVEpisodesSlideAnim">
-    <animation effect="slide" start="733,-32" end="0,0" time="TVEpisodesAnimTime" condition="Container.Content(episodes)">Conditional</animation>
-    <animation effect="rotatey" center="30" start="-48" end="-48" time="TVEpisodesAnimTime" condition="Container.Content(episodes)">Conditional</animation>
-  </include>
-
-  <include name="TVEpisodesFadeAnim">
-    <animation effect="fade" start="0" end="100" time="TVEpisodesAnimTime" condition="Container.Content(episodes)">Conditional</animation>
-  </include>
-
-  <include name="TVEpisodeItemNo">
-    <include>MediaNumberedItemNo</include>
-    <label>$INFO[ListItem.Episode,,.]</label>
-  </include>
-
-  <include name="TVEpisodeItemNoNF">
-    <include>TVEpisodeItemNo</include>
-    <include>MediaItemMainFontNF</include>
-  </include>
-
-  <include name="TVEpisodeItemNoFO">
-    <include>TVEpisodeItemNo</include>
-    <include>MediaItemMainFontFO</include>
-  </include>
-
-  <include name="TVEpisodeItemOverlay">
-    <include>TVEpisodeItemOverlayDims</include>
-    <info>ListItem.Overlay</info>
-  </include>
-
-  <include name="TVEpisodeItemDate">
-    <include>TVEpisodeItemDateDims</include>
-    <align>left</align>
-    <aligny>center</aligny>
-    <label>$INFO[ListItem.Date]</label>
-  </include>
-
-  <include name="TVEpisodeItemDateNF">
-    <include>TVEpisodeItemDate</include>
-    <include>MediaItemDetailFontNF</include>
-  </include>
-
-  <include name="TVEpisodeItemDateFO">
-    <include>TVEpisodeItemDate</include>
-    <include>MediaItemDetailFontFO</include>
-  </include>
-
-  <constant name="TVEpisodesDetailsGap">24</constant>
-
-  <include name="TVEpisodesDetailValue">
-    <include>TVEpisodesDetailValueDims</include>
-    <scroll>false</scroll>
-    <font>DefaultCapsFont</font>
-    <include>MediaInfoValue</include>
-  </include>
-
-  <!-- Movie Video views -->
-  <include name="MediaPreviewVisible">
-    <visible>[Window.IsVisible(MyVideoFiles) | Window.IsVisible(MyVideoLibrary)] + Control.IsVisible(51)</visible>
-  </include>
-
-  <include name="MediaPreviewThumbDetails">
-    <texture>amt-blank-poster.png</texture>
-    <info>ListItem.Thumb</info>
-    <visible>!IsEmpty(ListItem.Thumb) | !Skin.HasSetting(HideNoThumbIcon)</visible>
-  </include>
-
-  <include name="MediaPreviewThumb">
-    <include>MediaPreviewThumbDims</include>
-    <include>MediaPreviewThumbDetails</include>
-  </include>
-
-  <include name="MediaPreviewEpThumb">
-    <include>MediaPreviewEpThumbDims</include>
-    <include>MediaPreviewThumbDetails</include>
-  </include>
-
-  <include name="MediaPreviewEpThumbOverlay">
-    <control type="group">
-      <posx>88</posx>
-      <posy>158</posy>
-
-      <control type="image">
-        <description>Background</description>
-        <include>WtchUnwtchOverlayBGDims</include>
-        <texture flipy="true">OverlayWUBG.png</texture>
-        <animation effect="rotate" center="0,0" start="-90" end="-90" time="0" condition="true">Conditional</animation>
-        <animation effect="slide" tween="quadratic" end="12,0" time="300" delay="100">Focus</animation>
-        <animation effect="slide" tween="quadratic" end="0,0" time="200">Unfocus</animation>
-        <visible>!IsEmpty(ListItem.Overlay) + !Skin.HasSetting(HideWatchedIcons)</visible>
-      </control>
-      <control type="image">
-        <description>Overlay</description>
-        <posx>-35</posx>
-        <posy>4</posy>
-        <include>WtchUnwtchOverlayDims</include>
-        <info>ListItem.Overlay</info>
-        <animation effect="slide" tween="quadratic" end="0,12" time="300" delay="100">Focus</animation>
-        <animation effect="slide" tween="quadratic" end="0,0" time="200">Unfocus</animation>
-        <visible>!Skin.HasSetting(HideWatchedIcons)</visible>
-      </control>
-    </control>
-  </include>
-
-  <constant name="MediaPreviewSubHeadingGap">22</constant>
-
-  <include name="MediaPreviewDetailsLabel">
-    <width>434</width>
-    <height>20</height>
-    <font>DefaultFont</font>
-    <autoscroll>false</autoscroll>
-  </include>
-
-  <include name="MediaPreviewOtherDetailsLabel">
-    <posy>MediaPreviewSubHeadingGap</posy>
-    <width>370</width>
-    <height>60</height>
-    <align>left</align>
-    <include>MediaPreviewDetailsLabel</include>
-  </include>
-
-  <include name="MediaPreviewAnimList">
-    <posx>780</posx>
-    <posy>-520</posy>
-    <width>500</width>
-    <height>220</height>
-    <scrolltime>300</scrolltime>
-    <focusposition>2</focusposition>
-  </include>
-
-  <include name="MediaPreviewAnimThumb">
-    <include>MediaPreviewAnimThumbDims</include>
-    <include>MediaPreviewThumb</include>
-  </include>
-
-  <include name="MediaPreviewNoAnimEpList">
-    <focusposition>2</focusposition>
-  </include>
-
-  <include name="MediaPreviewAnimDetailsLabel">
-    <width>700</width>
-    <height>20</height>
-    <font>DefaultFont</font>
-    <autoscroll>false</autoscroll>
-  </include>
-
-  <include name="ShowcaseVisible">
-    <visible>[Window.IsVisible(MyVideoFiles) | Window.IsVisible(MyVideoLibrary)] + Control.IsVisible(58)</visible>
-  </include>
-
-  <include name="ShowcasePoster">
-    <posx>0</posx>
-    <posy>10</posy>
-    <width>225</width>
-    <height>ShowcaseItemHeight</height>
-    <texture>amt-blank-poster.png</texture>
-    <colordiffuse>f0808080</colordiffuse>
-    <info>ListItem.Thumb</info>
-    <aspectratio aligny="bottom">stretch</aspectratio>
-    <visible>!IsEmpty(ListItem.Thumb) | !Skin.HasSetting(HideNoThumbIcon)</visible>
-  </include>
-
-  <include name="ShowcaseFocusAnim">
-    <animation effect="zoom" tween="quadratic" start="100,100" end="120,120" center="225,150" time="600" delay="200">Focus</animation>
-    <animation effect="zoom" tween="quadratic" start="120,120" end="100,100" center="225,150" time="350">Unfocus</animation>
-  </include>
-
-  <include name="ShowcaseFocusPosterOverlayAnim">
-    <animation type="focus">
-      <effect type="fade" start="0" end="100" time="800"/>
-      <effect type="zoom" tween="quadratic" start="100,100" end="120,120" center="225,150" time="600" delay="200"/>
-    </animation>
-    <animation type="unfocus">
-      <effect type="zoom" tween="quadratic" start="120,120" end="100,100" center="225,150" time="350"/>
-      <effect type="fade" start="100" end="0" time="350"/>
-    </animation>
-  </include>
-
-  <!-- Music Views -->
-  <include name="MusicAlbumsVisible">
-    <visible>[Window.IsVisible(MyMusicFiles) | Window.IsVisible(MyMusicLibrary)] + Control.IsVisible(51)</visible>
-  </include>
-
-  <constant name="MusicAlbumItemNFHeight">62</constant>
-
-  <include name="MusicAlbumItemDivider">
-    <posy>58</posy>
-    <width>843</width>
-    <height>4</height>
-    <texture>MusicAlbumItemDivider.png</texture>
-  </include>
-
-  <constant name="MusicAlbumItemFOHeight">118</constant>
-
-  <constant name="MusicAlbumTextWidth">630</constant>
-
-  <constant name="MusicAlbumFocusZoomTime">300</constant>
-  <constant name="MusicAlbumFocusZoomDelay">100</constant>
-
-  <include name="MusicAlbumWithScrollbar">
-    <onright>61</onright>
-  </include>
-
-  <include name="MusicAlbumWithoutScrollbar">
-    <pagecontrol>-</pagecontrol>
-    <onright>9009</onright>
-  </include>
-  
-  <include name="MusicAlbumCoverTexture">
-    <include condition="Skin.HasTheme(lite)">MusicAlbumCoverTextureLite</include>
-    <include condition="!Skin.HasTheme(lite)">MusicAlbumCoverTextureRich</include>
-  </include>
-
-  <include name="MusicAlbumCoverTextureLite">
-    <texture>Grey.png</texture>
-    <aspectratio aligny="top">stretch</aspectratio>
-  </include>
-
-  <include name="MusicAlbumCoverTextureRich">
-    <texture>DefaultAlbumCover.png</texture>
-    <aspectratio aligny="top">keep</aspectratio>
-  </include>
-
-  <include name="MusicAlbumMainLabelNF">
-    <posx>226</posx>
-    <posy>8</posy>
-    <width>MusicAlbumTextWidth</width>
-    <font>MediumSmallTitleCapsFont</font>
-    <textcolor>Unfocused</textcolor>
-  </include>
-
-  <include name="MusicAlbumSubLabelNF">
-    <posx>226</posx>
-    <posy>30</posy>
-    <width>MusicAlbumTextWidth</width>
-    <font>SmallTitleFont</font>
-  </include>
-
-  <include name="MusicAlbumMainLabelFO">
-    <posx>226</posx>
-    <posy>26</posy>
-    <width>MusicAlbumTextWidth</width>
-    <height>10</height>
-    <font>LargeTitleCapsFont</font>
-    <textcolor>Unfocused</textcolor>
-    <animation effect="zoom" tween="quadratic" start="226,34,360,6" end="226,9,630,10" time="MusicAlbumFocusZoomTime" delay="MusicAlbumFocusZoomDelay" reversible="false">Focus</animation>
-  </include>
-
-  <include name="MusicAlbumSubLabelFO">
-    <posx>226</posx>
-    <posy>60</posy>
-    <width>MusicAlbumTextWidth</width>
-    <height>10</height>
-    <font>MediumTitleFont</font>
-    <animation effect="zoom" tween="quadratic" start="226,34,360,6" end="226,9,630,10" time="MusicAlbumFocusZoomTime" delay="MusicAlbumFocusZoomDelay" reversible="false">Focus</animation>
-  </include>
-
-  <include name="MusicAlbumDetailInfoCaption">
-    <include>MusicAlbumDetailInfoCaptionDims</include>
-    <include>MediaInfoCaption</include>
-  </include>
-
-  <include name="MusicAlbumDetailInfoValue">
-    <include>MusicAlbumDetailInfoValueDims</include>
-    <include>MediaInfoValue</include>
-  </include>
-
-  <include name="CoverflowVisible">
-    <visible>Control.IsVisible(55)</visible>
-  </include>
-
-  <include name="CoverflowThumb">
-    <include>CoverflowThumbDims</include>
-    <bordertexture border="14">ThumbShadow2.png</bordertexture>
-    <bordersize>8</bordersize>
-    <aspectratio aligny="bottom">keep</aspectratio>
-  </include>
-
-  <include name="CoverflowThumbReflection">
-    <include>CoverflowThumbReflectionDims</include>
-    <texture flipy="true" diffuse="DiffuseMirror.png"/>
-    <aspectratio aligny="top">keep</aspectratio>
-  </include>
-
-  <include name="CoverflowMusicThumb">
-    <include>CoverflowMusicThumbDims</include>
-    <bordertexture border="14">ThumbShadow2.png</bordertexture>
-    <bordersize>8</bordersize>
-  </include>
-
-  <include name="GlassTextureOverlay">
-    <texture>GlassOverlay.png</texture>
-    <colordiffuse>66ffffff</colordiffuse>
-  </include>
-
-  <include name="GlassTextureOverlay2">
-    <texture>GlassOverlay2.png</texture>
-    <colordiffuse>66ffffff</colordiffuse>
-  </include>
-
-  <include name="CoverflowGlassOverlay">
-    <include>CoverflowGlassOverlayDims</include>
-    <include>GlassTextureOverlay</include>
-  </include>
-
-  <include name="CoverflowMusicThumbReflection">
-    <include>CoverflowMusicThumbReflectionDims</include>
-    <texture flipy="true" diffuse="DiffuseMirror.png"/>
-  </include>
-
-  <include name="CoverflowMainLabel">
-    <posx>0</posx>
-    <posy>630</posy>
-    <width>1280</width>
-    <align>center</align>
-    <aligny>center</aligny>
-    <font>MediumLargeTitleCapsFont</font>
-  </include>
-
-  <include name="CoverflowDetailLabel">
-    <posy>660</posy>
-    <font>MediumSmallTitleCapsFont</font>
-    <include>CoverflowMainLabel</include>
-  </include>
-
-  <include name="CoverflowSubDetailLabel">
-    <posy>674</posy>
-    <font>MediumSmallTitleCapsFont</font>
-    <include>CoverflowMainLabel</include>
-  </include>
-
-  <include name="CoverflowShadowOverlayVertDims">
-    <posy>217</posy>
-    <height>520</height>
-  </include>
-
-  <include name="CoverflowShadowOverlayLowVertDims">
-    <posy>417</posy>
-    <height>320</height>
-  </include>
-
-  <include name="MusicSongsVisible">
-    <visible>[Window.IsVisible(MyMusicFiles) | Window.IsVisible(MyMusicLibrary) | Window.IsVisible(MyMusicPlaylist)] + Control.IsVisible(57)</visible>
-  </include>
-
-  <include name="MusicSongsAlbumInfo">
-    <width>304</width>
-    <scroll>false</scroll>
-    <aligny>center</aligny>
-  </include>
-
-  <include name="MusicSongTrackNo">
-    <include>MediaNumberedItemNo</include>
-    <label>$INFO[ListItem.TrackNumber,,.]</label>
-  </include>
-
-  <include name="MusicSongTrackNoNF">
-    <include>MusicSongTrackNo</include>
-    <include>MediaItemMainFontNF</include>
-  </include>
-
-  <include name="MusicSongTrackNoFO">
-    <include>MusicSongTrackNo</include>
-    <include>MediaItemMainFontFO</include>
-  </include>
-
-  <include name="MPESectionTitle">
-    <width>560</width>
-    <font>TitleCapsFont</font>
-  </include>
-
-  <include name="MusicPlaylistEditorList">
-    <posx>-60</posx>
-    <posy>50</posy>
-    <width>612</width>
-    <height>378</height>
-    <scrolltime>200</scrolltime>
-  </include>
-
-  <!-- Video OSD -->
-  <include name="VideoOSDSlide">
-    <animation effect="slide" time="700" tween="circle" easing="out" start="0,300" end="0,0">Visible</animation>
-    <animation effect="slide" time="700" tween="circle" easing="out" start="0,300" end="0,0">WindowOpen</animation>
-    <animation effect="slide" time="700" tween="circle" easing="out" start="0,0" end="0,300">Hidden</animation>
-    <animation effect="slide" time="700" tween="circle" easing="out" start="0,0" end="0,300">WindowClose</animation>
-  </include>
-
-  <include name="VideoOSDSlideDown">
-    <animation effect="slide" time="700" tween="circle" easing="out" start="0,-300" end="0,0">Visible</animation>
-    <animation effect="slide" time="700" tween="circle" easing="out" start="0,-700" end="0,0">WindowOpen</animation>
-    <animation effect="slide" time="700" tween="circle" easing="in" start="0,0" end="0,-700">Hidden</animation>
-    <animation effect="slide" time="700" tween="circle" easing="in" start="0,0" end="0,-300">WindowClose</animation>
-  </include>
-
-  <include name="VideoOSDSlideLeft">
-    <animation effect="slide" time="700" tween="circle" easing="out" start="700,0" end="0,0">Visible</animation>
-    <animation effect="slide" time="700" tween="circle" easing="out" start="700,0" end="0,0">WindowOpen</animation>
-    <animation effect="slide" time="700" tween="circle" easing="in" start="0,0" end="700,0">Hidden</animation>
-    <animation effect="slide" time="700" tween="circle" easing="in" start="0,0" end="700,0">WindowClose</animation>
-  </include>
-
-  <include name="VideoOSDSeekIcon">
-    <width>64</width>
-    <height>64</height>
-  </include>
-
-  <!-- Music OSD -->
-  <include name="MusicNowPlayingIndicators">
-    <control type="group">
-      <visible>Player.HasAudio + ![Container.Content(movies) + [Control.IsVisible(51) | Control.IsVisible(58)]]</visible>
-      <include>OptionsMenuFade</include>
-
-      <control type="image">
-        <visible>Control.IsVisible(9007)</visible>
-        <include>OptionsMenuFade</include>
-        <description>Now Playing Music indicator (Press Down)</description>
-        <posx>6</posx>
-        <posy>677</posy>
-        <width>64</width>
-        <height>34</height>
-        <texture>NPIndicDown.png</texture>
-      </control>
-
-      <control type="image">
-        <visible>Control.IsVisible(9008) | [Window.IsActive(Home) + Control.HasFocus(300)]</visible>
-        <include>OptionsMenuFade</include>
-        <description>Now Playing Music indicator (Press Left)</description>
-        <posx>6</posx>
-        <posy>677</posy>
-        <width>64</width>
-        <height>34</height>
-        <texture>NPIndicLeft.png</texture>
-      </control>
-    </control>
-  </include>
-
-  <include name="MusicNowPlayingSlideLeft">
-    <animation effect="slide" time="700" tween="circle" easing="out" start="-1400,0" end="0,0">Visible</animation>
-    <animation effect="slide" time="700" tween="circle" easing="out" start="-1400,0" end="0,0">WindowOpen</animation>
-    <animation effect="slide" time="700" tween="circle" easing="out" start="0,0" end="-1400,0">Hidden</animation>
-    <animation effect="slide" time="700" tween="circle" easing="out" start="0,0" end="-1400,0">WindowClose</animation>
-  </include>
-
-  <include name="MusicOSDControlButton">
-    <width>36</width>
-    <height>36</height>
-  </include>
-
-  <constant name="MusicOSDButtonAreaWidth">40</constant>
-
-  <include name="MusicOSDPlayerControls">
-    <control type="group">
-      <control type="button" id="215">
-        <description>Prev Track button</description>
-        <posx>0</posx>
-        <onleft>208</onleft>
-        <onright>216</onright>
-        <include>OSDPrevButton</include>
-        <include>MusicOSDControlButton</include>
-      </control>
-  
-      <control type="group">
-        <posx>MusicOSDButtonAreaWidth</posx>
-  
-        <control type="button" id="216">
-          <description>Rewind button</description>
-          <include>OSDRewindButton</include>
-          <include>MusicOSDControlButton</include>
-        </control>
-  
-        <control type="group">
-          <posx>MusicOSDButtonAreaWidth</posx>
-  
-          <control type="button" id="217">
-            <description>Stop button</description>
-            <include>OSDStopButton</include>
-            <include>MusicOSDControlButton</include>
-          </control>
-
-          <control type="group">
-            <posx>MusicOSDButtonAreaWidth</posx>
-
-            <control type="button" id="218">
-              <description>Play button</description>
-              <include>OSDPlayButton</include>
-              <include>MusicOSDControlButton</include>
-            </control>
-
-            <control type="button" id="218">
-              <description>Pause button</description>
-              <include>OSDPauseButton</include>
-              <include>MusicOSDControlButton</include>
-            </control>
-
-            <control type="group">
-              <posx>MusicOSDButtonAreaWidth</posx>
-
-              <control type="button" id="219">
-                <description>Fast Forward button</description>
-                <include>OSDForwardButton</include>
-                <include>MusicOSDControlButton</include>
-              </control>
-
-              <control type="group">
-                <posx>MusicOSDButtonAreaWidth</posx>
-
-                <control type="button" id="220">
-                  <description>Next Track button</description>
-                  <onleft>219</onleft>
-                  <onright>221</onright>
-                  <include>OSDNextButton</include>
-                  <include>MusicOSDControlButton</include>
-                </control>
-
-                <control type="group">
-                  <posx>MusicOSDButtonAreaWidth</posx>
-
-                  <control type="togglebutton" id="221">
-                    <description>Random button</description>
-                    <onleft>220</onleft>
-                    <onright>222</onright>
-                    <texturefocus>OSDRandomOffFO.png</texturefocus>
-                    <texturenofocus>OSDRandomOffNF.png</texturenofocus>
-                    <usealttexture>Playlist.IsRandom</usealttexture>
-                    <alttexturefocus>OSDRandomOnFO.png</alttexturefocus>
-                    <alttexturenofocus>OSDRandomOnNF.png</alttexturenofocus>
-                    <onclick>XBMC.PlayerControl(Random)</onclick>
-                    <include>MusicOSDControlButton</include>
-                  </control>
-
-                  <control type="group">
-                    <posx>MusicOSDButtonAreaWidth</posx>
-
-                    <control type="button" id="222">
-                      <description>Repeat button</description>
-                      <onleft>221</onleft>
-                      <onright>208</onright>
-                      <texturefocus>-</texturefocus>
-                      <texturenofocus>-</texturenofocus>
-                      <onclick>XBMC.PlayerControl(Repeat)</onclick>
-                      <include>MusicOSDControlButton</include>
-                    </control>
-                    <control type="image">
-                      <texture>OSDRepeatNF.png</texture>
-                      <visible>!Playlist.IsRepeat + !Playlist.IsRepeatOne</visible>
-                      <visible>!Control.HasFocus(222)</visible>
-                      <include>MusicOSDControlButton</include>
-                    </control>
-                    <control type="image">
-                      <texture>OSDRepeatFO.png</texture>
-                      <visible>!Playlist.IsRepeat + !Playlist.IsRepeatOne</visible>
-                      <visible>Control.HasFocus(222)</visible>
-                      <include>MusicOSDControlButton</include>
-                    </control>
-                    <control type="image">
-                      <texture>OSDRepeatOneNF.png</texture>
-                      <visible>Playlist.IsRepeatOne</visible>
-                      <visible>!Control.HasFocus(222)</visible>
-                      <include>MusicOSDControlButton</include>
-                    </control>
-                    <control type="image">
-                      <texture>OSDRepeatOneFO.png</texture>
-                      <visible>Playlist.IsRepeatOne</visible>
-                      <visible>Control.HasFocus(222)</visible>
-                      <include>MusicOSDControlButton</include>
-                    </control>
-                    <control type="image">
-                      <texture>OSDRepeatAllNF.png</texture>
-                      <visible>Playlist.IsRepeat</visible>
-                      <visible>!Control.HasFocus(222)</visible>
-                      <include>MusicOSDControlButton</include>
-                    </control>
-                    <control type="image">
-                      <texture>OSDRepeatAllFO.png</texture>
-                      <visible>Playlist.IsRepeat</visible>
-                      <visible>Control.HasFocus(222)</visible>
-                      <include>MusicOSDControlButton</include>
-                    </control>
-
-                    <control type="group">
-                      <posx>MusicOSDButtonAreaWidth</posx>
-  
-                      <control type="image">
-                        <description>No Record button</description>
-                        <texture>OSDRecordOff.png</texture>
-                        <include>MusicOSDControlButton</include>
-                        <visible>!Player.CanRecord</visible>
-                      </control>
-                      <control type="button" id="208">
-                        <description>Record button</description>
-                        <onleft>222</onleft>
-                        <onright>215</onright>
-                        <texturefocus>OSDRecordFO.png</texturefocus>
-                        <texturenofocus>OSDRecordNF.png</texturenofocus>
-                        <onclick>XBMC.PlayerControl(Record)</onclick>
-                        <include>MusicOSDControlButton</include>
-                        <visible>Player.CanRecord</visible>
-                      </control>
-                      <control type="button" id="209">
-                        <description>Record button 2</description>
-                        <onleft>222</onleft>
-                        <onright>215</onright>
-                        <texturefocus>OSDRecord2.png</texturefocus>
-                        <texturenofocus>-</texturenofocus>
-                        <onclick>XBMC.PlayerControl(Record)</onclick>
-                        <include>MusicOSDControlButton</include>
-                        <visible>Player.CanRecord</visible>
-                      </control>
-
-                    </control>
-                  </control>
-                </control>
-              </control>
-            </control>
-          </control>
-        </control>
-      </control>
-    </control>
-  </include>
-
-  <include name="MusicNPText">
-    <width>MusicNPTextWidth</width>
-  </include>
-
-  <include name="MusicNPHomeLeftText">
-    <width>MusicNPHomeLeftTextWidth</width>
-  </include>
-
-  <include name="MusicNowPlayingText">
-    <include>MusicNowPlayingTextDims</include>
-    <scroll>false</scroll>
-    <include condition="![Window.IsActive(Home) + !Skin.HasSetting(HomeBladeCentre) + Skin.HasSetting(ShowHomeNPOnLeft)]">MusicNPText</include>
-    <include condition="[Window.IsActive(Home) + !Skin.HasSetting(HomeBladeCentre) + Skin.HasSetting(ShowHomeNPOnLeft)]">MusicNPHomeLeftText</include>
-  </include>
-
-  <include name="MusicNextPrevText">
-    <width>MusicNextPrevTextTextWidth</width>
-  </include>
-
-  <include name="MusicNextPrevTrackInfo">
-    <textcolor>Unfocused</textcolor>
-    <scroll>false</scroll>
-    <include condition="![Window.IsActive(Home) + !Skin.HasSetting(HomeBladeCentre) + Skin.HasSetting(ShowHomeNPOnLeft)]">MusicNextPrevText</include>
-    <include condition="[Window.IsActive(Home) + !Skin.HasSetting(HomeBladeCentre) + Skin.HasSetting(ShowHomeNPOnLeft)]">MusicNPHomeLeftText</include>
-  </include>
-  
-  <include name="MusicNowPlayingDetails">
-    <control type="group">
-      <control type="image" id="0">
-        <description>album cover</description>
-        <include>MusicNowPlayingCoverDims</include>
-        <info>MusicPlayer.Cover</info>
-        <aspectratio>stretch</aspectratio>
-        <bordertexture border="14">ThumbShadow2.png</bordertexture>
-        <bordersize>8</bordersize>
-      </control>
-
-      <control type="label" id="0">
-        <description>artist</description>
-        <font>MediumSmallTitleCapsFont</font>
-        <label>$INFO[MusicPlayer.Artist]</label>
-        <include>MusicNowPlayingText</include>
-      </control>
-
-      <control type="label" id="0">
-        <description>album</description>
-        <posy>22</posy>
-        <font>SmallTitleCapsFont</font>
-        <label>$INFO[MusicPlayer.Album] $INFO[MusicPlayer.Year, (,)]</label>
-        <include>MusicNowPlayingText</include>
-      </control>
-
-      <control type="label" id="0">
-        <description>track title</description>
-        <posy>38</posy>
-        <aligny>bottom</aligny>
-        <label>$INFO[MusicPlayer.Title]</label>
-        <font>DefaultCapsFont</font>
-        <include>MusicNowPlayingText</include>
-      </control>
-
-      <control type="label" id="0">
-        <description>time</description>
-        <posy>62</posy>
-        <aligny>top</aligny>
-        <label>$INFO[MusicPlayer.Time]$INFO[MusicPlayer.Duration, / ]</label>
-        <font>AltDefaultFont</font>
-        <include>MusicNowPlayingText</include>
-      </control>
-
-      <control type="group">
-        <include>MusicNextPrevTextDims</include>
-        <visible>!Skin.HasSetting(HideNowPlayingMusicInfo) + !Window.IsActive(PlayerControls)</visible>
-        <include>MusicNowPlayingSlideLeft</include>
-
-        <control type="label">
-          <label>$INFO[MusicPlayer.Offset(-1).Title,[COLOR=Highlighted]Prev[/COLOR]: ]$INFO[MusicPlayer.Offset(-1).Artist, by ]</label>
-          <visible>MusicPlayer.HasPrevious + !MusicPlayer.HasNext</visible>
-          <include>MusicNextPrevTrackInfo</include>
-        </control>
-        <control type="fadelabel">
-          <label>$INFO[MusicPlayer.Offset(1).Title,[COLOR=Highlighted]Next[/COLOR]: ]$INFO[MusicPlayer.Offset(1).Artist, by ]</label>
-          <label>$INFO[MusicPlayer.Offset(-1).Title,[COLOR=Highlighted]Prev[/COLOR]: ]$INFO[MusicPlayer.Offset(-1).Artist, by ]</label>
-          <visible>MusicPlayer.HasPrevious + MusicPlayer.HasNext</visible>
-          <include>MusicNextPrevTrackInfo</include>
-        </control>
-        <control type="label">
-          <label>$INFO[MusicPlayer.Offset(1).Title,[COLOR=Highlighted]Next[/COLOR]: ]$INFO[MusicPlayer.Offset(1).Artist, by ]</label>
-          <visible>!MusicPlayer.HasPrevious + MusicPlayer.HasNext</visible>
-          <include>MusicNextPrevTrackInfo</include>
-        </control>
-      </control>
-    </control>
-  </include>
-
-  <include name="MusicOSDSeekImage">
-    <width>32</width>
-    <height>32</height>
-  </include>
-
-  <include name="MusicNowPlaying">
-    <control type="group">
-      <posy>0</posy>
-      <visible>!Skin.HasSetting(HideNowPlayingMusicInfo) | Window.IsActive(PlayerControls)</visible>
-      <include>MusicNowPlayingSlideLeft</include>
-      <include>MusicNowPlayingHomeSlideAnim</include>
-
-      <control type="image">
-        <description>Background</description>
-        <include>MusicNowPlayingBGDims</include>
-        <include>DialogBGTexture</include>
-        <visible>Skin.HasTheme(lite)</visible>
-      </control>
-      <control type="image">
-        <description>Background</description>
-        <include>MusicNowPlayingBGDims</include>
-        <texture>DialogProgressBG.png</texture>
-        <visible>!Skin.HasTheme(lite)</visible>
-      </control>
-
-      <control type="group">
-        <posx>18</posx>
-        <posy>4</posy>
-        <include>MusicNowPlayingDetails</include>
-      </control>
-
-      <control type="group" id="1">
-        <description>Seek Indicators</description>
-        <posx>420</posx>
-        <posy>8</posy>
-
-        <control type="image" id="1">
-          <description>FF/REW container image</description>
-          <posx>7</posx>
-          <posy>50</posy>
-          <width>65</width>
-          <height>39</height>
-          <visible>Player.Forwarding | Player.Rewinding</visible>
-          <texture>OSDSeekFrame.png</texture>
-        </control>
-
-        <control type="group">
-          <posy>56</posy>
-
-          <control type="image" id="1">
-            <description>RW image</description>
-            <width>13</width>
-            <height>28</height>
-            <visible>Player.Rewinding</visible>
-            <texture>OSDSeekRewind.png</texture>
-          </control>
-
-          <control type="image" id="1">
-            <description>FF image</description>
-            <posx>65</posx>
-            <width>13</width>
-            <height>28</height>
-            <visible>Player.Forwarding</visible>
-            <texture>OSDSeekForward.png</texture>
-          </control>
-        </control>
-
-        <control type="group" id="1">
-          <posx>11</posx>
-          <posy>53</posy>
-
-          <control type="image" id="1">
-            <description>2x FF image</description>
-            <include>MusicOSDSeekImage</include>
-            <texture>OSD2x.png</texture>
-            <visible>Player.Forwarding2x</visible>
-          </control>
-          <control type="image" id="1">
-            <description>32x REW image</description>
-            <include>MusicOSDSeekImage</include>
-            <texture>OSD32x.png</texture>
-            <visible>Player.Rewinding32x</visible>
-          </control>
-
-          <control type="group" id="1">
-            <posx>6</posx>
-
-            <control type="image" id="1">
-              <description>4x FF image</description>
-              <include>MusicOSDSeekImage</include>
-              <texture>OSD4x.png</texture>
-              <visible>Player.Forwarding4x</visible>
-            </control>
-            <control type="image" id="1">
-              <description>16x REW image</description>
-              <include>MusicOSDSeekImage</include>
-              <texture>OSD16x.png</texture>
-              <visible>Player.Rewinding16x</visible>
-            </control>
-          </control>
-
-          <control type="group" id="1">
-            <posx>12</posx>
-
-            <control type="image" id="1">
-              <description>8x FF image</description>
-              <include>MusicOSDSeekImage</include>
-              <texture>OSD8x.png</texture>
-              <visible>Player.Forwarding8x</visible>
-            </control>
-            <control type="image" id="1">
-              <description>8x REW image</description>
-              <include>MusicOSDSeekImage</include>
-              <texture>OSD8x.png</texture>
-              <visible>Player.Rewinding8x</visible>
-            </control>
-          </control>
-
-          <control type="group" id="1">
-            <posx>18</posx>
-
-            <control type="image" id="1">
-              <description>16x FF image</description>
-              <include>MusicOSDSeekImage</include>
-              <texture>OSD16x.png</texture>
-              <visible>Player.Forwarding16x</visible>
-            </control>
-            <control type="image" id="1">
-              <description>4x REW image</description>
-              <include>MusicOSDSeekImage</include>
-              <texture>OSD4x.png</texture>
-              <visible>Player.Rewinding4x</visible>
-            </control>
-          </control>
-
-          <control type="group" id="1">
-            <posx>24</posx>
-
-            <control type="image" id="1">
-              <description>32x FF image</description>
-              <include>MusicOSDSeekImage</include>
-              <texture>OSD32x.png</texture>
-              <visible>Player.Forwarding32x</visible>
-            </control>
-            <control type="image" id="1">
-              <description>2x REW image</description>
-              <include>MusicOSDSeekImage</include>
-              <texture>OSD2x.png</texture>
-              <visible>Player.Rewinding2x</visible>
-            </control>
-          </control>
-        </control>
-      </control>
-    </control>
-  </include>
-  
-  <!-- Music Vis -->
-  <include name="MusicVisMediaInfoVisible">
-    <visible>Player.ShowInfo | Window.IsActive(120) | Window.IsActive(PlayerControls) | Window.IsVisible(script-XBMC_Lyrics-main.xml)</visible>
-  </include>
-
-  <include name="MusicVisBottomOSDText">
-    <include>MusicVisBottomOSDTextDims</include>
-    <align>left</align>
-    <scroll>true</scroll>
-  </include>
-
-  <include name="MusicVisOptionsButton">
-    <posy>4</posy>
-    <width>235</width>
-    <label>31224</label>
-    <align>right</align>
-    <font>SmallTitleCapsFont</font>
-    <textcolor>Unfocused</textcolor>
-    <focusedcolor>Highlighted</focusedcolor>
-    <texturefocus>-</texturefocus>
-    <texturenofocus>-</texturenofocus>
-    <scroll>true</scroll>
-    <onup>100</onup>
-    <ondown>100</ondown>
-  </include>
-
-  <include name="MusicVisBottomButton">
-    <posx>940</posx>
-    <posy>124</posy>
-    <width>130</width>
-    <include>DialogButton</include>
-  </include>
-
-  <include name="MusicVisLyricsDefaultXboxOnClick">
-    <onclick>XBMC.RunScript(Q:\skin\MediaStream\extras\XBMC Lyrics\default.py)</onclick>
-  </include>
-
-  <include name="MusicVisLyricsDefaultNonXboxOnClick">
-    <onclick>XBMC.RunScript(U:\skin\MediaStream\extras\XBMC Lyrics\default.py)</onclick>
-  </include>
-
-  <include name="MusicVisLyricsDefaultOnClick">
-    <include condition="System.Platform.Xbox">MusicVisLyricsDefaultXboxOnClick</include>
-    <include condition="!System.Platform.Xbox">MusicVisLyricsDefaultNonXboxOnClick</include>
-  </include>
-
-  <include name="MusicVisLyricsUserOnClick">
-    <onclick>XBMC.RunScript(LyricsScriptPath)</onclick>
-  </include>
-
-  <include name="MusicVisLyricsOnClick">
-    <include condition="!Skin.HasSetting(LyricsScriptPath)">MusicVisLyricsDefaultOnClick</include>
-    <include condition="Skin.HasSetting(LyricsScriptPath)">MusicVisLyricsUserOnClick</include>
-  </include>
-
-  <include name="MusicVisLyricsButton">
-    <include>MusicVisLyricsLabelDims</include>
-    <label>31223</label>
-    <include>MusicVisLyricsOnClick</include>
-    <visible>!Window.IsVisible(script-XBMC_Lyrics-main.xml) + !Control.HasFocus(503)</visible>
-    <animation type="Visible" reversible="true" condition="!Window.IsVisible(script-XBMC_Lyrics-main.xml) + !Control.HasFocus(500)">
-      <effect type="fade" time="1000" />
-      <effect type="slide" tween="cubic" start="-320,0" end="0,0" time="700" />
-    </animation>
-    <animation type="Hidden" reversible="true" condition="!Window.IsVisible(script-XBMC_Lyrics-main.xml) + !Control.HasFocus(503)">
-      <effect type="fade" time="300" />
-      <effect type="slide" tween="cubic" end="-320,0" start="0,0" time="700" />
-    </animation>
-    <animation type="WindowOpen" reversible="true" condition="!Window.IsVisible(script-XBMC_Lyrics-main.xml)">
-      <effect type="fade" time="1000" />
-      <effect type="slide" tween="cubic" start="-320,0" end="0,0" time="700" />
-    </animation>
-    <animation type="WindowClose" reversible="true">
-      <effect type="fade" start="100" end="0" time="100" />
-    </animation>
-    <include>MusicVisOptionsButton</include>
-  </include>
-
-  <include name="MusicVisBottomLyricsButton">
-    <posx>1130</posx>
-    <posy>675</posy>
-    <label>31228</label>
-    <onup>100</onup>
-    <include>MusicVisLyricsOnClick</include>
-    <visible>!Window.IsVisible(script-XBMC_Lyrics-main.xml) + !Control.HasFocus(503)</visible>
-    <include>MusicVisBottomButton</include>
-  </include>
-
-  <include name="MusicVisSelectBtn">
-    <posx>70</posx>
-    <posy>565</posy>
-    <width>235</width>
-    <height>35</height>
-    <label>-</label>
-    <align>right</align>
-    <font>SmallTitleCapsFont</font>
-    <textcolor>Selected</textcolor>
-    <texturenofocus>-</texturenofocus>
-    <texturefocus>-</texturefocus>
-    <texturebg>-</texturebg>
-    <onleft>500</onleft>
-    <onright>500</onright>
-    <onup>500</onup>
-    <ondown>500</ondown>
-  </include>
-
-  <include name="MusicBottomVisSelectBtn">
-    <include>MusicBottomVisSelectBtnDims</include>
-    <label>-</label>
-    <font>SmallTitleCapsFont</font>
-    <textcolor>Selected</textcolor>
-    <texturenofocus>-</texturenofocus>
-    <texturefocus>-</texturefocus>
-    <texturebg>-</texturebg>
-    <onleft>500</onleft>
-    <onright>500</onright>
-    <onup>500</onup>
-    <ondown>500</ondown>
-  </include>
-
-  <include name="MusicVisControls">
-    <control type="group">
-      <visible>!Skin.HasSetting(ShowHorizMusicVis)</visible>
-
-      <control type="group" id="100">
-        <include>MusicVisControlsDims</include>
-        <visible>!Window.IsVisible(script-XBMC_Lyrics-main.xml) + !Skin.HasSetting(ShowHorizMusicVis)</visible>
-        <include>MusicVisSlideAnim</include>
-
-        <control type="button" id="101">
-          <description>skip_bwd</description>
-          <include>MusicVisControlBtnDims</include>
-          <onright>102</onright>
-          <onup>90</onup>
-          <ondown>200</ondown>
-          <texturefocus>OSDPrevTrackFO.png</texturefocus>
-          <texturenofocus>OSDPrevTrackNF.png</texturenofocus>
-          <onclick>xbmc.playercontrol(previous)</onclick>
-        </control>
-
-        <control type="group">
-          <posx>MusicVisControlBtnWidth</posx>
-
-          <control type="button" id="102">
-            <description>rewind</description>
-            <include>MusicVisControlBtnDims</include>
-            <onleft>101</onleft>
-            <onright>103</onright>
-            <onup>90</onup>
-            <ondown>200</ondown>
-            <texturefocus>OSDRewindFO.png</texturefocus>
-            <texturenofocus>OSDRewindNF.png</texturenofocus>
-            <onclick>xbmc.playercontrol(rewind)</onclick>
-          </control>
-
-          <control type="group">
-            <posx>MusicVisControlBtnWidth</posx>
-
-            <control type="togglebutton" id="103">
-              <description>play</description>
-              <include>MusicVisControlBtnDims</include>
-              <onleft>102</onleft>
-              <onright>104</onright>
-              <onup>90</onup>
-              <ondown>200</ondown>
-              <texturefocus>OSDPauseFO.png</texturefocus>
-              <texturenofocus>OSDPauseNF.png</texturenofocus>
-              <usealttexture>Player.Paused</usealttexture>
-              <alttexturefocus>OSDPlayFO.png</alttexturefocus>
-              <alttexturenofocus>OSDPlayNF.png</alttexturenofocus>
-              <onclick>xbmc.playercontrol(play)</onclick>
-            </control>
-
-            <control type="group">
-              <posx>MusicVisControlBtnWidth</posx>
-
-              <control type="button" id="104">
-                <description>forward</description>
-                <include>MusicVisControlBtnDims</include>
-                <onleft>103</onleft>
-                <onright>105</onright>
-                <onup>90</onup>
-                <ondown>200</ondown>
-                <texturefocus>OSDForwardFO.png</texturefocus>
-                <texturenofocus>OSDForwardNF.png</texturenofocus>
-                <onclick>xbmc.playercontrol(forward)</onclick>
-              </control>
-
-              <control type="group">
-                <posx>MusicVisControlBtnWidth</posx>
-
-                <control type="button" id="105">
-                  <description>skip_fwd</description>
-                  <include>MusicVisControlBtnDims</include>
-                  <onleft>104</onleft>
-                  <onright>106</onright>
-                  <onup>90</onup>
-                  <ondown>200</ondown>
-                  <texturefocus>OSDNextTrackFO.png</texturefocus>
-                  <texturenofocus>OSDNextTrackNF.png</texturenofocus>
-                  <onclick>xbmc.playercontrol(next)</onclick>
-                </control>
-
-                <control type="group">
-                  <posx>MusicVisControlBtnWidth</posx>
-                  <posy>18</posy>
-
-                  <control type="togglebutton" id="106">
-                    <description>Random button</description>
-                    <include>MusicVisControlBtnDims</include>
-                    <onleft>105</onleft>
-                    <onright>107</onright>
-                    <onup>90</onup>
-                    <ondown>200</ondown>
-                    <texturefocus>OSDRandomOffFO.png</texturefocus>
-                    <texturenofocus>OSDRandomOffNF.png</texturenofocus>
-                    <usealttexture>Playlist.IsRandom</usealttexture>
-                    <alttexturefocus>OSDRandomOnFO.png</alttexturefocus>
-                    <alttexturenofocus>OSDRandomOnNF.png</alttexturenofocus>
-                    <onclick>XBMC.PlayerControl(Random)</onclick>
-                  </control>
-
-                  <control type="group">
-                    <posx>MusicVisControlBtnWidth</posx>
-
-                    <control type="button" id="107">
-                      <description>Repeat button</description>
-                      <include>MusicVisControlBtnDims</include>
-                      <onleft>106</onleft>
-                      <onright>108</onright>
-                      <onup>90</onup>
-                      <ondown>200</ondown>
-                      <texturefocus>-</texturefocus>
-                      <texturenofocus>-</texturenofocus>
-                      <onclick>XBMC.PlayerControl(Repeat)</onclick>
-                    </control>
-                    <control type="image">
-                      <include>MusicVisControlBtnDims</include>
-                      <texture>OSDRepeatNF.png</texture>
-                      <visible>!Playlist.IsRepeat + !Playlist.IsRepeatOne</visible>
-                      <visible>!Control.HasFocus(107)</visible>
-                    </control>
-                    <control type="image">
-                      <include>MusicVisControlBtnDims</include>
-                      <texture>OSDRepeatFO.png</texture>
-                      <visible>!Playlist.IsRepeat + !Playlist.IsRepeatOne</visible>
-                      <visible>Control.HasFocus(107)</visible>
-                    </control>
-                    <control type="image">
-                      <include>MusicVisControlBtnDims</include>
-                      <texture>OSDRepeatOneNF.png</texture>
-                      <visible>Playlist.IsRepeatOne</visible>
-                      <visible>!Control.HasFocus(107)</visible>
-                    </control>
-                    <control type="image">
-                      <include>MusicVisControlBtnDims</include>
-                      <texture>OSDRepeatOneFO.png</texture>
-                      <visible>Playlist.IsRepeatOne</visible>
-                      <visible>Control.HasFocus(107)</visible>
-                    </control>
-                    <control type="image">
-                      <include>MusicVisControlBtnDims</include>
-                      <texture>OSDRepeatAllNF.png</texture>
-                      <visible>Playlist.IsRepeat</visible>
-                      <visible>!Control.HasFocus(107)</visible>
-                    </control>
-                    <control type="image">
-                      <include>MusicVisControlBtnDims</include>
-                      <texture>OSDRepeatAllFO.png</texture>
-                      <visible>Playlist.IsRepeat</visible>
-                      <visible>Control.HasFocus(107)</visible>
-                    </control>
-
-                    <control type="group">
-                      <posx>VideOSDControlButtonWidth</posx>
-  
-                      <control type="image">
-                        <description>No Record button</description>
-                        <include>MusicVisControlBtnDims</include>
-                        <texture>OSDRecordOff.png</texture>
-                        <visible>!Player.CanRecord</visible>
-                      </control>
-                      <control type="button" id="108">
-                        <description>Record button</description>
-                        <include>MusicVisControlBtnDims</include>
-                        <onleft>107</onleft>
-                        <onup>90</onup>
-                        <ondown>200</ondown>
-                        <texturefocus>OSDRecordFO.png</texturefocus>
-                        <texturenofocus>OSDRecordNF.png</texturenofocus>
-                        <onclick>XBMC.PlayerControl(Record)</onclick>
-                        <visible>Player.CanRecord + !Player.Recording</visible>
-                      </control>
-                      <control type="button" id="109">
-                        <description>Record button 2</description>
-                        <include>MusicVisControlBtnDims</include>
-                        <onleft>107</onleft>
-                        <onup>90</onup>
-                        <ondown>200</ondown>
-                        <texturefocus>OSDRecord2.png</texturefocus>
-                        <texturenofocus>-</texturenofocus>
-                        <onclick>XBMC.PlayerControl(Record)</onclick>
-                        <visible>Player.CanRecord + Player.Recording</visible>
-                      </control>
-                    </control>
-                  </control>
-                </control>
-              </control>
-            </control>
-          </control>
-        </control>
-      </control>
-
-      <control type="grouplist" id="200">
-        <include>MusicVisExtraControlsDims</include>
-        <itemgap>8</itemgap>
-        <onup>100</onup>
-        <orientation>horizontal</orientation>
-        <visible>!Window.IsVisible(script-XBMC_Lyrics-main.xml) + !Skin.HasSetting(ShowHorizMusicVis)</visible>
-        <include>MusicVisSlideAnim</include>
-
-        <control type="button" id="499">
-          <description>playlist Button</description>
-          <include>MusicVisExtraBtnDims</include>
-          <texturefocus>OSDPlaylistFO.png</texturefocus>
-          <texturenofocus>OSDPlaylistNF.png</texturenofocus>
-          <onclick>XBMC.ActivateWindow(500)</onclick>
-        </control>
-
-        <control type="button" id="500">
-          <description>Popup Vis Select Button</description>
-          <include>MusicVisExtraBtnDims</include>
-          <texturefocus>OSDVizFO.png</texturefocus>
-          <texturenofocus>OSDVizNF.png</texturenofocus>
-        </control>
-
-        <control type="button" id="220">
-          <description>Popup Vis Preset List</description>
-          <include>MusicVisExtraBtnDims</include>
-          <texturefocus>OSDPreFO.png</texturefocus>
-          <texturenofocus>OSDPreNF.png</texturenofocus>
-          <onclick>XBMC.ActivateWindow(122)</onclick>
-        </control>
-
-        <control type="button" id="219">
-          <description>Popup Vis Settings</description>
-          <include>MusicVisExtraBtnDims</include>
-          <texturefocus>OSDPresetSettingsFO.png</texturefocus>
-          <texturenofocus>OSDPresetSettingsNF.png</texturenofocus>
-          <onclick>XBMC.ActivateWindow(121)</onclick>
-        </control>
-      </control>
-    </control>
-
-    <control type="group" id="100">
-      <include>MusicVisHorizControlsDims</include>
-      <visible>!Window.IsVisible(script-XBMC_Lyrics-main.xml) + Skin.HasSetting(ShowHorizMusicVis) + !Control.HasFocus(503)</visible>
-      <defaultcontrol>3</defaultcontrol>
-      <include>VideoOSDSlide</include>
-
-      <control type="button" id="1">
-        <description>skip_bwd</description>
-        <onleft>13</onleft>
-        <onright>2</onright>
-        <ondown>90</ondown>
-        <texturefocus>OSDPrevTrackFO.png</texturefocus>
-        <texturenofocus>OSDPrevTrackNF.png</texturenofocus>
-        <onclick>xbmc.playercontrol(previous)</onclick>
-        <include>VideOSDControlButton</include>
-      </control>
-
-      <control type="group">
-        <posx>VideOSDControlButtonWidth</posx>
-
-        <control type="button" id="2">
-          <description>rewind</description>
-          <onleft>1</onleft>
-          <onright>3</onright>
-          <ondown>90</ondown>
-          <texturefocus>OSDRewindFO.png</texturefocus>
-          <texturenofocus>OSDRewindNF.png</texturenofocus>
-          <onclick>xbmc.playercontrol(rewind)</onclick>
-          <include>VideOSDControlButton</include>
-        </control>
-
-        <control type="group">
-          <posx>VideOSDControlButtonWidth</posx>
-
-          <control type="togglebutton" id="3">
-            <description>play</description>
-            <onleft>2</onleft>
-            <onright>4</onright>
-            <ondown>90</ondown>
-            <texturefocus>OSDPauseFO.png</texturefocus>
-            <texturenofocus>OSDPauseNF.png</texturenofocus>
-            <usealttexture>Player.Paused</usealttexture>
-            <alttexturefocus>OSDPlayFO.png</alttexturefocus>
-            <alttexturenofocus>OSDPlayNF.png</alttexturenofocus>
-            <onclick>xbmc.playercontrol(play)</onclick>
-            <include>VideOSDControlButton</include>
-          </control>
-
-          <control type="group">
-            <posx>VideOSDControlButtonWidth</posx>
-
-            <control type="button" id="4">
-              <description>forward</description>
-              <onleft>3</onleft>
-              <onright>5</onright>
-              <ondown>90</ondown>
-              <texturefocus>OSDForwardFO.png</texturefocus>
-              <texturenofocus>OSDForwardNF.png</texturenofocus>
-              <onclick>xbmc.playercontrol(forward)</onclick>
-              <include>VideOSDControlButton</include>
-            </control>
-
-            <control type="group">
-              <posx>VideOSDControlButtonWidth</posx>
-
-              <control type="button" id="5">
-                <description>skip_fwd</description>
-                <onleft>4</onleft>
-                <onright>6</onright>
-                <ondown>90</ondown>
-                <texturefocus>OSDNextTrackFO.png</texturefocus>
-                <texturenofocus>OSDNextTrackNF.png</texturenofocus>
-                <onclick>xbmc.playercontrol(next)</onclick>
-                <include>VideOSDControlButton</include>
-              </control>
-
-              <control type="group">
-                <posx>VideOSDControlButtonWidth</posx>
-
-                <control type="togglebutton" id="6">
-                  <description>Random button</description>
-                  <onleft>5</onleft>
-                  <onright>7</onright>
-                  <ondown>90</ondown>
-                  <texturefocus>OSDRandomOffFO.png</texturefocus>
-                  <texturenofocus>OSDRandomOffNF.png</texturenofocus>
-                  <usealttexture>Playlist.IsRandom</usealttexture>
-                  <alttexturefocus>OSDRandomOnFO.png</alttexturefocus>
-                  <alttexturenofocus>OSDRandomOnNF.png</alttexturenofocus>
-                  <onclick>XBMC.PlayerControl(Random)</onclick>
-                  <include>VideOSDControlButton</include>
-                </control>
-
-                <control type="group">
-                  <posx>VideOSDControlButtonWidth</posx>
-
-                  <control type="button" id="7">
-                    <description>Repeat button</description>
-                    <onleft>6</onleft>
-                    <onright>8</onright>
-                    <ondown>90</ondown>
-                    <texturefocus>-</texturefocus>
-                    <texturenofocus>-</texturenofocus>
-                    <onclick>XBMC.PlayerControl(Repeat)</onclick>
-                    <include>VideOSDControlButton</include>
-                  </control>
-                  <control type="image">
-                    <texture>OSDRepeatNF.png</texture>
-                    <visible>!Playlist.IsRepeat + !Playlist.IsRepeatOne</visible>
-                    <visible>!Control.HasFocus(7)</visible>
-                    <include>VideOSDControlButton</include>
-                  </control>
-                  <control type="image">
-                    <texture>OSDRepeatFO.png</texture>
-                    <visible>!Playlist.IsRepeat + !Playlist.IsRepeatOne</visible>
-                    <visible>Control.HasFocus(7)</visible>
-                    <include>VideOSDControlButton</include>
-                  </control>
-                  <control type="image">
-                    <texture>OSDRepeatOneNF.png</texture>
-                    <visible>Playlist.IsRepeatOne</visible>
-                    <visible>!Control.HasFocus(7)</visible>
-                    <include>VideOSDControlButton</include>
-                  </control>
-                  <control type="image">
-                    <texture>OSDRepeatOneFO.png</texture>
-                    <visible>Playlist.IsRepeatOne</visible>
-                    <visible>Control.HasFocus(7)</visible>
-                    <include>VideOSDControlButton</include>
-                  </control>
-                  <control type="image">
-                    <texture>OSDRepeatAllNF.png</texture>
-                    <visible>Playlist.IsRepeat</visible>
-                    <visible>!Control.HasFocus(7)</visible>
-                    <include>VideOSDControlButton</include>
-                  </control>
-                  <control type="image">
-                    <texture>OSDRepeatAllFO.png</texture>
-                    <visible>Playlist.IsRepeat</visible>
-                    <visible>Control.HasFocus(7)</visible>
-                    <include>VideOSDControlButton</include>
-                  </control>
-
-                  <control type="group">
-                    <posx>VideOSDControlButtonWidth</posx>
-
-                    <control type="image">
-                      <description>No Record button</description>
-                      <texture>OSDRecordOff.png</texture>
-                      <include>VideOSDControlButton</include>
-                      <visible>!Player.CanRecord</visible>
-                    </control>
-                    <control type="button" id="8">
-                      <description>Record button</description>
-                      <onleft>7</onleft>
-                      <onright>10</onright>
-                      <ondown>90</ondown>
-                      <texturefocus>OSDRecordFO.png</texturefocus>
-                      <texturenofocus>OSDRecordNF.png</texturenofocus>
-                      <onclick>XBMC.PlayerControl(Record)</onclick>
-                      <include>VideOSDControlButton</include>
-                      <visible>Player.CanRecord + !Player.Recording</visible>
-                    </control>
-                    <control type="button" id="9">
-                      <description>Record button 2</description>
-                      <onleft>7</onleft>
-                      <onright>10</onright>
-                      <ondown>90</ondown>
-                      <texturefocus>OSDRecord2.png</texturefocus>
-                      <texturenofocus>-</texturenofocus>
-                      <onclick>XBMC.PlayerControl(Record)</onclick>
-                      <include>VideOSDControlButton</include>
-                      <visible>Player.CanRecord + Player.Recording</visible>
-                    </control>
-
-                    <control type="group">
-                      <posx>MusicVisBottomCtlsSepWidth</posx>
-
-                      <control type="button" id="10">
-                        <description>playlist Button</description>
-                        <onleft>9</onleft>
-                        <onright>11</onright>
-                        <ondown>90</ondown>
-                        <texturefocus>OSDPlaylistFO.png</texturefocus>
-                        <texturenofocus>OSDPlaylistNF.png</texturenofocus>
-                        <onclick>XBMC.ActivateWindow(500)</onclick>
-                        <include>VideOSDControlButton</include>
-                      </control>
-
-                      <control type="group">
-                        <posx>VideOSDControlButtonWidth</posx>
-
-                        <control type="button" id="11">
-                          <description>Popup Vis Select Button</description>
-                          <onleft>10</onleft>
-                          <onright>12</onright>
-                          <ondown>90</ondown>
-                          <texturefocus>OSDVizFO.png</texturefocus>
-                          <texturenofocus>OSDVizNF.png</texturenofocus>
-                          <include>VideOSDControlButton</include>
-                        </control>
-
-                        <control type="group">
-                          <posx>VideOSDControlButtonWidth</posx>
-
-                          <control type="button" id="12">
-                            <description>Popup Vis Preset List</description>
-                            <onleft>11</onleft>
-                            <onright>13</onright>
-                            <ondown>90</ondown>
-                            <texturefocus>OSDPreFO.png</texturefocus>
-                            <texturenofocus>OSDPreNF.png</texturenofocus>
-                            <onclick>XBMC.ActivateWindow(122)</onclick>
-                            <include>VideOSDControlButton</include>
-                          </control>
-
-                          <control type="group">
-                            <posx>VideOSDControlButtonWidth</posx>
-
-                            <control type="button" id="13">
-                              <description>Popup Vis Settings</description>
-                              <onleft>12</onleft>
-                              <onright>1</onright>
-                              <ondown>90</ondown>
-                              <texturefocus>OSDPresetSettingsFO.png</texturefocus>
-                              <texturenofocus>OSDPresetSettingsNF.png</texturenofocus>
-                              <onclick>XBMC.ActivateWindow(121)</onclick>
-                              <include>VideOSDControlButton</include>
-                            </control>
-                          </control>
-                        </control>
-                      </control>
-                    </control>
-                  </control>
-                </control>
-              </control>
-            </control>
-          </control>
-        </control>
-      </control>
-    </control>
-  </include>
-
-
-  <constant name="MusicVisBottomCtlsSepWidth">70</constant>
-
-
-
-
-  <constant name="MusicVisBtmNextPrevWidth">465</constant>
-
-  <constant name="VisPresetTextWidth">570</constant>
-
-  <!-- Settings -->
-  <constant name="SettingsTextXOffset">34</constant>
-
-  <include name="SettingsSubBlade">
-    <include>SettingsSubBladeDims</include>
-    <animation effect="slide" tween="back" end="-860,0" time="200" delay="0" condition="Window.Next(0) + !Skin.HasSetting(HomeBladeCentre)">WindowClose</animation>
-    <animation effect="slide" tween="back" end="-220,0" time="200" delay="0" condition="Window.Next(0) + Skin.HasSetting(HomeBladeCentre)">WindowClose</animation>
-    <animation effect="fade" time="300" condition="Window.Next(0)">WindowClose</animation>
-    <animation effect="fade" time="200" condition="!Window.Next(0) + !Window.Next(SettingsCategory.xml) + !Window.Next(1001)">WindowClose</animation>
-
-    <control type="group">
-      <posy>-20</posy>
-      <include>HomeSubMenuBackground</include>
-    </control>
-
-    <include>HomeSubMenuIcon</include>
-  </include>
-
-  <include name="SettingsSideMenu">
-    <include>SettingsSideMenuDims</include>
-    <scrolltime>200</scrolltime>
-
-    <itemlayout width="300" height="HomeSideMenuItemHeight">
-      <control type="image">
-        <include>HomeSideMenuNFBGImage</include>
-      </control>
-      <control type="label">
-        <posx>SettingsTextXOffset</posx>
-        <include>HomeSideMenuNFBGLabel</include>
-      </control>
-    </itemlayout>
-  </include>
-
-  <include name="SettingsCategoryButton">
-    <include>SettingsCategoryButtonDims</include>
-    <texturefocus>HomeBladeSubFO2.png</texturefocus>
-    <texturenofocus>HomeBladeSubNF2.png</texturenofocus>
-    <align>left</align>
-    <aligny>center</aligny>
-    <textoffsetx>40</textoffsetx>
-    <font>HomeSubMenuFont</font>
-    <textcolor>HomeSubNoFocus</textcolor>
-    <focusedcolor>HomeSubFocus</focusedcolor>
-    <disabledcolor>Unfocused</disabledcolor>
-    <animation effect="fade" time="300" condition="Window.Next(0)">WindowClose</animation>
-  </include>
-
-  <include name="SettingsLeftBlade">
-    <control type="image">
-      <description>Background Image Left Blade</description>
-      <posx>-620</posx>
-      <posy>0</posy>
-      <width>846</width>
-      <height>720</height>
-      <texture border="0,0,500,0">HomeBladeLeft.png</texture>
-      <animation effect="slide" tween="cubic" start="0,0" end="180,0" time="300" delay="100" condition="Window.Next(0) + !Window.Next(SettingsCategory.xml) + !Window.Next(1001) + !Skin.HasSetting(HomeBladeCentre)">WindowClose</animation>
-      <animation effect="slide" tween="cubic" start="0,0" end="620,0" time="300" delay="100" condition="Window.Next(0) + !Window.Next(SettingsCategory.xml) + !Window.Next(1001) + Skin.HasSetting(HomeBladeCentre)">WindowClose</animation>
-      <animation effect="slide" tween="cubic" start="0,0" end="-670,0" time="700" delay="100" condition="!Window.Next(0) + !Window.Next(SettingsCategory.xml) + !Window.Next(1001) + !Skin.HasSetting(HomeBladeCentre)">WindowClose</animation>
-      <animation effect="slide" tween="cubic" start="0,0" end="-230,0" time="800" delay="100" condition="!Window.Next(0) + !Window.Next(SettingsCategory.xml) + !Window.Next(1001) + Skin.HasSetting(HomeBladeCentre)">WindowClose</animation>
-    </control>
-  </include>
-
-  <include name="SettingsCentreBladeBG">
-    <include>SettingsCentreBladeBGDims</include>
-    <texture>Black.png</texture>
-    <colordiffuse>aabbbbbb</colordiffuse>
-  </include>
-
-  <include name="SettingsCentreBlade">
-    <include>SettingsCentreBladeDims</include>
-    <include>HomeBladeSubTexture</include>
-  </include>
-
-  <include name="SettingsTextArea">
-    <control type="group">
-<!--
-      <animation effect="fade" time="200" condition="!Window.Next(0) + !Window.Next(SettingsCategory.xml) + !Window.Next(1001)">WindowClose</animation>
-      <animation effect="fade" time="200" delay="800" condition="Window.Next(0) + !Window.Next(SettingsCategory.xml) + !Window.Next(1001)">WindowClose</animation>
--->
-      <animation effect="zoom" tween="linear" center="411,0" start="100,100" end="0,100" time="200" delay="100" condition="Window.Next(0) + !Window.Next(SettingsCategory.xml) + !Window.Next(1001) + !Skin.HasSetting(HomeBladeCentre)">WindowClose</animation>
-      <animation effect="zoom" tween="linear" center="851,0" start="100,100" end="0,100" time="200" delay="100" condition="Window.Next(0) + !Window.Next(SettingsCategory.xml) + !Window.Next(1001) + Skin.HasSetting(HomeBladeCentre)">WindowClose</animation>
-
-      <control type="image">
-        <include>SettingsCentreBladeBG</include>
-      </control>
-      <control type="image">
-        <description>Submenu Background Image</description>
-        <include>SettingsCentreBlade</include>
-      </control>
-    </control>
-  </include>
-
-  <include name="SettingsOptionsArea">
-    <include>SettingsOptionsAreaDims</include>
-    <animation type="WindowOpen">
-      <effect type="fade" time="200" />
-    </animation>
-    <animation type="WindowClose" condition="Window.Next(0) + !Window.Next(SettingsCategory.xml) + !Window.Next(1001)">
-      <effect type="fade" time="100" />
-    </animation>
-    <animation effect="fade" time="100" condition="!Window.Next(0) + !Window.Next(SettingsCategory.xml) + !Window.Next(1001)">WindowClose</animation>
-  </include>
-
-  <include name="SettingsUpperTitle">
-    <include>SettingsUpperTitleDims</include>
-    <scroll>true</scroll>
-    <align>right</align>
-    <font>XLargeDefaultCapsFont</font>
-  </include>
-
-  <include name="SettingsLowerTitle">
-    <include>SettingsLowerTitleDims</include>
-    <scroll>true</scroll>
-    <align>right</align>
-    <font>XXXLargeTitleCapsFont</font>
-  </include>
-
-  <include name="CustomSettingsList">
-    <include>CustomSettingsListDims</include>
-    <itemgap>0</itemgap>
-    <onright>101</onright>
-    <orientation>vertical</orientation>
-    <include>DialogFade</include>
-  </include>
-
-  <constant name="SysInfoTextPosX">135</constant>
-  
-  <include name="MenuItemNFTexture">
-    <texture border="128,4,155,4">MenuItemNF.png</texture>
-  </include>
-
-  <include name="MenuItemNFTextureNF">
-    <texturenofocus aspectratio="stretch" border="128,4,155,4">MenuItemNF.png</texturenofocus>
-  </include>
-
-  <include name="MenuItemNFTextureFO">
-    <texturefocus aspectratio="stretch" border="128,4,155,4">MenuItemNF.png</texturefocus>
-  </include>
-
-  <include name="GeneralSkinOption">
-    <include>GeneralSkinOptionDims</include>
-    <textcolor>Focused</textcolor>
-    <disabledcolor>Unfocused</disabledcolor>
-    <include>MenuItemNFTextureNF</include>
-    <texturefocus aspectratio="stretch">MenuItemFO.png</texturefocus>
-    <alttexturefocus aspectratio="stretch">MenuItemFO.png</alttexturefocus>
-    <alttexturenofocus aspectratio="stretch" border="128,4,155,4">MenuItemNF.png</alttexturenofocus>
-    <font>MediumDefaultFont</font>
-    <align>left</align>
-    <aligny>center</aligny>
-  </include>
-
-  <include name="CustomBGSettingThumb">
-    <posy>304</posy>
-    <width>192</width>
-    <height>144</height>
-    <aspectratio>keep</aspectratio>
-    <bordertexture border="14">ThumbShadow.png</bordertexture>
-    <bordersize>8</bordersize>
-    <include>MediaFade</include>
-  </include>
-
-  <include name="CustomBGSettingMultiThumb">
-    <posx>2</posx>
-    <width>184</width>
-    <timeperimage>3000</timeperimage>
-    <include>CustomBGSettingThumb</include>
-  </include>
-
-  <include name="SettingsCategoryMenu">
-    <control type="group">
-      <animation type="WindowOpen">
-        <effect type="fade" time="200" />
-      </animation>
-      <animation type="WindowClose" condition="Window.Next(0) + !Window.Next(SettingsCategory.xml) + !Window.Next(1001)">
-        <effect type="fade" time="100"/>
-      </animation>
-      <animation effect="fade" time="300" condition="!Window.Next(0) + !Window.Next(SettingsCategory.xml) + !Window.Next(1001)">WindowClose</animation>
-
-      <control type="image">
-        <description>Settings Menu Arrows</description>
-        <include>SettingsCatLeftArrowDims</include>
-        <texture>ArrowDownNF.png</texture>
-        <visible>true</visible>
-      </control>
-      <control type="image">
-        <description>Settings Menu Arrows</description>
-        <include>SettingsCatLeftArrowDims</include>
-        <texture>ArrowDownFO.png</texture>
-        <visible>Control.HasFocus(1000)</visible>
-      </control>
-
-      <control type="image">
-        <description>Settings Menu Arrows</description>
-        <include>SettingsCatRightArrowDims</include>
-        <texture>ArrowDownNF.png</texture>
-        <visible>true</visible>
-      </control>
-      <control type="image">
-        <description>Settings Menu Arrows</description>
-        <include>SettingsCatRightArrowDims</include>
-        <texture>ArrowDownFO.png</texture>
-        <visible>Control.HasFocus(1000)</visible>
-      </control>
-
-      <control type="wraplist" id="1000">
-        <description>Settings Menu</description>
-        <include>SettingsCategoryMenuListDims</include>
-        <onup>1000</onup>
-        <ondown>5</ondown>
-        <onleft>1000</onleft>
-        <onright>1000</onright>
-        <focusposition>1</focusposition>
-        <scrolltime>0</scrolltime>
-        <orientation>horizontal</orientation>
-        <visible allowhiddenfocus="true">Control.HasFocus(1000)</visible>
-
-        <itemlayout width="SettingsCategoryTextWidth" height="140">
-
-        </itemlayout>
-
-        <focusedlayout width="SettingsCategoryTextWidth" height="140">
-          <control type="label">
-            <posy>20</posy>
-            <width>SettingsCategoryTextWidth</width>
-            <height>0</height>
-            <info>ListItem.Label</info>
-            <align>right</align>
-            <aligny>center</aligny>
-            <font>XXXLargeTitleCapsFont</font>
-            <textcolor>Highlighted</textcolor>
-            <animation effect="fade" time="300" start="0" end="100">Focus</animation>
-          </control>
-        </focusedlayout>
-
-        <content>
-          <item id="7">
-            <description>Appearance Settings Button</description>
-            <label> $LOCALIZE[31601] </label>
-            <onclick>XBMC.ReplaceWindow(19)</onclick>
-          </item>
-          <item id="8">
-            <description>Skin Settings Button</description>
-            <label> $LOCALIZE[31667] $LOCALIZE[31603] </label>
-            <onclick>XBMC.ReplaceWindow(1001)</onclick>
-          </item>
-          <item id="1">
-            <description>Video Settings Button</description>
-            <label> $LOCALIZE[31001] </label>
-            <onclick>XBMC.ReplaceWindow(17)</onclick>
-          </item>
-          <item id="2">
-            <description>Music Settings Button</description>
-            <label> $LOCALIZE[31002] </label>
-           <onclick>XBMC.ReplaceWindow(15)</onclick>
-          </item>
-          <item id="3">
-           <description>Pictures Settings Button</description>
-            <label> $LOCALIZE[31003] </label>
-            <onclick>XBMC.ReplaceWindow(12)</onclick>
-          </item>
-          <item id="4">
-            <description>Programs Settings Button</description>
-            <label> $LOCALIZE[31004] </label>
-            <onclick>XBMC.ReplaceWindow(13)</onclick>
-          </item>
-          <item id="5">
-            <description>Weather Settings Button</description>
-            <label> $LOCALIZE[31005] </label>
-            <onclick>XBMC.ReplaceWindow(14)</onclick>
-          </item>
-          <item id="8">
-            <description>System Settings Button</description>
-            <label> $LOCALIZE[31006] </label>
-            <onclick>XBMC.ReplaceWindow(16)</onclick>
-          </item>
-          <item id="6">
-            <description>Network Settings Button</description>
-            <label> $LOCALIZE[31602] </label>
-            <onclick>XBMC.ReplaceWindow(18)</onclick>
-          </item>
-        </content>
-      </control>
-    </control>
-  </include>
-
-  <!-- System Info screen -->
-  <include name="SystemInfoLabels">
-    <width>623</width>
-    <height>30</height>
-    <textcolor>Focused</textcolor>
-    <disabledcolor>Unfocused</disabledcolor>
-    <font>MediumSmallDefaultFont</font>
-    <align>left</align>
-    <aligny>center</aligny>
-  </include>
-
-  <include name="SystemInfoProgress">
-    <width>565</width>
-  </include>
-
-  <include name="SystemInfoStaticLabel">
-    <height>22</height>
-    <font>SmallTitleCapsFont</font>
-    <textcolor>Highlighted</textcolor>
-    <include>SystemInfoLabels</include>
-  </include>
-
-  <!-- Weather -->
-  <include name="WeatherButton">
-    <posy>24</posy>
-    <width>170</width>
-    <include>DialogButton</include>
-  </include>
-
-  <constant name="WeatherDayHeight">120</constant>
-
-  <include name="WeatherDayTitle">
-    <posx>160</posx>
-    <posy>0</posy>
-    <label>-</label>
-    <font>MediumSmallTitleCapsFont</font>
-  </include>
-
-  <constant name="WeatherDayVerticalGap">26</constant>
-
-  <include name="WeatherDayCaption">
-    <font>DefaultCapsFont</font>
-    <width>80</width>
-    <visible>Weather.IsFetched</visible>
-  </include>
-
-  <include name="WeatherDayLabel">
-    <label>-</label>
-    <width>70</width>
-  </include>
-
-  <include name="WeatherDayConditions">
-    <posx>160</posx>
-    <width>420</width>
-    <label>-</label>
-  </include>
-
-  <constant name="WeatherCurrentVerticalGap">35</constant>
-
-  <include name="WeatherCurrentCaption">
-    <posx>40</posx>
-    <height>35</height>
-    <align>left</align>
-    <aligny>center</aligny>
-    <font>SmallTitleCapsFont</font>
-    <visible>Weather.IsFetched</visible>
-  </include>
-
-  <include name="WeatherCurrentValue">
-    <posx>200</posx>
-    <width>192</width>
-    <height>35</height>
-    <align>left</align>
-    <aligny>center</aligny>
-    <label>-</label>
-  </include>
-
-  <!-- File Manager -->
-  <constant name="FileMgrDirectoryWidth">492</constant>
-
-  <constant name="FileMgrTextIndent">32</constant>
-
-  <include name="FileMgrDirectoryLabel">
-    <posx>FileMgrTextIndent</posx>
-    <width>466</width>
-    <font>LargeTitleFont</font>
-    <haspath>true</haspath>
-  </include>
-
-  <constant name="FileMgrFilesListYOffset">-140</constant>
-
-  <include name="FileMgrFilesList">
-    <posy>188</posy>
-    <width>FileMgrDirectoryWidth</width>
-    <height>380</height>
-    <scrolltime>200</scrolltime>
-  </include>
-
-  <constant name="FileMgrFileItemHeight">32</constant>
-
-  <include name="FileMgrFileItemLabel">
-    <posx>FileMgrTextIndent</posx>
-    <width>450</width>
-    <height>FileMgrFileItemHeight</height>
-    <aligny>center</aligny>
-    <info>ListItem.Label</info>
-    <font>MediumSmallDefaultFont</font>
-  </include>
-
-  <include name="FileMgrFileItemLabel2">
-    <posx>464</posx>
-    <width>104</width>
-    <height>FileMgrFileItemHeight</height>
-    <aligny>center</aligny>
-    <align>right</align>
-    <info>ListItem.Label2</info>
-  </include>
-
-  <include name="FileMgrFileItemFOImage">
-    <width>FileMgrDirectoryWidth</width>
-    <height>FileMgrFileItemHeight</height>
-    <texture>MenuItemFO.png</texture>
-  </include>
-
-  <include name="FileMgrFilesCount">
-    <posx>FileMgrTextIndent</posx>
-    <posy>444</posy>
-    <label>-</label>
-    <font>MediumSmallTitleCapsFont</font>
-    <textcolor>Unfocused</textcolor>
-  </include>
-
-  <include name="FileMgrFileItemDivider">
-    <width>FileMgrDirectoryWidth</width>
-    <height>4</height>
-    <texture>MusicAlbumItemDivider.png</texture>
-  </include>
-
-  <include name="FileMgrDividersBG">
-    <posy>48</posy>
-
-    <control type="image">
-      <include>FileMgrFileItemDivider</include>
-    </control>
-
-    <control type="group">
-      <posy>FileMgrFileItemHeight</posy>
-
-      <control type="image">
-        <include>FileMgrFileItemDivider</include>
-      </control>
-
-      <control type="group">
-        <posy>FileMgrFileItemHeight</posy>
-
-        <control type="image">
-          <include>FileMgrFileItemDivider</include>
-        </control>
-
-        <control type="group">
-          <posy>FileMgrFileItemHeight</posy>
-
-          <control type="image">
-            <include>FileMgrFileItemDivider</include>
-          </control>
-
-          <control type="group">
-            <posy>FileMgrFileItemHeight</posy>
-
-            <control type="image">
-              <include>FileMgrFileItemDivider</include>
-            </control>
-
-            <control type="group">
-              <posy>FileMgrFileItemHeight</posy>
-
-              <control type="image">
-                <include>FileMgrFileItemDivider</include>
-              </control>
-
-              <control type="group">
-                <posy>FileMgrFileItemHeight</posy>
-
-                <control type="image">
-                  <include>FileMgrFileItemDivider</include>
-                </control>
-
-                <control type="group">
-                  <posy>FileMgrFileItemHeight</posy>
-
-                  <control type="image">
-                    <include>FileMgrFileItemDivider</include>
-                  </control>
-
-                  <control type="group">
-                    <posy>FileMgrFileItemHeight</posy>
-
-                    <control type="image">
-                      <include>FileMgrFileItemDivider</include>
-                    </control>
-
-                    <control type="group">
-                      <posy>FileMgrFileItemHeight</posy>
-          
-                      <control type="image">
-                        <include>FileMgrFileItemDivider</include>
-                      </control>
-                    </control>
-                  </control>
-                </control>
-              </control>
-            </control>
-          </control>
-        </control>
-      </control>
-    </control>
-  </include>
-
-  <include name="FileMgrNonFocusOverlay">
-    <posy>-8</posy>
-    <width>492</width>
-    <height>504</height>
-    <texture>BlackTransparent.png</texture>
-    <colordiffuse>cc999999</colordiffuse>
-    <include>MediaFade</include>
-  </include>
-
-  <include name="FileMgrInfoTitle">
-    <width>268</width>
-    <align>center</align>
-    <font>MediumSmallTitleCapsFont</font>
-    <textcolor>HomeSubNoFocus</textcolor>
-  </include>
-  
-  <constant name="FileMgrInfoTitleHeight">28</constant>
-
-  <include name="FileMgrInfoCaption">
-    <font>SmallTitleCapsFont</font>
-    <textcolor>Unfocused</textcolor>
-  </include>
-
-  <include name="FileMgrInfoValue">
-    <posx>268</posx>
-    <width>150</width>
-    <align>right</align>
-    <font>DefaultCapsFont</font>
-    <textcolor>Unfocused</textcolor>
-  </include>
-
-  <constant name="FileMgrInfoHeight">24</constant>
-
-  <include name="FileMgrDriveInfoValue">
-    <width>170</width>
-    <include>FileMgrInfoValue</include>
-  </include>
-
-  <!-- Pictures -->
-  <include name="PicturesViewVisible">
-    <visible>Window.IsVisible(MyPictures) + Control.IsVisible(51)</visible>
-  </include>
-
-  <include name="PicturesThumbBG">
-    <width>100</width>
-    <height>100</height>
-    <texture border="1">ThumbBorder2.png</texture>
-  </include>
-
-  <include name="PicturesThumbImg">
-    <posx>1</posx>
-    <posy>1</posy>
-    <width>98</width>
-    <height>98</height>
-    <info>ListItem.Icon</info>
-    <aspectratio align="left" aligny="top">keep</aspectratio>
-  </include>
-
-  <constant name="PicturesInfoTextWidth">640</constant>
-
-  <include name="ImageStreamVisible">
-    <visible>Window.IsVisible(MyPictures) + Control.IsVisible(57)</visible>
-  </include>
-
-  <include name="ImageStreamLargeImage">
-    <posx>0</posx>
-    <posy>-120</posy>
-    <width>1280</width>
-    <height>960</height>
-    <aspectratio>keep</aspectratio>
-  </include>
-
-  <include name="ImageStreamThumbBG">
-    <posx>10</posx>
-    <posy>10</posy>
-    <width>160</width>
-    <height>160</height>
-    <texture border="2">ThumbBG.png</texture>
-    <bordertexture border="14">ThumbShadow2.png</bordertexture>
-    <bordersize>8</bordersize>
-  </include>
-
-  <include name="ImageStreamThumb">
-    <posx>20</posx>
-    <posy>20</posy>
-    <width>140</width>
-    <height>140</height>
-    <info>ListItem.Icon</info>
-    <aspectratio>keep</aspectratio>
-  </include>
-
-</includes>
->>>>>>> 1275aafd
+</includes>