--- conflicted
+++ resolved
@@ -1,1521 +1,1436 @@
-<window id="0">
-	<defaultcontrol always="true">300</defaultcontrol>
-	<allowoverlay>no</allowoverlay>
-	<controls>
-		<control type="videowindow">
-			<description>Video Preview Window</description>
-			<include>FullScreenBGImage</include>
-		</control>
-		<control type="image">
-			<texture>Black.png</texture>
-			<animation effect="fade" start="100" end="0" time="600">WindowOpen</animation>
-			<animation effect="fade" start="0" end="100" time="600">WindowClose</animation>
-			<visible>Player.HasVideo</visible>
-			<include>FullScreenBGImage</include>
-		</control>
-		<!-- Right hand backgrounds -->
-		<!-- Backgrounds -->
-		<control type="group" id="200">
-			<visible>!Player.HasVideo</visible>
-			<control type="group" id="216">
-				<description>Power Background Image</description>
-				<include>HomePowerBGVisible</include>
-				<include>HomeBackgroundFade</include>
-				<control type="group">
-					<include>PowerBGVisible</include>
-					<control type="image">
-						<include>BackgroundMidImage</include>
-						<texture>HomeBGPowerMid.jpg</texture>
-						<visible>!Skin.HasSetting(HomeBladeCentre)</visible>
-					</control>
-					<control type="image">
-						<include>BackgroundRightImage</include>
-						<texture>HomeBGPowerRight.jpg</texture>
-					</control>
-				</control>
-				<control type="group">
-					<visible>Skin.HasSetting(EnableCustomBGHome)</visible>
-					<include>CustomPowerBackground</include>
-				</control>
-			</control>
-			<control type="group" id="215">
-				<description>System Background Image</description>
-				<include>HomeSystemBGVisible</include>
-				<include>HomeBackgroundFade</include>
-				<control type="group">
-					<include>SystemBGVisible</include>
-					<control type="image">
-						<include>BackgroundMidImage</include>
-						<texture>HomeBGSystemMid.jpg</texture>
-						<visible>!Skin.HasSetting(HomeBladeCentre)</visible>
-					</control>
-					<control type="image">
-						<include>BackgroundRightImage</include>
-						<texture>HomeBGSystemRight.jpg</texture>
-					</control>
-				</control>
-				<control type="group">
-					<visible>Skin.HasSetting(EnableCustomBGHome)</visible>
-					<include>CustomSystemBackground</include>
-				</control>
-			</control>
-			<control type="group" id="214">
-				<description>Weather Background Image</description>
-				<include>HomeWeatherBGVisible</include>
-				<include>HomeBackgroundFade</include>
-				<include>HomeWeatherBGFade</include>
-				<control type="group">
-					<include>WeatherBGVisible</include>
-					<control type="image">
-						<include>BackgroundMidImage</include>
-						<texture>HomeBGWeatherMid.jpg</texture>
-						<visible>!Skin.HasSetting(HomeBladeCentre)</visible>
-					</control>
-					<control type="image">
-						<include>BackgroundRightImage</include>
-						<texture>HomeBGWeatherRight.jpg</texture>
-					</control>
-				</control>
-				<control type="group">
-					<visible>Skin.HasSetting(EnableCustomBGHome)</visible>
-					<include>CustomWeatherBackground</include>
-				</control>
-			</control>
-			<control type="group" id="240">
-				<description>App Store Background Image</description>
-				<include>HomeAppStoreBGVisible</include>
-				<include>HomeBackgroundFade</include>
-				<control type="group">
-					<include>AppStoreBGVisible</include>
-					<control type="image">
-						<include>BackgroundMidImage</include>
-						<texture>HomeBGAppStoreMid.jpg</texture>
-						<visible>!Skin.HasSetting(HomeBladeCentre)</visible>
-					</control>
-					<control type="image">
-						<include>BackgroundRightImage</include>
-						<texture>HomeBGAppStoreRight.jpg</texture>
-					</control>
-				</control>
-			</control>
-			<control type="group" id="241">
-				<description>Favourites Background Image</description>
-				<include>HomeFavouritesBGVisible</include>
-				<include>HomeBackgroundFade</include>
-				<control type="group">
-					<include>AppStoreBGVisible</include>
-					<control type="image">
-						<include>BackgroundMidImage</include>
-						<texture>HomeBGFavouritesMid.jpg</texture>
-						<visible>!Skin.HasSetting(HomeBladeCentre)</visible>
-					</control>
-					<control type="image">
-						<include>BackgroundRightImage</include>
-						<texture>HomeBGFavouritesRight.jpg</texture>
-					</control>
-				</control>
-			</control>
-			<control type="group" id="242">
-				<description>Help Background Image</description>
-				<include>HomeHelpBGVisible</include>
-				<include>HomeBackgroundFade</include>
-				<control type="group">
-					<include>AppStoreBGVisible</include>
-					<control type="image">
-						<include>BackgroundMidImage</include>
-						<texture>HomeBGHelpMid.jpg</texture>
-						<visible>!Skin.HasSetting(HomeBladeCentre)</visible>
-					</control>
-					<control type="image">
-						<include>BackgroundRightImage</include>
-						<texture>HomeBGHelpRight.jpg</texture>
-					</control>
-				</control>
-			</control>
-			<control type="group" id="210">
-				<description>Videos Background Image</description>
-				<include>HomeVideosBGVisible</include>
-				<include>HomeBackgroundFade</include>
-				<control type="group">
-					<include>VideosBGVisible</include>
-					<control type="image">
-						<include>BackgroundMidImage</include>
-						<texture>HomeBGVideosMid.png</texture>
-						<visible>!Skin.HasSetting(HomeBladeCentre)</visible>
-					</control>
-					<control type="image">
-						<include>BackgroundRightImage</include>
-						<texture>HomeBGVideosRight.png</texture>
-					</control>
-				</control>
-				<control type="group">
-					<visible>Skin.HasSetting(EnableCustomBGHome)</visible>
-					<include>CustomVideosBackground</include>
-				</control>
-			</control>
-			<control type="group" id="218">
-				<description>Movies Background Image</description>
-				<include>HomeMoviesBGVisible</include>
-				<include>HomeBackgroundFade</include>
-				<control type="group">
-					<include>MoviesBGVisible</include>
-					<control type="image">
-						<include>BackgroundMidImage</include>
-						<texture>HomeBGMoviesMid.png</texture>
-						<visible>!Skin.HasSetting(HomeBladeCentre)</visible>
-					</control>
-					<control type="image">
-						<include>BackgroundRightImage</include>
-						<texture>HomeBGMoviesRight.png</texture>
-					</control>
-				</control>
-				<control type="group">
-					<visible>Skin.HasSetting(EnableCustomBGHome)</visible>
-					<include>CustomMoviesBackground</include>
-				</control>
-			</control>
-			<control type="group" id="217">
-				<description>TV Shows Background Image</description>
-				<include>HomeTVShowsBGVisible</include>
-				<include>HomeBackgroundFade</include>
-				<control type="group">
-					<include>TVShowsBGVisible</include>
-					<control type="image">
-						<include>BackgroundMidImage</include>
-						<texture>HomeBGTVShowsMid.jpg</texture>
-						<visible>!Skin.HasSetting(HomeBladeCentre)</visible>
-					</control>
-					<control type="image">
-						<include>BackgroundRightImage</include>
-						<texture>HomeBGTVShowsRight.jpg</texture>
-					</control>
-				</control>
-				<control type="group">
-					<visible>Skin.HasSetting(EnableCustomBGHome)</visible>
-					<include>CustomTVShowsBackground</include>
-				</control>
-			</control>
-			<control type="group" id="211">
-				<description>Music Background Image</description>
-				<include>HomeMusicBGVisible</include>
-				<include>HomeBackgroundFade</include>
-				<control type="group">
-					<include>MusicBGVisible</include>
-					<control type="image">
-						<include>BackgroundMidImage</include>
-						<texture>HomeBGMusicMid.jpg</texture>
-						<visible>!Skin.HasSetting(HomeBladeCentre)</visible>
-					</control>
-					<control type="image">
-						<include>BackgroundRightImage</include>
-						<texture>HomeBGMusicRight.jpg</texture>
-					</control>
-				</control>
-				<control type="group">
-					<visible>Skin.HasSetting(EnableCustomBGHome)</visible>
-					<include>CustomMusicBackground</include>
-				</control>
-			</control>
-			<control type="group" id="212">
-				<description>Pictures Background Image</description>
-				<include>HomePicturesBGVisible</include>
-				<include>HomeBackgroundFade</include>
-				<control type="group">
-					<include>PicturesBGVisible</include>
-					<control type="image">
-						<include>BackgroundMidImage</include>
-						<texture>HomeBGPicturesMid.jpg</texture>
-						<visible>!Skin.HasSetting(HomeBladeCentre)</visible>
-					</control>
-					<control type="image">
-						<include>BackgroundRightImage</include>
-						<texture>HomeBGPicturesRight.jpg</texture>
-					</control>
-				</control>
-				<control type="group">
-					<visible>Skin.HasSetting(EnableCustomBGHome)</visible>
-					<include>CustomPicturesBackground</include>
-				</control>
-			</control>
-			<control type="group" id="213">
-				<description>Programs Background Image</description>
-				<include>HomeProgramsBGVisible</include>
-				<include>HomeBackgroundFade</include>
-				<control type="group">
-					<include>ProgramsBGVisible</include>
-					<control type="image">
-						<include>BackgroundMidImage</include>
-						<texture>HomeBGProgramsMid.jpg</texture>
-						<visible>!Skin.HasSetting(HomeBladeCentre)</visible>
-					</control>
-					<control type="image">
-						<include>BackgroundRightImage</include>
-						<texture>HomeBGProgramsRight.jpg</texture>
-					</control>
-				</control>
-				<control type="group">
-					<visible>Skin.HasSetting(EnableCustomBGHome)</visible>
-					<include>CustomProgramsBackground</include>
-				</control>
-			</control>
-			<control type="group" id="219">
-				<description>DVD Background Image</description>
-				<include>HomeDVDBGVisible</include>
-				<include>HomeBackgroundFade</include>
-				<control type="group">
-					<include>DVDBGVisible</include>
-					<control type="image">
-						<include>BackgroundMidImage</include>
-						<texture>HomeBGDVDMid.png</texture>
-						<visible>!Skin.HasSetting(HomeBladeCentre)</visible>
-					</control>
-					<control type="image">
-						<include>BackgroundRightImage</include>
-						<texture>HomeBGDVDRight.png</texture>
-					</control>
-				</control>
-				<control type="group">
-					<visible>Skin.HasSetting(EnableCustomBGHome)</visible>
-					<include>CustomDVDBackground</include>
-				</control>
-			</control>
-			<include>HomeRightOverlay</include>
-		</control>
-		<!-- Behind Menu Backgrounds (on the left hand side)-->
-		<control type="group" id="201">
-			<visible>!Player.HasVideo</visible>
-			<control type="group" id="236">
-				<description>Power Background Image</description>
-				<include>HomePowerBGVisible</include>
-				<include>HomeBackgroundFade</include>
-				<control type="group">
-					<include>PowerBGVisible</include>
-					<control type="image">
-						<include>BackgroundLeftImage</include>
-						<texture>HomeBGPowerLeftLow.jpg</texture>
-					</control>
-					<control type="group">
-						<visible>Skin.HasSetting(HomeBladeCentre)</visible>
-						<control type="image">
-							<include>BackgroundMidImage</include>
-							<texture>HomeBGPowerMidLow.jpg</texture>
-						</control>
-						<control type="image">
-							<include>BackgroundMidRightImage</include>
-							<texture>HomeBGPowerMidRightLow.jpg</texture>
-						</control>
-					</control>
-				</control>
-			</control>
-			<control type="group" id="235">
-				<description>System Background Image</description>
-				<include>HomeSystemBGVisible</include>
-				<include>HomeBackgroundFade</include>
-				<control type="group">
-					<include>SystemBGVisible</include>
-					<control type="image">
-						<include>BackgroundLeftImage</include>
-						<texture>HomeBGSystemLeftLow.jpg</texture>
-					</control>
-					<control type="group">
-						<visible>Skin.HasSetting(HomeBladeCentre)</visible>
-						<control type="image">
-							<include>BackgroundMidImage</include>
-							<texture>HomeBGSystemMidLow.jpg</texture>
-						</control>
-						<control type="image">
-							<include>BackgroundMidRightImage</include>
-							<texture>HomeBGSystemMidRightLow.jpg</texture>
-						</control>
-					</control>
-				</control>
-			</control>
-			<control type="group" id="234">
-				<description>Weather Background Image</description>
-				<include>HomeWeatherBGVisible</include>
-				<include>HomeBackgroundFade</include>
-				<include>HomeWeatherBGFade</include>
-				<control type="group">
-					<include>WeatherBGVisible</include>
-					<control type="image">
-						<include>BackgroundLeftImage</include>
-						<texture>HomeBGWeatherLeftLow.jpg</texture>
-					</control>
-					<control type="group">
-						<visible>Skin.HasSetting(HomeBladeCentre)</visible>
-						<control type="image">
-							<include>BackgroundMidImage</include>
-							<texture>HomeBGWeatherMidLow.jpg</texture>
-						</control>
-						<control type="image">
-							<include>BackgroundMidRightImage</include>
-							<texture>HomeBGWeatherMidRightLow.jpg</texture>
-						</control>
-					</control>
-				</control>
-			</control>
-			<control type="group" id="241">
-				<description>App Store Background Image</description>
-				<include>HomeAppStoreBGVisible</include>
-				<include>HomeBackgroundFade</include>
-				<control type="group">
-					<include>AppStoreBGVisible</include>
-					<control type="image">
-						<include>BackgroundLeftImage</include>
-						<texture>HomeBGAppStoreLeftLow.jpg</texture>
-					</control>
-					<control type="group">
-						<visible>Skin.HasSetting(HomeBladeCentre)</visible>
-						<control type="image">
-							<include>BackgroundMidImage</include>
-							<texture>HomeBGAppStoreMidLow.jpg</texture>
-						</control>
-						<control type="image">
-							<include>BackgroundMidRightImage</include>
-							<texture>HomeBGAppStoreMidRightLow.jpg</texture>
-						</control>
-					</control>
-				</control>
-			</control>
-			<control type="group" id="241">
-				<description>Favourites Background Image</description>
-				<include>HomeFavouritesBGVisible</include>
-				<include>HomeBackgroundFade</include>
-				<control type="group">
-					<include>AppStoreBGVisible</include>
-					<control type="image">
-						<include>BackgroundLeftImage</include>
-						<texture>HomeBGFavouritesLeftLow.jpg</texture>
-					</control>
-					<control type="group">
-						<visible>Skin.HasSetting(HomeBladeCentre)</visible>
-						<control type="image">
-							<include>BackgroundMidImage</include>
-							<texture>HomeBGFavouritesMidLow.jpg</texture>
-						</control>
-						<control type="image">
-							<include>BackgroundMidRightImage</include>
-							<texture>HomeBGFavouritesMidRightLow.jpg</texture>
-						</control>
-					</control>
-				</control>
-			</control>
-			<control type="group" id="242">
-				<description>Help Background Image</description>
-				<include>HomeHelpBGVisible</include>
-				<include>HomeBackgroundFade</include>
-				<control type="group">
-					<include>HelpBGVisible</include>
-					<control type="image">
-						<include>BackgroundLeftImage</include>
-						<texture>HomeBGHelpLeftLow.jpg</texture>
-					</control>
-					<control type="group">
-						<visible>Skin.HasSetting(HomeBladeCentre)</visible>
-						<control type="image">
-							<include>BackgroundMidImage</include>
-							<texture>HomeBGHelpMidLow.jpg</texture>
-						</control>
-						<control type="image">
-							<include>BackgroundMidRightImage</include>
-							<texture>HomeBGHelpMidRightLow.jpg</texture>
-						</control>
-					</control>
-				</control>
-			</control>
-			<control type="group" id="230">
-				<description>Videos Background Image</description>
-				<include>HomeVideosBGVisible</include>
-				<include>HomeBackgroundFade</include>
-				<control type="group">
-					<include>VideosBGVisible</include>
-					<control type="image">
-						<include>BackgroundLeftImage</include>
-						<texture>HomeBGVideosLeftLow.png</texture>
-					</control>
-					<control type="group">
-						<visible>Skin.HasSetting(HomeBladeCentre)</visible>
-						<control type="image">
-							<include>BackgroundMidImage</include>
-							<texture>HomeBGVideosMidLow.png</texture>
-						</control>
-						<control type="image">
-							<include>BackgroundMidRightImage</include>
-							<texture>HomeBGVideosMidRightLow.png</texture>
-						</control>
-					</control>
-				</control>
-			</control>
-			<control type="group" id="238">
-				<description>Movies Background Image</description>
-				<include>HomeMoviesBGVisible</include>
-				<include>HomeBackgroundFade</include>
-				<control type="group">
-					<include>MoviesBGVisible</include>
-					<control type="image">
-						<include>BackgroundLeftImage</include>
-						<texture>HomeBGMoviesLeftLow.png</texture>
-					</control>
-					<control type="group">
-						<visible>Skin.HasSetting(HomeBladeCentre)</visible>
-						<control type="image">
-							<include>BackgroundMidImage</include>
-							<texture>HomeBGMoviesMidLow.png</texture>
-						</control>
-						<control type="image">
-							<include>BackgroundMidRightImage</include>
-							<texture>HomeBGMoviesMidRightLow.png</texture>
-						</control>
-					</control>
-				</control>
-			</control>
-			<control type="group" id="237">
-				<description>TV Shows Background Image</description>
-				<include>HomeTVShowsBGVisible</include>
-				<include>HomeBackgroundFade</include>
-				<control type="group">
-					<include>TVShowsBGVisible</include>
-					<control type="image">
-						<include>BackgroundLeftImage</include>
-						<texture>HomeBGTVShowsLeftLow.jpg</texture>
-					</control>
-					<control type="group">
-						<visible>Skin.HasSetting(HomeBladeCentre)</visible>
-						<control type="image">
-							<include>BackgroundMidImage</include>
-							<texture>HomeBGTVShowsMidLow.jpg</texture>
-						</control>
-						<control type="image">
-							<include>BackgroundMidRightImage</include>
-							<texture>HomeBGTVShowsMidRightLow.jpg</texture>
-						</control>
-					</control>
-				</control>
-			</control>
-			<control type="group" id="231">
-				<description>Music Background Image</description>
-				<include>HomeMusicBGVisible</include>
-				<include>HomeBackgroundFade</include>
-				<control type="group">
-					<include>MusicBGVisible</include>
-					<control type="image">
-						<include>BackgroundLeftImage</include>
-						<texture>HomeBGMusicLeftLow.jpg</texture>
-					</control>
-					<control type="group">
-						<visible>Skin.HasSetting(HomeBladeCentre)</visible>
-						<control type="image">
-							<include>BackgroundMidImage</include>
-							<texture>HomeBGMusicMidLow.jpg</texture>
-						</control>
-						<control type="image">
-							<include>BackgroundMidRightImage</include>
-							<texture>HomeBGMusicMidRightLow.jpg</texture>
-						</control>
-					</control>
-				</control>
-			</control>
-			<control type="group" id="232">
-				<description>Pictures Background Image</description>
-				<include>HomePicturesBGVisible</include>
-				<include>HomeBackgroundFade</include>
-				<control type="group">
-					<include>PicturesBGVisible</include>
-					<control type="image">
-						<include>BackgroundLeftImage</include>
-						<texture>HomeBGPicturesLeftLow.jpg</texture>
-					</control>
-					<control type="group">
-						<visible>Skin.HasSetting(HomeBladeCentre)</visible>
-						<control type="image">
-							<include>BackgroundMidImage</include>
-							<texture>HomeBGPicturesMidLow.jpg</texture>
-						</control>
-						<control type="image">
-							<include>BackgroundMidRightImage</include>
-							<texture>HomeBGPicturesMidRightLow.jpg</texture>
-						</control>
-					</control>
-				</control>
-			</control>
-			<control type="group" id="233">
-				<description>Programs Background Image</description>
-				<include>HomeProgramsBGVisible</include>
-				<include>HomeBackgroundFade</include>
-				<control type="group">
-					<include>ProgramsBGVisible</include>
-					<control type="image">
-						<include>BackgroundLeftImage</include>
-						<texture>HomeBGProgramsLeftLow.jpg</texture>
-					</control>
-					<control type="group">
-						<visible>Skin.HasSetting(HomeBladeCentre)</visible>
-						<control type="image">
-							<include>BackgroundMidImage</include>
-							<texture>HomeBGProgramsMidLow.jpg</texture>
-						</control>
-						<control type="image">
-							<include>BackgroundMidRightImage</include>
-							<texture>HomeBGProgramsMidRightLow.jpg</texture>
-						</control>
-					</control>
-				</control>
-			</control>
-			<control type="group" id="239">
-				<description>DVD Background Image</description>
-				<include>HomeDVDBGVisible</include>
-				<include>HomeBackgroundFade</include>
-				<control type="group">
-					<include>DVDBGVisible</include>
-					<control type="image">
-						<include>BackgroundLeftImage</include>
-						<texture>HomeBGDVDLeftLow.png</texture>
-					</control>
-					<control type="group">
-						<visible>Skin.HasSetting(HomeBladeCentre)</visible>
-						<control type="image">
-							<include>BackgroundMidImage</include>
-							<texture>HomeBGDVDMidLow.png</texture>
-						</control>
-						<control type="image">
-							<include>BackgroundMidRightImage</include>
-							<texture>HomeBGDVDMidRightLow.png</texture>
-						</control>
-					</control>
-				</control>
-			</control>
-		</control>
-		<!-- THE FANART BACKGROUND -->
-		<control type="group">
-			<visible>!Player.HasVideo</visible>
-			<control type="largeimage">
-				<visible>Container(300).HasFocus(1000)</visible>
-				<animation effect="fade" end="100" time="600" delay="300">Visible</animation>
-		       	<animation effect="fade" end="0" time="600" delay="600">Hidden</animation>
-				<info>Container(300).ListItem.Property(fanart_image)</info>
-				<posx>0</posx>
-				<posy>0</posy>
-				<width>1280</width>
-				<height>720</height>
-				<visible>true</visible>
-			</control>
-			<control type="largeimage">
-				<visible>Container(300).HasFocus(1001)</visible>
-				<animation effect="fade" end="100" time="600" delay="300">Visible</animation>
-		       	<animation effect="fade" end="0" time="600" delay="600">Hidden</animation>
-				<info>Container(300).ListItem.Property(fanart_image)</info>
-				<posx>0</posx>
-				<posy>0</posy>
-				<width>1280</width>
-				<height>720</height>
-				<visible>true</visible>
-			</control>
-			<control type="largeimage">
-				<visible>Container(300).HasFocus(1002)</visible>
-				<animation effect="fade" end="100" time="600" delay="300">Visible</animation>
-    		   	<animation effect="fade" end="0" time="600" delay="600">Hidden</animation>
-				<info>Container(300).ListItem.Property(fanart_image)</info>
-				<posx>0</posx>
-				<posy>0</posy>
-				<width>1280</width>
-				<height>720</height>
-				<visible>true</visible>
-			</control>
-			<control type="largeimage">
-				<visible>Container(300).HasFocus(1003)</visible>
-				<animation effect="fade" end="100" time="600" delay="300">Visible</animation>
-    		   	<animation effect="fade" end="0" time="600" delay="600">Hidden</animation>
-				<info>Container(300).ListItem.Property(fanart_image)</info>
-				<posx>0</posx>
-				<posy>0</posy>
-				<width>1280</width>
-				<height>720</height>
-				<visible>true</visible>
-			</control>
-			<control type="largeimage">
-				<visible>Container(300).HasFocus(1004)</visible>
-				<animation effect="fade" end="100" time="600" delay="300">Visible</animation>
- 		      	<animation effect="fade" end="0" time="600" delay="600">Hidden</animation>
-				<info>Container(300).ListItem.Property(fanart_image)</info>
-				<posx>0</posx>
-				<posy>0</posy>
-				<width>1280</width>
-				<height>720</height>
-				<visible>true</visible>
-			</control>
-			<control type="largeimage">
-				<visible>Container(300).HasFocus(1005)</visible>
-				<animation effect="fade" end="100" time="600" delay="300">Visible</animation>
-   		    	<animation effect="fade" end="0" time="600" delay="600">Hidden</animation>
-				<info>Container(300).ListItem.Property(fanart_image)</info>
-				<posx>0</posx>
-				<posy>0</posy>
-				<width>1280</width>
-				<height>720</height>
-				<visible>true</visible>
-			</control>
-			<control type="largeimage">
-				<visible>Container(300).HasFocus(1006)</visible>
-				<animation effect="fade" end="100" time="600" delay="300">Visible</animation>
-    		   	<animation effect="fade" end="0" time="600" delay="600">Hidden</animation>
-				<info>Container(300).ListItem.Property(fanart_image)</info>
-				<posx>0</posx>
-				<posy>0</posy>
-				<width>1280</width>
-				<height>720</height>
-				<visible>true</visible>
-			</control>
-			<control type="largeimage">
-				<visible>Container(300).HasFocus(1007)</visible>
-				<animation effect="fade" end="100" time="600" delay="300">Visible</animation>
- 		      	<animation effect="fade" end="0" time="600" delay="600">Hidden</animation>
-				<info>Container(300).ListItem.Property(fanart_image)</info>
-				<posx>0</posx>
-				<posy>0</posy>
-				<width>1280</width>
-				<height>720</height>
-				<visible>true</visible>
-			</control>
-			<control type="largeimage">
-				<visible>Container(300).HasFocus(1008)</visible>
-				<animation effect="fade" end="100" time="600" delay="300">Visible</animation>
-  		     	<animation effect="fade" end="0" time="600" delay="600">Hidden</animation>
-				<info>Container(300).ListItem.Property(fanart_image)</info>
-				<posx>0</posx>
-				<posy>0</posy>
-				<width>1280</width>
-				<height>720</height>
-				<visible>true</visible>
-			</control>
-			<control type="largeimage">
-				<visible>Container(300).HasFocus(1009)</visible>
-				<animation effect="fade" end="100" time="600" delay="300">Visible</animation>
-   		    	<animation effect="fade" end="0" time="600" delay="600">Hidden</animation>
-				<info>Container(300).ListItem.Property(fanart_image)</info>
-				<posx>0</posx>
-				<posy>0</posy>
-				<width>1280</width>
-				<height>720</height>
-				<visible>true</visible>
-			</control>
-			<control type="largeimage">
-				<visible>Container(300).HasFocus(1010)</visible>
-				<animation effect="fade" end="100" time="600" delay="300">Visible</animation>
-     		  	<animation effect="fade" end="0" time="600" delay="600">Hidden</animation>
-				<info>Container(300).ListItem.Property(fanart_image)</info>
-				<posx>0</posx>
-				<posy>0</posy>
-				<width>1280</width>
-				<height>720</height>
-				<visible>true</visible>
-			</control>
-			<control type="largeimage">
-				<visible>Container(300).HasFocus(1011)</visible>
-				<animation effect="fade" end="100" time="600" delay="300">Visible</animation>
-  		     	<animation effect="fade" end="0" time="600" delay="600">Hidden</animation>
-				<info>Container(300).ListItem.Property(fanart_image)</info>
-				<posx>0</posx>
-				<posy>0</posy>
-				<width>1280</width>
-				<height>720</height>
-				<visible>true</visible>
-			</control>
-			<control type="largeimage">
-				<visible>Container(300).HasFocus(1012)</visible>
-				<animation effect="fade" end="100" time="600" delay="300">Visible</animation>
-  		     	<animation effect="fade" end="0" time="600" delay="600">Hidden</animation>
-				<info>Container(300).ListItem.Property(fanart_image)</info>
-				<posx>0</posx>
-				<posy>0</posy>
-				<width>1280</width>
-				<height>720</height>
-				<visible>true</visible>
-			</control>
-			<control type="largeimage">
-				<visible>Container(300).HasFocus(1013)</visible>
-				<animation effect="fade" end="100" time="600" delay="300">Visible</animation>
-     		  	<animation effect="fade" end="0" time="600" delay="600">Hidden</animation>
-				<info>Container(300).ListItem.Property(fanart_image)</info>
-				<posx>0</posx>
-				<posy>0</posy>
-				<width>1280</width>
-				<height>720</height>
-				<visible>true</visible>
-			</control>
-			<control type="largeimage">
-				<visible>Container(300).HasFocus(1014)</visible>
-				<animation effect="fade" end="100" time="600" delay="300">Visible</animation>
-     		  	<animation effect="fade" end="0" time="600" delay="600">Hidden</animation>
-				<info>Container(300).ListItem.Property(fanart_image)</info>
-				<posx>0</posx>
-				<posy>0</posy>
-				<width>1280</width>
-				<height>720</height>
-				<visible>true</visible>
-			</control>
-			<control type="largeimage">
-				<visible>Container(300).HasFocus(1015)</visible>
-				<animation effect="fade" end="100" time="600" delay="300">Visible</animation>
-     		  	<animation effect="fade" end="0" time="600" delay="600">Hidden</animation>
-				<info>Container(300).ListItem.Property(fanart_image)</info>
-				<posx>0</posx>
-				<posy>0</posy>
-				<width>1280</width>
-				<height>720</height>
-				<visible>true</visible>
-			</control>
-			<control type="largeimage">
-				<visible>Container(300).HasFocus(1016)</visible>
-				<animation effect="fade" end="100" time="600" delay="300">Visible</animation>
-   		    	<animation effect="fade" end="0" time="600" delay="600">Hidden</animation>
-				<info>Container(300).ListItem.Property(fanart_image)</info>
-				<posx>0</posx>
-				<posy>0</posy>
-				<width>1280</width>
-				<height>720</height>
-				<visible>true</visible>
-			</control>
-			<control type="largeimage">
-				<visible>Container(300).HasFocus(1017)</visible>
-				<animation effect="fade" end="100" time="600" delay="300">Visible</animation>
-   		    	<animation effect="fade" end="0" time="600" delay="600">Hidden</animation>
-				<info>Container(300).ListItem.Property(fanart_image)</info>
-				<posx>0</posx>
-				<posy>0</posy>
-				<width>1280</width>
-				<height>720</height>
-				<visible>true</visible>
-			</control>
-			<control type="largeimage">
-				<visible>Container(300).HasFocus(1018)</visible>
-				<animation effect="fade" end="100" time="600" delay="300">Visible</animation>
-		       	<animation effect="fade" end="0" time="600" delay="600">Hidden</animation>
-				<info>Container(300).ListItem.Property(fanart_image)</info>
-				<posx>0</posx>
-				<posy>0</posy>
-				<width>1280</width>
-				<height>720</height>
-				<visible>true</visible>
-			</control>
-			<control type="largeimage">
-				<visible>Container(300).HasFocus(1019)</visible>
-				<animation effect="fade" end="100" time="600" delay="300">Visible</animation>
- 		      	<animation effect="fade" end="0" time="600" delay="600">Hidden</animation>
-				<info>Container(300).ListItem.Property(fanart_image)</info>
-				<posx>0</posx>
-				<posy>0</posy>
-				<width>1280</width>
-				<height>720</height>
-				<visible>true</visible>
-			</control>
-		</control>
-		<control type="image">
-			<visible>Skin.String(Developer_Background) + Skin.HasSetting(Developer) + Skin.HasSetting(Developer_Background_Visible)</visible>
-			<width>1280</width>
-			<height>720</height>
-			<texture>$INFO[Skin.String(Developer_Background)]</texture>
-		</control>
-		<control type="image">
-			<visible>Skin.HasSetting(Developer) + Skin.HasSetting(Developer_Background_Visible)</visible>
-			<width>1280</width>
-			<height>720</height>
-			<texture>Black.png</texture>
-			<aspectratio>stretch</aspectratio>
-
-			<include condition="Skin.HasSetting(Background_0)">opacity_0</include>
-			<include condition="Skin.HasSetting(Background_10)">opacity_10</include>
-			<include condition="Skin.HasSetting(Background_20)">opacity_20</include>
-			<include condition="Skin.HasSetting(Background_30)">opacity_30</include>
-			<include condition="Skin.HasSetting(Background_40)">opacity_40</include>
-			<include condition="Skin.HasSetting(Background_50)">opacity_50</include>
-			<include condition="!Skin.HasSetting(Background_60)">opacity_60</include>
-			<include condition="Skin.HasSetting(Background_70)">opacity_70</include>
-			<include condition="Skin.HasSetting(Background_80)">opacity_80</include>
-			<include condition="Skin.HasSetting(Background_90)">opacity_90</include>
-			<include condition="Skin.HasSetting(Background_100)">opacity_100</include>
-		</control>
-		
-		<!-- SubMenus -->
-		<control type="group" id="500">
-			<animation effect="fade" start="0" end="100" time="1000" delay="500">WindowOpen</animation>
-			<animation type="WindowClose" condition="![Window.Next(SettingsCategory.xml) | Window.Next(1001) | Window.Next(7) | Window.Next(34)]">
-				<effect type="fade" time="300"/>
-				<effect type="slide" time="200" end="-220,0"/>
-			</animation>
-			<animation effect="fade" time="0" condition="[Window.Next(SettingsCategory.xml) | Window.Next(1001) | Window.Next(7) | Window.Next(34)]">WindowClose</animation>
-			<animation effect="fade" time="400" delay="200">Unfocus</animation>
-			<animation effect="slide" end="-440,0" time="0" condition="!Skin.HasSetting(HomeBladeCentre)">Conditional</animation>
-			
-			<control type="group" id="301">
-				<include>HomeSubMenuGroupDims</include>
-				<include>HomeSubMenuBackground</include>
-				    
-				<control type="list" id="407">
-					<description>Power Side Menu</description>
-					<onup>407</onup>
-					<ondown>407</ondown>
-					<visible>[Container(300).HasFocus(111) | Container(300).HasFocus(112) | Container(300).HasFocus(113) | Control.HasFocus(407)] + ![Container(300).OnNext | Container(300).OnPrevious]</visible>
-					<include>HomeSideMenu</include>
-					<focusedlayout width="HomeSideMenuItemWidth" height="HomeSideMenuItemHeight">
-						<control type="image">
-							<include>HomeSideMenuNFBGImage</include>
-						</control>
-						<control type="label">
-							<include>HomeSideMenuNFBGLabel</include>
-						</control>
-						<control type="image">
-							<include>HomeSideMenuFOBGImage</include>
-							<animation effect="slide" start="0,245" end="0,0" time="500" reversible="false" tween="quadratic" easing="out" condition="Container(407).OnNext + Container(407).Position(0)">focus</animation>
-							<animation effect="slide" start="0,-43" end="0,0" time="400" reversible="false" tween="quadratic" easing="out" condition="Container(407).OnNext + !Container(407).Position(0)">focus</animation>
-							<animation effect="slide" start="0,-159" end="0,0" time="500" reversible="false" tween="quadratic" easing="out" condition="Container(407).OnPrevious + [Container(407).Position(4) + System.Platform.Xbox + !System.HasLoginScreen]">focus</animation>
-							<animation effect="slide" start="0,-202" end="0,0" time="500" reversible="false" tween="quadratic" easing="out" condition="Container(407).OnPrevious + [Container(407).Position(5) + System.Platform.Xbox + System.HasLoginScreen]">focus</animation>
-							<animation effect="slide" start="0,-202" end="0,0" time="500" reversible="false" tween="quadratic" easing="out" condition="Container(407).OnPrevious + [Container(407).Position(5) + !System.Platform.Xbox + !System.HasLoginScreen]">focus</animation>
-							<animation effect="slide" start="0,-245" end="0,0" time="500" reversible="false" tween="quadratic" easing="out" condition="Container(407).OnPrevious + [Container(407).Position(6) + !System.Platform.Xbox + System.HasLoginScreen]">focus</animation>
-							<animation effect="slide" start="0,43" end="0,0" time="400" reversible="false" tween="quadratic" easing="out" condition="Container(407).OnPrevious + ![[Container(407).Position(4) + System.Platform.Xbox + !System.HasLoginScreen] | [Container(407).Position(5) + System.Platform.Xbox + System.HasLoginScreen] | [Container(407).Position(5) + !System.Platform.Xbox + !System.HasLoginScreen] | [Container(407).Position(6) + !System.Platform.Xbox + System.HasLoginScreen]]">focus</animation>
-						</control>
-						<control type="label">
-							<include>HomeSideMenuFOBGLabel</include>
-							<animation effect="fade" start="0" end="100" time="200" delay="300" reversible="false" condition="Container(407).OnNext">focus</animation>
-							<animation effect="fade" start="0" end="100" time="200" delay="300" reversible="false" condition="Container(407).OnPrevious">focus</animation>
-						</control>
-					</focusedlayout>
-					<content>
-						<item id="111">
-							<description>Quit Button</description>
-							<label> $LOCALIZE[31007] </label>
-							<onclick>Plex.Shutdown()</onclick>
-							<visible>Skin.HasSetting(ShowSleep) | Skin.HasSetting(ShowShutDown)</visible>
-						</item>
-						<item id="112">
-							<description>Sleep Button</description>
-							<label> $LOCALIZE[13450] </label>
-							<onclick>XBMC.SleepSystem()</onclick>
-							<visible>!Skin.HasSetting(ShowSleep)</visible>
-						</item>
-						<item id="113">
-							<description>Shut Down Button</description>
-							<label> $LOCALIZE[31961] </label>
-							<onclick>XBMC.ShutDownSystem()</onclick>
-							<visible>!Skin.HasSetting(ShowShutDown)</visible>
-						</item>
-						<!--
-						<item id="114">
-							<description>Sleep Display Button</description>
-							<label> $LOCALIZE[31964] </label>
-							<onclick>XBMC.SleepDisplay()</onclick>
-							<visible>!Skin.HasSetting(ShowSleep)</visible>
-						</item>
-						-->
-						<item id="8">
-							<description>Logout Button</description>
-							<label> $LOCALIZE[20126] </label>
-							<onclick>System.LogOff</onclick>
-							<visible>System.HasLoginScreen</visible>
-						</item>
-					</content>
-				</control>
-			</control>
-			<!--Sub Submenu -->
-			<control type="group" id="302">
-				<include>HomeSubSubMenuGroupDims</include>
-				<animation effect="fade" time="500" delay="100">Focus</animation>
-				<animation effect="fade" time="200">Unfocus</animation>
-				<visible allowhiddenfocus="true">Control.HasFocus(506)</visible>
-				<include>HomeSubMenuBackground</include>
-				<control type="list" id="506">
-					<description>Settings Sub Side Menu</description>
-					<onup>506</onup>
-					<ondown>506</ondown>
-					<onleft>300</onleft>
-					<onright>506</onright>
-					<scrolltime>200</scrolltime>
-					<visible allowhiddenfocus="true">Control.HasFocus(506)</visible>
-					<include>HomeSideMenuDims</include>
-					<include>HomeSlideLeft</include>
-					<itemlayout width="HomeSideMenuItemWidth" height="HomeSideMenuItemHeight">
-						<control type="image">
-							<include>HomeSideMenuNFBGImage</include>
-						</control>
-						<control type="label">
-							<include>HomeSideMenuNFBGLabel</include>
-						</control>
-					</itemlayout>
-					<focusedlayout width="HomeSideMenuItemWidth" height="HomeSideMenuItemHeight">
-						<control type="image">
-							<include>HomeSideMenuNFBGImage</include>
-						</control>
-						<control type="label">
-							<include>HomeSideMenuNFBGLabel</include>
-						</control>
-						<control type="image">
-							<include>HomeSideMenuFOBGImage</include>
-							<animation effect="slide" start="0,288" end="0,0" time="500" reversible="false" tween="quadratic" easing="out" condition="Container(506).OnNext + Container(506).Position(0)">focus</animation>
-							<animation effect="slide" start="0,-43" end="0,0" time="400" reversible="false" tween="quadratic" easing="out" condition="Container(506).OnNext + !Container(506).Position(0)">focus</animation>
-							<animation effect="slide" start="0,-288" end="0,0" time="500" reversible="false" tween="quadratic" easing="out" condition="Container(506).OnPrevious + Container(506).Position(7)">focus</animation>
-							<animation effect="slide" start="0,43" end="0,0" time="400" reversible="false" tween="quadratic" easing="out" condition="Container(506).OnPrevious + !Container(506).Position(7)">focus</animation>
-						</control>
-						<control type="label">
-							<include>HomeSideMenuFOBGLabel</include>
-							<animation effect="fade" start="0" end="100" time="200" delay="300" reversible="false" condition="Container(506).OnNext">focus</animation>
-							<animation effect="fade" start="0" end="100" time="200" delay="300" reversible="false" condition="Container(506).OnPrevious">focus</animation>
-						</control>
-					</focusedlayout>
-					<content>
-						<item id="8">
-							<description>Skin Settings Button</description>
-							<label> $LOCALIZE[31603] </label>
-							<onclick>XBMC.ActivateWindow(1001)</onclick>
-						</item>
-						<item id="7">
-							<description>Appearance Settings Button</description>
-							<label> $LOCALIZE[31601] </label>
-							<onclick>XBMC.ActivateWindow(19)</onclick>
-						</item>
-						<item id="1">
-							<description>Video Settings Button</description>
-							<label> $LOCALIZE[31001] </label>
-							<onclick>XBMC.ActivateWindow(17)</onclick>
-						</item>
-						<item id="2">
-							<description>Music Settings Button</description>
-							<label> $LOCALIZE[31002] </label>
-							<onclick>XBMC.ActivateWindow(15)</onclick>
-						</item>
-						<item id="3">
-							<description>Pictures Settings Button</description>
-							<label> $LOCALIZE[31003] </label>
-							<onclick>XBMC.ActivateWindow(12)</onclick>
-						</item>
-						<!--
-						<item id="4">
-							<description>Programs Settings Button</description>
-							<label> $LOCALIZE[31004] </label>
-							<onclick>XBMC.ActivateWindow(13)</onclick>
-						</item>-->
-						<item id="5">
-							<description>System Settings Button</description>
-							<label> $LOCALIZE[31006] </label>
-							<onclick>XBMC.ActivateWindow(16)</onclick>
-						</item>
-						<item id="6">
-							<description>About Button</description>
-							<label> $LOCALIZE[31800] </label>
-							<onclick>XBMC.ActivateWindow(4)</onclick>
-						</item>
-						<!--
-						<item id="6">
-							<description>Network Settings Button</description>
-							<label> $LOCALIZE[31602] </label>
-							<onclick>XBMC.ActivateWindow(18)</onclick>
-						</item>
-						<item id="7">
-							<description>Developer Settings Button</description>
-							<label> Developer </label>
-							<onclick>XBMC.ActivateWindow(1002)</onclick>
-						</item>
-						-->
-					</content>
-				</control>
-			</control>
-      <control type="group" id="303">
-				<include>HomeSubSubMenuGroupDims</include>
-				<animation effect="fade" time="500" delay="100">Focus</animation>
-				<animation effect="fade" time="200">Unfocus</animation>
-				<visible allowhiddenfocus="true">Control.HasFocus(507)</visible>
-				<include>HomeSubMenuBackground</include>
-				<control type="list" id="507">
-					<description>Plug-ins Sub Side Menu</description>
-					<onup>507</onup>
-					<ondown>507</ondown>
-					<onleft>300</onleft>
-					<onright>507</onright>
-					<scrolltime>200</scrolltime>
-					<visible allowhiddenfocus="true">Control.HasFocus(507)</visible>
-					<include>HomeSideMenuDims</include>
-					<include>HomeSlideLeft</include>
-					<itemlayout width="HomeSideMenuItemWidth" height="HomeSideMenuItemHeight">
-						<control type="image">
-							<include>HomeSideMenuNFBGImage</include>
-						</control>
-						<control type="label">
-							<include>HomeSideMenuNFBGLabel</include>
-						</control>
-					</itemlayout>
-					<focusedlayout width="HomeSideMenuItemWidth" height="HomeSideMenuItemHeight">
-						<control type="image">
-							<include>HomeSideMenuNFBGImage</include>
-						</control>
-						<control type="label">
-							<include>HomeSideMenuNFBGLabel</include>
-						</control>
-						<control type="image">
-							<include>HomeSideMenuFOBGImage</include>
-							<animation effect="slide" start="0,68" end="0,0" time="500" reversible="false" tween="quadratic" easing="out" condition="Container(507).OnNext + Container(507).Position(0)">focus</animation>
-							<animation effect="slide" start="0,-43" end="0,0" time="400" reversible="false" tween="quadratic" easing="out" condition="Container(507).OnNext + !Container(507).Position(0)">focus</animation>
-							<animation effect="slide" start="0,-68" end="0,0" time="500" reversible="false" tween="quadratic" easing="out" condition="Container(507).OnPrevious + Container(507).Position(2)">focus</animation>
-							<animation effect="slide" start="0,43" end="0,0" time="400" reversible="false" tween="quadratic" easing="out" condition="Container(507).OnPrevious + !Container(507).Position(2)">focus</animation>
-						</control>
-						<control type="label">
-							<include>HomeSideMenuFOBGLabel</include>
-							<animation effect="fade" start="0" end="100" time="200" delay="300" reversible="false" condition="Container(507).OnNext">focus</animation>
-							<animation effect="fade" start="0" end="100" time="200" delay="300" reversible="false" condition="Container(507).OnPrevious">focus</animation>
-						</control>
-					</focusedlayout>
-					<content>
-						<item id="8">
-							<description>Video Plug-ins Button</description>
-							<label> $LOCALIZE[31001] </label>
-							<onclick>Plex.ActivateWindow(24)</onclick>
-							<visible>!Skin.HasSetting(HideVideos)</visible>
-						</item>
-						<item id="7">
-							<description>Music Plug-ins Button</description>
-							<label> $LOCALIZE[31002] </label>
-							<onclick>Plex.ActivateWindow(5)</onclick>
-							<visible>!Skin.HasSetting(HideMusic)</visible>
-						</item>
-						<item id="1">
-							<description>Picture Plug-ins Button</description>
-							<label> $LOCALIZE[31003] </label>
-							<onclick>Plex.ActivateWindow(2)</onclick>
-							<visible>!Skin.HasSetting(HidePictures)</visible>
-						</item>
-					</content>
-				</control>
-			</control>
-<<<<<<< HEAD
-      <control type="group" id="303">
-				<include>HomeSubSubMenuGroupDims</include>
-				<animation effect="fade" time="500" delay="100">Focus</animation>
-				<animation effect="fade" time="200">Unfocus</animation>
-				<visible allowhiddenfocus="true">Control.HasFocus(507)</visible>
-				<include>HomeSubMenuBackground</include>
-				<control type="list" id="507">
-					<description>Plug-ins Sub Side Menu</description>
-					<onup>507</onup>
-					<ondown>507</ondown>
-					<onleft>300</onleft>
-					<onright>507</onright>
-					<scrolltime>200</scrolltime>
-					<visible allowhiddenfocus="true">Control.HasFocus(507)</visible>
-					<include>HomeSideMenuDims</include>
-					<include>HomeSlideLeft</include>
-					<itemlayout width="HomeSideMenuItemWidth" height="HomeSideMenuItemHeight">
-						<control type="image">
-							<include>HomeSideMenuNFBGImage</include>
-						</control>
-						<control type="label">
-							<include>HomeSideMenuNFBGLabel</include>
-						</control>
-					</itemlayout>
-					<focusedlayout width="HomeSideMenuItemWidth" height="HomeSideMenuItemHeight">
-						<control type="image">
-							<include>HomeSideMenuNFBGImage</include>
-						</control>
-						<control type="label">
-							<include>HomeSideMenuNFBGLabel</include>
-						</control>
-						<control type="image">
-							<include>HomeSideMenuFOBGImage</include>
-							<animation effect="slide" start="0,68" end="0,0" time="500" reversible="false" tween="quadratic" easing="out" condition="Container(507).OnNext + Container(507).Position(0)">focus</animation>
-							<animation effect="slide" start="0,-43" end="0,0" time="400" reversible="false" tween="quadratic" easing="out" condition="Container(507).OnNext + !Container(507).Position(0)">focus</animation>
-							<animation effect="slide" start="0,-68" end="0,0" time="500" reversible="false" tween="quadratic" easing="out" condition="Container(507).OnPrevious + Container(507).Position(2)">focus</animation>
-							<animation effect="slide" start="0,43" end="0,0" time="400" reversible="false" tween="quadratic" easing="out" condition="Container(507).OnPrevious + !Container(507).Position(2)">focus</animation>
-						</control>
-						<control type="label">
-							<include>HomeSideMenuFOBGLabel</include>
-							<animation effect="fade" start="0" end="100" time="200" delay="300" reversible="false" condition="Container(507).OnNext">focus</animation>
-							<animation effect="fade" start="0" end="100" time="200" delay="300" reversible="false" condition="Container(507).OnPrevious">focus</animation>
-						</control>
-					</focusedlayout>
-					<content>
-						<item id="8">
-							<description>Video Plug-ins Button</description>
-							<label> $LOCALIZE[31001] </label>
-							<onclick>Plex.ActivateWindow(24)</onclick>
-							<visible>!Skin.HasSetting(HideVideos)</visible>
-						</item>
-						<item id="7">
-							<description>Music Plug-ins Button</description>
-							<label> $LOCALIZE[31002] </label>
-							<onclick>Plex.ActivateWindow(5)</onclick>
-							<visible>!Skin.HasSetting(HideMusic)</visible>
-						</item>
-						<item id="1">
-							<description>Picture Plug-ins Button</description>
-							<label> $LOCALIZE[31003] </label>
-							<onclick>Plex.ActivateWindow(2)</onclick>
-							<visible>!Skin.HasSetting(HidePictures)</visible>
-						</item>
-					</content>
-				</control>
-			</control>
-=======
->>>>>>> 75c97ac9
-      
-		</control>
-		<control type="group">
-			<animation effect="slide" end="-440,0" time="0" condition="!Skin.HasSetting(HomeBladeCentre)">Conditional</animation>
-			<animation effect="slide" end="-180,0" time="100" condition="!Skin.HasSetting(HomeBladeCentre) + [Window.Next(SettingsCategory.xml) | Window.Next(1001) | Window.Next(7) | Window.Next(34)]">Conditional</animation>
-			<!-- Settings Panel -->
-			<control type="group">
-				<visible>Window.Next(SettingsCategory.xml) | Window.Next(1001) | Window.Next(7) | Window.Next(34)</visible>
-				<visible>Skin.HasSetting(HomeBladeCentre)</visible>
-				<control type="image">
-					<description>Submenu Background Image</description>
-					<posx>798</posx>
-					<posy>0</posy>
-					<include>HomeSubMenuBlade</include>
-				</control>
-				<control type="image">
-					<visible>Window.Next(SettingsCategory.xml) | Window.Next(1001) | Window.Next(7) | Window.Next(34)</visible>
-					<animation type="Visible" condition="Window.Next(SettingsCategory.xml) | Window.Next(1001) | Window.Next(7) | Window.Next(34)">
-						<effect type="zoom" tween="back" start="698,0,100,720" end="0,0,798,720" time="800" delay="100"/>
-					</animation>
-					<include>SettingsCentreBladeBG</include>
-				</control>
-				<control type="group">
-					<visible>Window.Next(SettingsCategory.xml) | Window.Next(1001) | Window.Next(7) | Window.Next(34)</visible>
-					<animation type="Visible" condition="Window.Next(SettingsCategory.xml) | Window.Next(1001) | Window.Next(7) | Window.Next(34)">
-						<effect type="zoom" tween="back" center="851,0" start="0,100" end="100,100" time="800" delay="100"/>
-					</animation>
-					<control type="image">
-						<description>Submenu Background Image</description>
-						<include>SettingsCentreBlade</include>
-					</control>
-				</control>
-			</control>
-			<control type="group">
-				<visible>Window.Next(SettingsCategory.xml) | Window.Next(1001) | Window.Next(7) | Window.Next(34)</visible>
-				<visible>!Skin.HasSetting(HomeBladeCentre)</visible>
-				<animation type="Visible" condition="Window.Next(SettingsCategory.xml) | Window.Next(1001) | Window.Next(7) | Window.Next(34)">
-					<effect type="zoom" tween="back" center="0,0" start="0,100" end="100,100" time="800" delay="100"/>
-				</animation>
-				<control type="image">
-					<description>Submenu Background Image</description>
-					<visible>Window.Next(SettingsCategory.xml) | Window.Next(1001) | Window.Next(7) | Window.Next(34)</visible>
-					<include>SettingTransSubBladeDims</include>
-					<include>HomeBladeSubTexture</include>
-				</control>
-				<control type="image">
-					<visible>Window.Next(SettingsCategory.xml) | Window.Next(1001) | Window.Next(7) | Window.Next(34)</visible>
-					<include>SettingTransCentreBladeBGDims</include>
-					<include>SettingsCentreBladeBG</include>
-				</control>
-				<control type="group">
-					<visible>Window.Next(SettingsCategory.xml) | Window.Next(1001) | Window.Next(7) | Window.Next(34)</visible>
-					<control type="image">
-						<description>Submenu Background Image</description>
-						<include>SettingTransCentreBladeDims</include>
-						<include>HomeBladeSubTexture</include>
-					</control>
-				</control>
-			</control>
-			<control type="image">
-				<description>Background Image Left Blade</description>
-				<visible>Skin.HasSetting(HomeBladeCentre)</visible>
-				<posx>0</posx>
-				<posy>0</posy>
-				<width>846</width>
-				<height>720</height>
-				<texture border="0,0,500,0">HomeBladeLeft.png</texture>
-				<include>HomeSlideLeft</include>
-			</control>
-			<control type="image">
-				<description>Background Image Left Blade</description>
-				<visible>!Skin.HasSetting(HomeBladeCentre)</visible>
-				<posx>0</posx>
-				<posy>0</posy>
-				<width>846</width>
-				<height>720</height>
-				<texture border="0,0,500,0">HomeBladeLeft.png</texture>
-				<animation effect="slide" tween="cubic" start="-865,0" time="500" delay="90" condition="!Window.Previous(SettingsCategory.xml) + !Window.Previous(1001) + !Window.Previous(7) + !Window.Previous(34)">WindowOpen</animation>
-				<animation effect="slide" tween="circle" easing="inout" end="-865,0" delay="300" time="500" condition="!Window.Next(SettingsCategory.xml) + !Window.Next(1001) + !Window.Next(7) + !Window.Next(34)">WindowClose</animation>
-			</control>
-			<!-- Main Menu -->
-			<control type="wraplist" id="300">
-				<description>Home Main Menu</description>
-				<posx>0</posx>
-				<posy>20</posy>
-				<width>829</width>
-				<height>700</height>
-				<onup>300</onup>
-				<ondown>300</ondown>
-				<onleft>Skin.ToggleSetting(HideNowPlayingMusicInfo)</onleft>
-				<onright>301</onright>
-				<focusposition>5</focusposition>
-				<scrolltime>200</scrolltime>
-				<include>HomeSlideLeft</include>
-				<visible allowhiddenfocus="true">Control.HasFocus(300)</visible>
-				<animation effect="fade" start="0" end="100" time="500">Visible</animation>
-				<animation effect="fade" start="0" end="100" time="300">WindowOpen</animation>
-				<itemlayout width="600" height="60">
-					<control type="label">
-						<posx>802</posx>
-						<posy>14</posy>
-						<width>600</width>
-						<height>0</height>
-						<info>ListItem.Label</info>
-						<align>right</align>
-						<aligny>center</aligny>
-						<font>HomeScreenUnselectedItems</font>
-						<textcolor>HomeMain2</textcolor>
-						<shadowcolor>HomeShadow</shadowcolor>
-					</control>
-				</itemlayout>
-				<focusedlayout width="600" height="140">
-					<control type="label">
-						<include>HomeMainMenuFOLabel2</include>
-					</control>
-					<control type="label">
-            <include>HomeMainMenuFOCaption2</include>
-          </control>
-				</focusedlayout>
-				<content>
-					<item id="6">
-						<description>Preferences Menu</description>
-						<label> $LOCALIZE[31955] </label>
-						<onclick>SetFocus(506)</onclick>
-					</item>
-					<item id="111">
-						<description>Quit Button</description>
-						<label> $LOCALIZE[31007] </label>
-						<onclick>Plex.ShutDown</onclick>
-						<visible>!Skin.HasSetting(HidePower) + !Skin.HasSetting(ShowSleep) + !Skin.HasSetting(ShowShutDown)</visible>
-					</item>
-					<item id="112">
-						<description>Sleep Button</description>
-						<label> $LOCALIZE[31960] </label>
-						<onclick>Plex.SleepSystem</onclick>
-						<visible>!Skin.HasSetting(HidePower) + Skin.HasSetting(ShowSleep) + !Skin.HasSetting(ShowShutDown)</visible>
-					</item>
-					<item id="113">
-						<description>Shut Down Button</description>
-						<label> $LOCALIZE[31961] </label>
-						<onclick>Plex.ShutDownSystem</onclick>
-						<visible>!Skin.HasSetting(HidePower) + !Skin.HasSetting(ShowSleep) + Skin.HasSetting(ShowShutDown)</visible>
-					</item>
-					<item id="13">
-						<description>Help Menu</description>
-						<label> $LOCALIZE[31954] </label>
-						<visible>!Skin.HasSetting(HideHelp)</visible>
-						<onclick>Plex.ActivateWindow(1,plex://localhost/system/help,return)</onclick>
-					</item>
-					<item id="11">
-						<description>Favorites Menu</description>
-						<label> $LOCALIZE[31063] </label>
-						<onclick>Plex.ActivateWindow(Favourites)</onclick>
-						<visible>!Skin.HasSetting(HideFavourites)</visible>
-					</item>
-					<item id="12">
-						<description>Plex Online Menu</description>
-						<label> $LOCALIZE[31952] </label>
-						<onclick>Plex.ActivateWindow(1,plex://localhost/system/plexonline,return)</onclick>
-						<visible>!Skin.HasSetting(HideAppStore)</visible>
-					</item>
- 					<item id="1">
-						<description>Plug-ins Menu</description>
-						<label> $LOCALIZE[31970] </label>
-						<onclick>SetFocus(507)</onclick>
-<<<<<<< HEAD
-						<visible>Skin.HasSetting(CollapsePluginMenuItems) + ![[Skin.HasSetting(HideVideos) + Skin.HasSetting(HideMusic)] | [Skin.HasSetting(HideVideos) + Skin.HasSetting(HidePictures)] | [Skin.HasSetting(HidePictures) + Skin.HasSetting(HideMusic)]]</visible>
-=======
-						<visible>![[Skin.HasSetting(HideVideos) + Skin.HasSetting(HideMusic)] | [Skin.HasSetting(HideVideos) + Skin.HasSetting(HidePictures)] | [Skin.HasSetting(HidePictures) + Skin.HasSetting(HideMusic)]]</visible>
->>>>>>> 75c97ac9
-					</item>
-					<item id="1">
-						<description>My Videos Button</description>
-						<label> $LOCALIZE[31971] </label>
-<<<<<<< HEAD
-						<visible>[!Skin.HasSetting(HideVideos)] + [[Skin.HasSetting(HideMusic) + Skin.HasSetting(HidePictures)] | !Skin.HasSetting(CollapsePluginMenuItems)]</visible>
-=======
-						<visible>[!Skin.HasSetting(HideVideos)] + Skin.HasSetting(HideMusic) + Skin.HasSetting(HidePictures)</visible>
->>>>>>> 75c97ac9
-						<onclick>XBMC.ActivateWindow(24)</onclick>
-					</item>
-					<item id="2">
-						<description>My Music Button</description>
-						<label> $LOCALIZE[31972] </label>
-<<<<<<< HEAD
-						<visible>[!Skin.HasSetting(HideMusic)] + [[Skin.HasSetting(HideVideos) + Skin.HasSetting(HidePictures)] | !Skin.HasSetting(CollapsePluginMenuItems)]</visible>
-=======
-						<visible>[!Skin.HasSetting(HideMusic)] + Skin.HasSetting(HideVideos) + Skin.HasSetting(HidePictures)</visible>
->>>>>>> 75c97ac9
-						<onclick>XBMC.ActivateWindow(5)</onclick>
-					</item>
-					<item id="3">
-						<description>My Pics Button</description>
-						<label> $LOCALIZE[31973] </label>
-<<<<<<< HEAD
-						<visible>[!Skin.HasSetting(HidePictures)] + [[Skin.HasSetting(HideMusic) + Skin.HasSetting(HideVideos)] | !Skin.HasSetting(CollapsePluginMenuItems)]</visible>
-=======
-						<visible>[!Skin.HasSetting(HidePictures)] + Skin.HasSetting(HideMusic) + Skin.HasSetting(HideVideos)</visible>
->>>>>>> 75c97ac9
-						<onclick>XBMC.ActivateWindow(2)</onclick>
-					</item>
-					<item id="4">
-						<description>My Programs Menu</description>
-						<label> $LOCALIZE[31004] </label>
-						<visible>!Skin.HasSetting(HidePrograms)</visible>
-						<onclick>XBMC.ActivateWindow(1)</onclick>
-					</item>
-					<item id="10">
-						<description>DVD Button</description>
-						<label>DVD</label>
-						<visible>System.HasMediadvd + !Skin.HasSetting(HideDVD)</visible>
-						<onclick>XBMC.PlayDVD</onclick>
-					</item>
-					<item id="5">
-						<description>My Weather Button</description>
-						<label> $LOCALIZE[31005] </label>
-						<onclick>XBMC.ActivateWindow(2600)</onclick>
-						<visible>!Skin.HasSetting(HideWeather)</visible>
-						<visible>System.HasNetwork</visible>
-					</item>
-				</content>
-			</control>
-			<control type="group">
-				<posy>349</posy>
-				<include>HomeSlideLeft</include>
-				<visible>Skin.HasSetting(HomeBladeCentre)</visible>
-				<control type="label">
-					<info>Container(300).ListItem(0).Label</info>
-					<include>HomeMainMenuFOLabel</include>
-					<include>HomeMainMenuOverFade</include>
-				</control>
-        <control type="label">
-          <info>Container(300).ListItem(0).Label2</info>
-          <include>HomeMainMenuFOCaption</include>
-          <include>HomeMainMenuOverFade</include>
-        </control>
-			</control>
-			<control type="group">
-				<posy>349</posy>
-				<visible>!Skin.HasSetting(HomeBladeCentre)</visible>
-				<animation effect="slide" tween="cubic" start="-865,0" time="500" delay="90" condition="!Window.Previous(SettingsCategory.xml) + !Window.Previous(1001) + !Window.Previous(7) + !Window.Previous(34)">WindowOpen</animation>
-				<animation effect="slide" tween="circle" easing="inout" end="-865,0" delay="300" time="500" condition="!Window.Next(SettingsCategory.xml) + !Window.Next(1001) + !Window.Next(7) + !Window.Next(34)">WindowClose</animation>
-				<animation effect="slide" tween="back" start="-440,0" end="-620,0" time="800" delay="100" condition="[Window.Next(SettingsCategory.xml) | Window.Next(1001) | Window.Next(7) | Window.Next(34)]">WindowClose</animation>
-				<control type="label">
-					<info>Container(300).ListItem(0).Label</info>
-					<include>HomeMainMenuFOLabel</include>
-					<include>HomeMainMenuOverFade</include>
-				</control>
-			     <control type="label">
-          	<info>Container(300).ListItem(0).Label2</info>
-          	<include>HomeMainMenuFOCaption</include>
-          	<include>HomeMainMenuOverFade</include>
-        	</control>
-			</control>
-			<control type="group">
-				<include>HomeSlideLeft</include>
-				<control type="image">
-					<posx>582</posx>
-					<posy>0</posy>
-					<width>246</width>
-					<height>720</height>
-					<texture diffuse="HomeMenuDiffuse.png">HomeBladeLeftMenuOverlay.png</texture>
-				</control>
-			</control>
-		</control>
-		<!-- Home Widgets -->
-		<control type="group">
-			<description>Current Weather Summary</description>
-			<include>HomeWeatherSummaryPos</include>
-			<visible>Skin.HasSetting(ShowWeatherOnHome) + Weather.IsFetched</visible>
-			<include>HomeSlideRight</include>
-			<control type="image">
-				<description>Dialog Background</description>
-				<include>HomeWeatherSummaryBGDims</include>
-				<include>DialogBGTexture</include>
-				<colordiffuse>99eeeeee</colordiffuse>
-			</control>
-			<control type="group">
-				<posy>7</posy>
-				<control type="label">
-					<description>Weather Conditions</description>
-					<posx>HomeWeatherTextWidth</posx>
-					<width>HomeWeatherTextWidth</width>
-					<align>right</align>
-					<font>SmallTitleCapsFont</font>
-					<label>$INFO[Weather.Conditions]</label>
-				</control>
-				<control type="label">
-					<description>Weather Conditions</description>
-					<posx>HomeWeatherTextWidth</posx>
-					<posy>16</posy>
-					<width>HomeWeatherTextWidth</width>
-					<align>right</align>
-					<label>$INFO[Weather.Temperature]</label>
-				</control>
-			</control>
-			<control type="image">
-				<description>Weather image</description>
-				<include>HomeWeatherSummaryImgDims</include>
-				<aspectratio>keep</aspectratio>
-				<colordiffuse>ccbbbbbb</colordiffuse>
-				<info>Weather.Conditions</info>
-			</control>
-		</control>
-		<control type="group">
-			<description>RSS</description>
-			<posx>75</posx>
-			<posy>678</posy>
-			<visible>System.GetBool(LookAndFeel.EnableRSSFeeds) + System.HasNetwork</visible>
-			<animation type="WindowOpen">
-				<effect type="slide" start="0,50" time="700" delay="100"/>
-				<effect type="fade" time="700" delay="500"/>
-			</animation>
-			<animation type="WindowClose">
-				<effect type="slide" end="0,50" time="300"/>
-				<effect type="fade" time="100" delay="100"/>
-			</animation>
-			<control type="image">
-				<description>RSS Background</description>
-				<width>1253</width>
-				<height>43</height>
-				<texture border="30,30,0,0">HomeRSS.png</texture>
-			</control>
-			<control type="rss">
-				<description>Rss Feed</description>
-				<posx>30</posx>
-				<posy>10</posy>
-				<width>1210</width>
-				<font>RssFeedFont</font>
-				<urlset>1</urlset>
-				<textcolor>FFFF9900</textcolor>
-				<headlinecolor>Focused</headlinecolor>
-				<titlecolor>FFFF9900</titlecolor>
-				<animation effect="fade" time="700" delay="300">WindowOpen</animation>
-				<animation effect="fade" time="100">WindowClose</animation>
-			</control>
-			<control type="group">
-				<description>Fades for RSS text</description>
-				<posy>4</posy>
-				<control type="image">
-					<description>Left hand fade for RSS</description>
-					<posx>29</posx>
-					<width>40</width>
-					<height>40</height>
-					<texture>BlackGradient.png</texture>
-				</control>
-				<control type="image">
-					<description>Right hand fade for RSS</description>
-					<posx>1168</posx>
-					<width>40</width>
-					<height>40</height>
-					<texture flipx="true">BlackGradient.png</texture>
-				</control>
-			</control>
-		</control>
-		<!-- Music Now Playing -->
-		<include>MusicNowPlayingIndicators</include>
-		<control type="group">
-			<posx>0</posx>
-			<posy>540</posy>
-			<visible>Player.HasAudio + !Skin.HasSetting(HomeAudioNowPlaying)</visible>
-			<include>HomeSlideLeft</include>
-			<include>MusicNowPlaying</include>
-		</control>
-		<include>Clock</include>
-	</controls>
-</window>
+<window id="0">
+	<defaultcontrol always="true">300</defaultcontrol>
+	<allowoverlay>no</allowoverlay>
+	<controls>
+		<control type="videowindow">
+			<description>Video Preview Window</description>
+			<include>FullScreenBGImage</include>
+		</control>
+		<control type="image">
+			<texture>Black.png</texture>
+			<animation effect="fade" start="100" end="0" time="600">WindowOpen</animation>
+			<animation effect="fade" start="0" end="100" time="600">WindowClose</animation>
+			<visible>Player.HasVideo</visible>
+			<include>FullScreenBGImage</include>
+		</control>
+		<!-- Right hand backgrounds -->
+		<!-- Backgrounds -->
+		<control type="group" id="200">
+			<visible>!Player.HasVideo</visible>
+			<control type="group" id="216">
+				<description>Power Background Image</description>
+				<include>HomePowerBGVisible</include>
+				<include>HomeBackgroundFade</include>
+				<control type="group">
+					<include>PowerBGVisible</include>
+					<control type="image">
+						<include>BackgroundMidImage</include>
+						<texture>HomeBGPowerMid.jpg</texture>
+						<visible>!Skin.HasSetting(HomeBladeCentre)</visible>
+					</control>
+					<control type="image">
+						<include>BackgroundRightImage</include>
+						<texture>HomeBGPowerRight.jpg</texture>
+					</control>
+				</control>
+				<control type="group">
+					<visible>Skin.HasSetting(EnableCustomBGHome)</visible>
+					<include>CustomPowerBackground</include>
+				</control>
+			</control>
+			<control type="group" id="215">
+				<description>System Background Image</description>
+				<include>HomeSystemBGVisible</include>
+				<include>HomeBackgroundFade</include>
+				<control type="group">
+					<include>SystemBGVisible</include>
+					<control type="image">
+						<include>BackgroundMidImage</include>
+						<texture>HomeBGSystemMid.jpg</texture>
+						<visible>!Skin.HasSetting(HomeBladeCentre)</visible>
+					</control>
+					<control type="image">
+						<include>BackgroundRightImage</include>
+						<texture>HomeBGSystemRight.jpg</texture>
+					</control>
+				</control>
+				<control type="group">
+					<visible>Skin.HasSetting(EnableCustomBGHome)</visible>
+					<include>CustomSystemBackground</include>
+				</control>
+			</control>
+			<control type="group" id="214">
+				<description>Weather Background Image</description>
+				<include>HomeWeatherBGVisible</include>
+				<include>HomeBackgroundFade</include>
+				<include>HomeWeatherBGFade</include>
+				<control type="group">
+					<include>WeatherBGVisible</include>
+					<control type="image">
+						<include>BackgroundMidImage</include>
+						<texture>HomeBGWeatherMid.jpg</texture>
+						<visible>!Skin.HasSetting(HomeBladeCentre)</visible>
+					</control>
+					<control type="image">
+						<include>BackgroundRightImage</include>
+						<texture>HomeBGWeatherRight.jpg</texture>
+					</control>
+				</control>
+				<control type="group">
+					<visible>Skin.HasSetting(EnableCustomBGHome)</visible>
+					<include>CustomWeatherBackground</include>
+				</control>
+			</control>
+			<control type="group" id="240">
+				<description>App Store Background Image</description>
+				<include>HomeAppStoreBGVisible</include>
+				<include>HomeBackgroundFade</include>
+				<control type="group">
+					<include>AppStoreBGVisible</include>
+					<control type="image">
+						<include>BackgroundMidImage</include>
+						<texture>HomeBGAppStoreMid.jpg</texture>
+						<visible>!Skin.HasSetting(HomeBladeCentre)</visible>
+					</control>
+					<control type="image">
+						<include>BackgroundRightImage</include>
+						<texture>HomeBGAppStoreRight.jpg</texture>
+					</control>
+				</control>
+			</control>
+			<control type="group" id="241">
+				<description>Favourites Background Image</description>
+				<include>HomeFavouritesBGVisible</include>
+				<include>HomeBackgroundFade</include>
+				<control type="group">
+					<include>AppStoreBGVisible</include>
+					<control type="image">
+						<include>BackgroundMidImage</include>
+						<texture>HomeBGFavouritesMid.jpg</texture>
+						<visible>!Skin.HasSetting(HomeBladeCentre)</visible>
+					</control>
+					<control type="image">
+						<include>BackgroundRightImage</include>
+						<texture>HomeBGFavouritesRight.jpg</texture>
+					</control>
+				</control>
+			</control>
+			<control type="group" id="242">
+				<description>Help Background Image</description>
+				<include>HomeHelpBGVisible</include>
+				<include>HomeBackgroundFade</include>
+				<control type="group">
+					<include>AppStoreBGVisible</include>
+					<control type="image">
+						<include>BackgroundMidImage</include>
+						<texture>HomeBGHelpMid.jpg</texture>
+						<visible>!Skin.HasSetting(HomeBladeCentre)</visible>
+					</control>
+					<control type="image">
+						<include>BackgroundRightImage</include>
+						<texture>HomeBGHelpRight.jpg</texture>
+					</control>
+				</control>
+			</control>
+			<control type="group" id="210">
+				<description>Videos Background Image</description>
+				<include>HomeVideosBGVisible</include>
+				<include>HomeBackgroundFade</include>
+				<control type="group">
+					<include>VideosBGVisible</include>
+					<control type="image">
+						<include>BackgroundMidImage</include>
+						<texture>HomeBGVideosMid.png</texture>
+						<visible>!Skin.HasSetting(HomeBladeCentre)</visible>
+					</control>
+					<control type="image">
+						<include>BackgroundRightImage</include>
+						<texture>HomeBGVideosRight.png</texture>
+					</control>
+				</control>
+				<control type="group">
+					<visible>Skin.HasSetting(EnableCustomBGHome)</visible>
+					<include>CustomVideosBackground</include>
+				</control>
+			</control>
+			<control type="group" id="218">
+				<description>Movies Background Image</description>
+				<include>HomeMoviesBGVisible</include>
+				<include>HomeBackgroundFade</include>
+				<control type="group">
+					<include>MoviesBGVisible</include>
+					<control type="image">
+						<include>BackgroundMidImage</include>
+						<texture>HomeBGMoviesMid.png</texture>
+						<visible>!Skin.HasSetting(HomeBladeCentre)</visible>
+					</control>
+					<control type="image">
+						<include>BackgroundRightImage</include>
+						<texture>HomeBGMoviesRight.png</texture>
+					</control>
+				</control>
+				<control type="group">
+					<visible>Skin.HasSetting(EnableCustomBGHome)</visible>
+					<include>CustomMoviesBackground</include>
+				</control>
+			</control>
+			<control type="group" id="217">
+				<description>TV Shows Background Image</description>
+				<include>HomeTVShowsBGVisible</include>
+				<include>HomeBackgroundFade</include>
+				<control type="group">
+					<include>TVShowsBGVisible</include>
+					<control type="image">
+						<include>BackgroundMidImage</include>
+						<texture>HomeBGTVShowsMid.jpg</texture>
+						<visible>!Skin.HasSetting(HomeBladeCentre)</visible>
+					</control>
+					<control type="image">
+						<include>BackgroundRightImage</include>
+						<texture>HomeBGTVShowsRight.jpg</texture>
+					</control>
+				</control>
+				<control type="group">
+					<visible>Skin.HasSetting(EnableCustomBGHome)</visible>
+					<include>CustomTVShowsBackground</include>
+				</control>
+			</control>
+			<control type="group" id="211">
+				<description>Music Background Image</description>
+				<include>HomeMusicBGVisible</include>
+				<include>HomeBackgroundFade</include>
+				<control type="group">
+					<include>MusicBGVisible</include>
+					<control type="image">
+						<include>BackgroundMidImage</include>
+						<texture>HomeBGMusicMid.jpg</texture>
+						<visible>!Skin.HasSetting(HomeBladeCentre)</visible>
+					</control>
+					<control type="image">
+						<include>BackgroundRightImage</include>
+						<texture>HomeBGMusicRight.jpg</texture>
+					</control>
+				</control>
+				<control type="group">
+					<visible>Skin.HasSetting(EnableCustomBGHome)</visible>
+					<include>CustomMusicBackground</include>
+				</control>
+			</control>
+			<control type="group" id="212">
+				<description>Pictures Background Image</description>
+				<include>HomePicturesBGVisible</include>
+				<include>HomeBackgroundFade</include>
+				<control type="group">
+					<include>PicturesBGVisible</include>
+					<control type="image">
+						<include>BackgroundMidImage</include>
+						<texture>HomeBGPicturesMid.jpg</texture>
+						<visible>!Skin.HasSetting(HomeBladeCentre)</visible>
+					</control>
+					<control type="image">
+						<include>BackgroundRightImage</include>
+						<texture>HomeBGPicturesRight.jpg</texture>
+					</control>
+				</control>
+				<control type="group">
+					<visible>Skin.HasSetting(EnableCustomBGHome)</visible>
+					<include>CustomPicturesBackground</include>
+				</control>
+			</control>
+			<control type="group" id="213">
+				<description>Programs Background Image</description>
+				<include>HomeProgramsBGVisible</include>
+				<include>HomeBackgroundFade</include>
+				<control type="group">
+					<include>ProgramsBGVisible</include>
+					<control type="image">
+						<include>BackgroundMidImage</include>
+						<texture>HomeBGProgramsMid.jpg</texture>
+						<visible>!Skin.HasSetting(HomeBladeCentre)</visible>
+					</control>
+					<control type="image">
+						<include>BackgroundRightImage</include>
+						<texture>HomeBGProgramsRight.jpg</texture>
+					</control>
+				</control>
+				<control type="group">
+					<visible>Skin.HasSetting(EnableCustomBGHome)</visible>
+					<include>CustomProgramsBackground</include>
+				</control>
+			</control>
+			<control type="group" id="219">
+				<description>DVD Background Image</description>
+				<include>HomeDVDBGVisible</include>
+				<include>HomeBackgroundFade</include>
+				<control type="group">
+					<include>DVDBGVisible</include>
+					<control type="image">
+						<include>BackgroundMidImage</include>
+						<texture>HomeBGDVDMid.png</texture>
+						<visible>!Skin.HasSetting(HomeBladeCentre)</visible>
+					</control>
+					<control type="image">
+						<include>BackgroundRightImage</include>
+						<texture>HomeBGDVDRight.png</texture>
+					</control>
+				</control>
+				<control type="group">
+					<visible>Skin.HasSetting(EnableCustomBGHome)</visible>
+					<include>CustomDVDBackground</include>
+				</control>
+			</control>
+			<include>HomeRightOverlay</include>
+		</control>
+		<!-- Behind Menu Backgrounds (on the left hand side)-->
+		<control type="group" id="201">
+			<visible>!Player.HasVideo</visible>
+			<control type="group" id="236">
+				<description>Power Background Image</description>
+				<include>HomePowerBGVisible</include>
+				<include>HomeBackgroundFade</include>
+				<control type="group">
+					<include>PowerBGVisible</include>
+					<control type="image">
+						<include>BackgroundLeftImage</include>
+						<texture>HomeBGPowerLeftLow.jpg</texture>
+					</control>
+					<control type="group">
+						<visible>Skin.HasSetting(HomeBladeCentre)</visible>
+						<control type="image">
+							<include>BackgroundMidImage</include>
+							<texture>HomeBGPowerMidLow.jpg</texture>
+						</control>
+						<control type="image">
+							<include>BackgroundMidRightImage</include>
+							<texture>HomeBGPowerMidRightLow.jpg</texture>
+						</control>
+					</control>
+				</control>
+			</control>
+			<control type="group" id="235">
+				<description>System Background Image</description>
+				<include>HomeSystemBGVisible</include>
+				<include>HomeBackgroundFade</include>
+				<control type="group">
+					<include>SystemBGVisible</include>
+					<control type="image">
+						<include>BackgroundLeftImage</include>
+						<texture>HomeBGSystemLeftLow.jpg</texture>
+					</control>
+					<control type="group">
+						<visible>Skin.HasSetting(HomeBladeCentre)</visible>
+						<control type="image">
+							<include>BackgroundMidImage</include>
+							<texture>HomeBGSystemMidLow.jpg</texture>
+						</control>
+						<control type="image">
+							<include>BackgroundMidRightImage</include>
+							<texture>HomeBGSystemMidRightLow.jpg</texture>
+						</control>
+					</control>
+				</control>
+			</control>
+			<control type="group" id="234">
+				<description>Weather Background Image</description>
+				<include>HomeWeatherBGVisible</include>
+				<include>HomeBackgroundFade</include>
+				<include>HomeWeatherBGFade</include>
+				<control type="group">
+					<include>WeatherBGVisible</include>
+					<control type="image">
+						<include>BackgroundLeftImage</include>
+						<texture>HomeBGWeatherLeftLow.jpg</texture>
+					</control>
+					<control type="group">
+						<visible>Skin.HasSetting(HomeBladeCentre)</visible>
+						<control type="image">
+							<include>BackgroundMidImage</include>
+							<texture>HomeBGWeatherMidLow.jpg</texture>
+						</control>
+						<control type="image">
+							<include>BackgroundMidRightImage</include>
+							<texture>HomeBGWeatherMidRightLow.jpg</texture>
+						</control>
+					</control>
+				</control>
+			</control>
+			<control type="group" id="241">
+				<description>App Store Background Image</description>
+				<include>HomeAppStoreBGVisible</include>
+				<include>HomeBackgroundFade</include>
+				<control type="group">
+					<include>AppStoreBGVisible</include>
+					<control type="image">
+						<include>BackgroundLeftImage</include>
+						<texture>HomeBGAppStoreLeftLow.jpg</texture>
+					</control>
+					<control type="group">
+						<visible>Skin.HasSetting(HomeBladeCentre)</visible>
+						<control type="image">
+							<include>BackgroundMidImage</include>
+							<texture>HomeBGAppStoreMidLow.jpg</texture>
+						</control>
+						<control type="image">
+							<include>BackgroundMidRightImage</include>
+							<texture>HomeBGAppStoreMidRightLow.jpg</texture>
+						</control>
+					</control>
+				</control>
+			</control>
+			<control type="group" id="241">
+				<description>Favourites Background Image</description>
+				<include>HomeFavouritesBGVisible</include>
+				<include>HomeBackgroundFade</include>
+				<control type="group">
+					<include>AppStoreBGVisible</include>
+					<control type="image">
+						<include>BackgroundLeftImage</include>
+						<texture>HomeBGFavouritesLeftLow.jpg</texture>
+					</control>
+					<control type="group">
+						<visible>Skin.HasSetting(HomeBladeCentre)</visible>
+						<control type="image">
+							<include>BackgroundMidImage</include>
+							<texture>HomeBGFavouritesMidLow.jpg</texture>
+						</control>
+						<control type="image">
+							<include>BackgroundMidRightImage</include>
+							<texture>HomeBGFavouritesMidRightLow.jpg</texture>
+						</control>
+					</control>
+				</control>
+			</control>
+			<control type="group" id="242">
+				<description>Help Background Image</description>
+				<include>HomeHelpBGVisible</include>
+				<include>HomeBackgroundFade</include>
+				<control type="group">
+					<include>HelpBGVisible</include>
+					<control type="image">
+						<include>BackgroundLeftImage</include>
+						<texture>HomeBGHelpLeftLow.jpg</texture>
+					</control>
+					<control type="group">
+						<visible>Skin.HasSetting(HomeBladeCentre)</visible>
+						<control type="image">
+							<include>BackgroundMidImage</include>
+							<texture>HomeBGHelpMidLow.jpg</texture>
+						</control>
+						<control type="image">
+							<include>BackgroundMidRightImage</include>
+							<texture>HomeBGHelpMidRightLow.jpg</texture>
+						</control>
+					</control>
+				</control>
+			</control>
+			<control type="group" id="230">
+				<description>Videos Background Image</description>
+				<include>HomeVideosBGVisible</include>
+				<include>HomeBackgroundFade</include>
+				<control type="group">
+					<include>VideosBGVisible</include>
+					<control type="image">
+						<include>BackgroundLeftImage</include>
+						<texture>HomeBGVideosLeftLow.png</texture>
+					</control>
+					<control type="group">
+						<visible>Skin.HasSetting(HomeBladeCentre)</visible>
+						<control type="image">
+							<include>BackgroundMidImage</include>
+							<texture>HomeBGVideosMidLow.png</texture>
+						</control>
+						<control type="image">
+							<include>BackgroundMidRightImage</include>
+							<texture>HomeBGVideosMidRightLow.png</texture>
+						</control>
+					</control>
+				</control>
+			</control>
+			<control type="group" id="238">
+				<description>Movies Background Image</description>
+				<include>HomeMoviesBGVisible</include>
+				<include>HomeBackgroundFade</include>
+				<control type="group">
+					<include>MoviesBGVisible</include>
+					<control type="image">
+						<include>BackgroundLeftImage</include>
+						<texture>HomeBGMoviesLeftLow.png</texture>
+					</control>
+					<control type="group">
+						<visible>Skin.HasSetting(HomeBladeCentre)</visible>
+						<control type="image">
+							<include>BackgroundMidImage</include>
+							<texture>HomeBGMoviesMidLow.png</texture>
+						</control>
+						<control type="image">
+							<include>BackgroundMidRightImage</include>
+							<texture>HomeBGMoviesMidRightLow.png</texture>
+						</control>
+					</control>
+				</control>
+			</control>
+			<control type="group" id="237">
+				<description>TV Shows Background Image</description>
+				<include>HomeTVShowsBGVisible</include>
+				<include>HomeBackgroundFade</include>
+				<control type="group">
+					<include>TVShowsBGVisible</include>
+					<control type="image">
+						<include>BackgroundLeftImage</include>
+						<texture>HomeBGTVShowsLeftLow.jpg</texture>
+					</control>
+					<control type="group">
+						<visible>Skin.HasSetting(HomeBladeCentre)</visible>
+						<control type="image">
+							<include>BackgroundMidImage</include>
+							<texture>HomeBGTVShowsMidLow.jpg</texture>
+						</control>
+						<control type="image">
+							<include>BackgroundMidRightImage</include>
+							<texture>HomeBGTVShowsMidRightLow.jpg</texture>
+						</control>
+					</control>
+				</control>
+			</control>
+			<control type="group" id="231">
+				<description>Music Background Image</description>
+				<include>HomeMusicBGVisible</include>
+				<include>HomeBackgroundFade</include>
+				<control type="group">
+					<include>MusicBGVisible</include>
+					<control type="image">
+						<include>BackgroundLeftImage</include>
+						<texture>HomeBGMusicLeftLow.jpg</texture>
+					</control>
+					<control type="group">
+						<visible>Skin.HasSetting(HomeBladeCentre)</visible>
+						<control type="image">
+							<include>BackgroundMidImage</include>
+							<texture>HomeBGMusicMidLow.jpg</texture>
+						</control>
+						<control type="image">
+							<include>BackgroundMidRightImage</include>
+							<texture>HomeBGMusicMidRightLow.jpg</texture>
+						</control>
+					</control>
+				</control>
+			</control>
+			<control type="group" id="232">
+				<description>Pictures Background Image</description>
+				<include>HomePicturesBGVisible</include>
+				<include>HomeBackgroundFade</include>
+				<control type="group">
+					<include>PicturesBGVisible</include>
+					<control type="image">
+						<include>BackgroundLeftImage</include>
+						<texture>HomeBGPicturesLeftLow.jpg</texture>
+					</control>
+					<control type="group">
+						<visible>Skin.HasSetting(HomeBladeCentre)</visible>
+						<control type="image">
+							<include>BackgroundMidImage</include>
+							<texture>HomeBGPicturesMidLow.jpg</texture>
+						</control>
+						<control type="image">
+							<include>BackgroundMidRightImage</include>
+							<texture>HomeBGPicturesMidRightLow.jpg</texture>
+						</control>
+					</control>
+				</control>
+			</control>
+			<control type="group" id="233">
+				<description>Programs Background Image</description>
+				<include>HomeProgramsBGVisible</include>
+				<include>HomeBackgroundFade</include>
+				<control type="group">
+					<include>ProgramsBGVisible</include>
+					<control type="image">
+						<include>BackgroundLeftImage</include>
+						<texture>HomeBGProgramsLeftLow.jpg</texture>
+					</control>
+					<control type="group">
+						<visible>Skin.HasSetting(HomeBladeCentre)</visible>
+						<control type="image">
+							<include>BackgroundMidImage</include>
+							<texture>HomeBGProgramsMidLow.jpg</texture>
+						</control>
+						<control type="image">
+							<include>BackgroundMidRightImage</include>
+							<texture>HomeBGProgramsMidRightLow.jpg</texture>
+						</control>
+					</control>
+				</control>
+			</control>
+			<control type="group" id="239">
+				<description>DVD Background Image</description>
+				<include>HomeDVDBGVisible</include>
+				<include>HomeBackgroundFade</include>
+				<control type="group">
+					<include>DVDBGVisible</include>
+					<control type="image">
+						<include>BackgroundLeftImage</include>
+						<texture>HomeBGDVDLeftLow.png</texture>
+					</control>
+					<control type="group">
+						<visible>Skin.HasSetting(HomeBladeCentre)</visible>
+						<control type="image">
+							<include>BackgroundMidImage</include>
+							<texture>HomeBGDVDMidLow.png</texture>
+						</control>
+						<control type="image">
+							<include>BackgroundMidRightImage</include>
+							<texture>HomeBGDVDMidRightLow.png</texture>
+						</control>
+					</control>
+				</control>
+			</control>
+		</control>
+		<!-- THE FANART BACKGROUND -->
+		<control type="group">
+			<visible>!Player.HasVideo</visible>
+			<control type="largeimage">
+				<visible>Container(300).HasFocus(1000)</visible>
+				<animation effect="fade" end="100" time="600" delay="300">Visible</animation>
+		       	<animation effect="fade" end="0" time="600" delay="600">Hidden</animation>
+				<info>Container(300).ListItem.Property(fanart_image)</info>
+				<posx>0</posx>
+				<posy>0</posy>
+				<width>1280</width>
+				<height>720</height>
+				<visible>true</visible>
+			</control>
+			<control type="largeimage">
+				<visible>Container(300).HasFocus(1001)</visible>
+				<animation effect="fade" end="100" time="600" delay="300">Visible</animation>
+		       	<animation effect="fade" end="0" time="600" delay="600">Hidden</animation>
+				<info>Container(300).ListItem.Property(fanart_image)</info>
+				<posx>0</posx>
+				<posy>0</posy>
+				<width>1280</width>
+				<height>720</height>
+				<visible>true</visible>
+			</control>
+			<control type="largeimage">
+				<visible>Container(300).HasFocus(1002)</visible>
+				<animation effect="fade" end="100" time="600" delay="300">Visible</animation>
+    		   	<animation effect="fade" end="0" time="600" delay="600">Hidden</animation>
+				<info>Container(300).ListItem.Property(fanart_image)</info>
+				<posx>0</posx>
+				<posy>0</posy>
+				<width>1280</width>
+				<height>720</height>
+				<visible>true</visible>
+			</control>
+			<control type="largeimage">
+				<visible>Container(300).HasFocus(1003)</visible>
+				<animation effect="fade" end="100" time="600" delay="300">Visible</animation>
+    		   	<animation effect="fade" end="0" time="600" delay="600">Hidden</animation>
+				<info>Container(300).ListItem.Property(fanart_image)</info>
+				<posx>0</posx>
+				<posy>0</posy>
+				<width>1280</width>
+				<height>720</height>
+				<visible>true</visible>
+			</control>
+			<control type="largeimage">
+				<visible>Container(300).HasFocus(1004)</visible>
+				<animation effect="fade" end="100" time="600" delay="300">Visible</animation>
+ 		      	<animation effect="fade" end="0" time="600" delay="600">Hidden</animation>
+				<info>Container(300).ListItem.Property(fanart_image)</info>
+				<posx>0</posx>
+				<posy>0</posy>
+				<width>1280</width>
+				<height>720</height>
+				<visible>true</visible>
+			</control>
+			<control type="largeimage">
+				<visible>Container(300).HasFocus(1005)</visible>
+				<animation effect="fade" end="100" time="600" delay="300">Visible</animation>
+   		    	<animation effect="fade" end="0" time="600" delay="600">Hidden</animation>
+				<info>Container(300).ListItem.Property(fanart_image)</info>
+				<posx>0</posx>
+				<posy>0</posy>
+				<width>1280</width>
+				<height>720</height>
+				<visible>true</visible>
+			</control>
+			<control type="largeimage">
+				<visible>Container(300).HasFocus(1006)</visible>
+				<animation effect="fade" end="100" time="600" delay="300">Visible</animation>
+    		   	<animation effect="fade" end="0" time="600" delay="600">Hidden</animation>
+				<info>Container(300).ListItem.Property(fanart_image)</info>
+				<posx>0</posx>
+				<posy>0</posy>
+				<width>1280</width>
+				<height>720</height>
+				<visible>true</visible>
+			</control>
+			<control type="largeimage">
+				<visible>Container(300).HasFocus(1007)</visible>
+				<animation effect="fade" end="100" time="600" delay="300">Visible</animation>
+ 		      	<animation effect="fade" end="0" time="600" delay="600">Hidden</animation>
+				<info>Container(300).ListItem.Property(fanart_image)</info>
+				<posx>0</posx>
+				<posy>0</posy>
+				<width>1280</width>
+				<height>720</height>
+				<visible>true</visible>
+			</control>
+			<control type="largeimage">
+				<visible>Container(300).HasFocus(1008)</visible>
+				<animation effect="fade" end="100" time="600" delay="300">Visible</animation>
+  		     	<animation effect="fade" end="0" time="600" delay="600">Hidden</animation>
+				<info>Container(300).ListItem.Property(fanart_image)</info>
+				<posx>0</posx>
+				<posy>0</posy>
+				<width>1280</width>
+				<height>720</height>
+				<visible>true</visible>
+			</control>
+			<control type="largeimage">
+				<visible>Container(300).HasFocus(1009)</visible>
+				<animation effect="fade" end="100" time="600" delay="300">Visible</animation>
+   		    	<animation effect="fade" end="0" time="600" delay="600">Hidden</animation>
+				<info>Container(300).ListItem.Property(fanart_image)</info>
+				<posx>0</posx>
+				<posy>0</posy>
+				<width>1280</width>
+				<height>720</height>
+				<visible>true</visible>
+			</control>
+			<control type="largeimage">
+				<visible>Container(300).HasFocus(1010)</visible>
+				<animation effect="fade" end="100" time="600" delay="300">Visible</animation>
+     		  	<animation effect="fade" end="0" time="600" delay="600">Hidden</animation>
+				<info>Container(300).ListItem.Property(fanart_image)</info>
+				<posx>0</posx>
+				<posy>0</posy>
+				<width>1280</width>
+				<height>720</height>
+				<visible>true</visible>
+			</control>
+			<control type="largeimage">
+				<visible>Container(300).HasFocus(1011)</visible>
+				<animation effect="fade" end="100" time="600" delay="300">Visible</animation>
+  		     	<animation effect="fade" end="0" time="600" delay="600">Hidden</animation>
+				<info>Container(300).ListItem.Property(fanart_image)</info>
+				<posx>0</posx>
+				<posy>0</posy>
+				<width>1280</width>
+				<height>720</height>
+				<visible>true</visible>
+			</control>
+			<control type="largeimage">
+				<visible>Container(300).HasFocus(1012)</visible>
+				<animation effect="fade" end="100" time="600" delay="300">Visible</animation>
+  		     	<animation effect="fade" end="0" time="600" delay="600">Hidden</animation>
+				<info>Container(300).ListItem.Property(fanart_image)</info>
+				<posx>0</posx>
+				<posy>0</posy>
+				<width>1280</width>
+				<height>720</height>
+				<visible>true</visible>
+			</control>
+			<control type="largeimage">
+				<visible>Container(300).HasFocus(1013)</visible>
+				<animation effect="fade" end="100" time="600" delay="300">Visible</animation>
+     		  	<animation effect="fade" end="0" time="600" delay="600">Hidden</animation>
+				<info>Container(300).ListItem.Property(fanart_image)</info>
+				<posx>0</posx>
+				<posy>0</posy>
+				<width>1280</width>
+				<height>720</height>
+				<visible>true</visible>
+			</control>
+			<control type="largeimage">
+				<visible>Container(300).HasFocus(1014)</visible>
+				<animation effect="fade" end="100" time="600" delay="300">Visible</animation>
+     		  	<animation effect="fade" end="0" time="600" delay="600">Hidden</animation>
+				<info>Container(300).ListItem.Property(fanart_image)</info>
+				<posx>0</posx>
+				<posy>0</posy>
+				<width>1280</width>
+				<height>720</height>
+				<visible>true</visible>
+			</control>
+			<control type="largeimage">
+				<visible>Container(300).HasFocus(1015)</visible>
+				<animation effect="fade" end="100" time="600" delay="300">Visible</animation>
+     		  	<animation effect="fade" end="0" time="600" delay="600">Hidden</animation>
+				<info>Container(300).ListItem.Property(fanart_image)</info>
+				<posx>0</posx>
+				<posy>0</posy>
+				<width>1280</width>
+				<height>720</height>
+				<visible>true</visible>
+			</control>
+			<control type="largeimage">
+				<visible>Container(300).HasFocus(1016)</visible>
+				<animation effect="fade" end="100" time="600" delay="300">Visible</animation>
+   		    	<animation effect="fade" end="0" time="600" delay="600">Hidden</animation>
+				<info>Container(300).ListItem.Property(fanart_image)</info>
+				<posx>0</posx>
+				<posy>0</posy>
+				<width>1280</width>
+				<height>720</height>
+				<visible>true</visible>
+			</control>
+			<control type="largeimage">
+				<visible>Container(300).HasFocus(1017)</visible>
+				<animation effect="fade" end="100" time="600" delay="300">Visible</animation>
+   		    	<animation effect="fade" end="0" time="600" delay="600">Hidden</animation>
+				<info>Container(300).ListItem.Property(fanart_image)</info>
+				<posx>0</posx>
+				<posy>0</posy>
+				<width>1280</width>
+				<height>720</height>
+				<visible>true</visible>
+			</control>
+			<control type="largeimage">
+				<visible>Container(300).HasFocus(1018)</visible>
+				<animation effect="fade" end="100" time="600" delay="300">Visible</animation>
+		       	<animation effect="fade" end="0" time="600" delay="600">Hidden</animation>
+				<info>Container(300).ListItem.Property(fanart_image)</info>
+				<posx>0</posx>
+				<posy>0</posy>
+				<width>1280</width>
+				<height>720</height>
+				<visible>true</visible>
+			</control>
+			<control type="largeimage">
+				<visible>Container(300).HasFocus(1019)</visible>
+				<animation effect="fade" end="100" time="600" delay="300">Visible</animation>
+ 		      	<animation effect="fade" end="0" time="600" delay="600">Hidden</animation>
+				<info>Container(300).ListItem.Property(fanart_image)</info>
+				<posx>0</posx>
+				<posy>0</posy>
+				<width>1280</width>
+				<height>720</height>
+				<visible>true</visible>
+			</control>
+		</control>
+		<control type="image">
+			<visible>Skin.String(Developer_Background) + Skin.HasSetting(Developer) + Skin.HasSetting(Developer_Background_Visible)</visible>
+			<width>1280</width>
+			<height>720</height>
+			<texture>$INFO[Skin.String(Developer_Background)]</texture>
+		</control>
+		<control type="image">
+			<visible>Skin.HasSetting(Developer) + Skin.HasSetting(Developer_Background_Visible)</visible>
+			<width>1280</width>
+			<height>720</height>
+			<texture>Black.png</texture>
+			<aspectratio>stretch</aspectratio>
+
+			<include condition="Skin.HasSetting(Background_0)">opacity_0</include>
+			<include condition="Skin.HasSetting(Background_10)">opacity_10</include>
+			<include condition="Skin.HasSetting(Background_20)">opacity_20</include>
+			<include condition="Skin.HasSetting(Background_30)">opacity_30</include>
+			<include condition="Skin.HasSetting(Background_40)">opacity_40</include>
+			<include condition="Skin.HasSetting(Background_50)">opacity_50</include>
+			<include condition="!Skin.HasSetting(Background_60)">opacity_60</include>
+			<include condition="Skin.HasSetting(Background_70)">opacity_70</include>
+			<include condition="Skin.HasSetting(Background_80)">opacity_80</include>
+			<include condition="Skin.HasSetting(Background_90)">opacity_90</include>
+			<include condition="Skin.HasSetting(Background_100)">opacity_100</include>
+		</control>
+		
+		<!-- SubMenus -->
+		<control type="group" id="500">
+			<animation effect="fade" start="0" end="100" time="1000" delay="500">WindowOpen</animation>
+			<animation type="WindowClose" condition="![Window.Next(SettingsCategory.xml) | Window.Next(1001) | Window.Next(7) | Window.Next(34)]">
+				<effect type="fade" time="300"/>
+				<effect type="slide" time="200" end="-220,0"/>
+			</animation>
+			<animation effect="fade" time="0" condition="[Window.Next(SettingsCategory.xml) | Window.Next(1001) | Window.Next(7) | Window.Next(34)]">WindowClose</animation>
+			<animation effect="fade" time="400" delay="200">Unfocus</animation>
+			<animation effect="slide" end="-440,0" time="0" condition="!Skin.HasSetting(HomeBladeCentre)">Conditional</animation>
+			
+			<control type="group" id="301">
+				<include>HomeSubMenuGroupDims</include>
+				<include>HomeSubMenuBackground</include>
+				    
+				<control type="list" id="407">
+					<description>Power Side Menu</description>
+					<onup>407</onup>
+					<ondown>407</ondown>
+					<visible>[Container(300).HasFocus(111) | Container(300).HasFocus(112) | Container(300).HasFocus(113) | Control.HasFocus(407)] + ![Container(300).OnNext | Container(300).OnPrevious]</visible>
+					<include>HomeSideMenu</include>
+					<focusedlayout width="HomeSideMenuItemWidth" height="HomeSideMenuItemHeight">
+						<control type="image">
+							<include>HomeSideMenuNFBGImage</include>
+						</control>
+						<control type="label">
+							<include>HomeSideMenuNFBGLabel</include>
+						</control>
+						<control type="image">
+							<include>HomeSideMenuFOBGImage</include>
+							<animation effect="slide" start="0,245" end="0,0" time="500" reversible="false" tween="quadratic" easing="out" condition="Container(407).OnNext + Container(407).Position(0)">focus</animation>
+							<animation effect="slide" start="0,-43" end="0,0" time="400" reversible="false" tween="quadratic" easing="out" condition="Container(407).OnNext + !Container(407).Position(0)">focus</animation>
+							<animation effect="slide" start="0,-159" end="0,0" time="500" reversible="false" tween="quadratic" easing="out" condition="Container(407).OnPrevious + [Container(407).Position(4) + System.Platform.Xbox + !System.HasLoginScreen]">focus</animation>
+							<animation effect="slide" start="0,-202" end="0,0" time="500" reversible="false" tween="quadratic" easing="out" condition="Container(407).OnPrevious + [Container(407).Position(5) + System.Platform.Xbox + System.HasLoginScreen]">focus</animation>
+							<animation effect="slide" start="0,-202" end="0,0" time="500" reversible="false" tween="quadratic" easing="out" condition="Container(407).OnPrevious + [Container(407).Position(5) + !System.Platform.Xbox + !System.HasLoginScreen]">focus</animation>
+							<animation effect="slide" start="0,-245" end="0,0" time="500" reversible="false" tween="quadratic" easing="out" condition="Container(407).OnPrevious + [Container(407).Position(6) + !System.Platform.Xbox + System.HasLoginScreen]">focus</animation>
+							<animation effect="slide" start="0,43" end="0,0" time="400" reversible="false" tween="quadratic" easing="out" condition="Container(407).OnPrevious + ![[Container(407).Position(4) + System.Platform.Xbox + !System.HasLoginScreen] | [Container(407).Position(5) + System.Platform.Xbox + System.HasLoginScreen] | [Container(407).Position(5) + !System.Platform.Xbox + !System.HasLoginScreen] | [Container(407).Position(6) + !System.Platform.Xbox + System.HasLoginScreen]]">focus</animation>
+						</control>
+						<control type="label">
+							<include>HomeSideMenuFOBGLabel</include>
+							<animation effect="fade" start="0" end="100" time="200" delay="300" reversible="false" condition="Container(407).OnNext">focus</animation>
+							<animation effect="fade" start="0" end="100" time="200" delay="300" reversible="false" condition="Container(407).OnPrevious">focus</animation>
+						</control>
+					</focusedlayout>
+					<content>
+						<item id="111">
+							<description>Quit Button</description>
+							<label> $LOCALIZE[31007] </label>
+							<onclick>Plex.Shutdown()</onclick>
+							<visible>Skin.HasSetting(ShowSleep) | Skin.HasSetting(ShowShutDown)</visible>
+						</item>
+						<item id="112">
+							<description>Sleep Button</description>
+							<label> $LOCALIZE[13450] </label>
+							<onclick>XBMC.SleepSystem()</onclick>
+							<visible>!Skin.HasSetting(ShowSleep)</visible>
+						</item>
+						<item id="113">
+							<description>Shut Down Button</description>
+							<label> $LOCALIZE[31961] </label>
+							<onclick>XBMC.ShutDownSystem()</onclick>
+							<visible>!Skin.HasSetting(ShowShutDown)</visible>
+						</item>
+						<!--
+						<item id="114">
+							<description>Sleep Display Button</description>
+							<label> $LOCALIZE[31964] </label>
+							<onclick>XBMC.SleepDisplay()</onclick>
+							<visible>!Skin.HasSetting(ShowSleep)</visible>
+						</item>
+						-->
+						<item id="8">
+							<description>Logout Button</description>
+							<label> $LOCALIZE[20126] </label>
+							<onclick>System.LogOff</onclick>
+							<visible>System.HasLoginScreen</visible>
+						</item>
+					</content>
+				</control>
+			</control>
+			<!--Sub Submenu -->
+			<control type="group" id="302">
+				<include>HomeSubSubMenuGroupDims</include>
+				<animation effect="fade" time="500" delay="100">Focus</animation>
+				<animation effect="fade" time="200">Unfocus</animation>
+				<visible allowhiddenfocus="true">Control.HasFocus(506)</visible>
+				<include>HomeSubMenuBackground</include>
+				<control type="list" id="506">
+					<description>Settings Sub Side Menu</description>
+					<onup>506</onup>
+					<ondown>506</ondown>
+					<onleft>300</onleft>
+					<onright>506</onright>
+					<scrolltime>200</scrolltime>
+					<visible allowhiddenfocus="true">Control.HasFocus(506)</visible>
+					<include>HomeSideMenuDims</include>
+					<include>HomeSlideLeft</include>
+					<itemlayout width="HomeSideMenuItemWidth" height="HomeSideMenuItemHeight">
+						<control type="image">
+							<include>HomeSideMenuNFBGImage</include>
+						</control>
+						<control type="label">
+							<include>HomeSideMenuNFBGLabel</include>
+						</control>
+					</itemlayout>
+					<focusedlayout width="HomeSideMenuItemWidth" height="HomeSideMenuItemHeight">
+						<control type="image">
+							<include>HomeSideMenuNFBGImage</include>
+						</control>
+						<control type="label">
+							<include>HomeSideMenuNFBGLabel</include>
+						</control>
+						<control type="image">
+							<include>HomeSideMenuFOBGImage</include>
+							<animation effect="slide" start="0,288" end="0,0" time="500" reversible="false" tween="quadratic" easing="out" condition="Container(506).OnNext + Container(506).Position(0)">focus</animation>
+							<animation effect="slide" start="0,-43" end="0,0" time="400" reversible="false" tween="quadratic" easing="out" condition="Container(506).OnNext + !Container(506).Position(0)">focus</animation>
+							<animation effect="slide" start="0,-288" end="0,0" time="500" reversible="false" tween="quadratic" easing="out" condition="Container(506).OnPrevious + Container(506).Position(7)">focus</animation>
+							<animation effect="slide" start="0,43" end="0,0" time="400" reversible="false" tween="quadratic" easing="out" condition="Container(506).OnPrevious + !Container(506).Position(7)">focus</animation>
+						</control>
+						<control type="label">
+							<include>HomeSideMenuFOBGLabel</include>
+							<animation effect="fade" start="0" end="100" time="200" delay="300" reversible="false" condition="Container(506).OnNext">focus</animation>
+							<animation effect="fade" start="0" end="100" time="200" delay="300" reversible="false" condition="Container(506).OnPrevious">focus</animation>
+						</control>
+					</focusedlayout>
+					<content>
+						<item id="8">
+							<description>Skin Settings Button</description>
+							<label> $LOCALIZE[31603] </label>
+							<onclick>XBMC.ActivateWindow(1001)</onclick>
+						</item>
+						<item id="7">
+							<description>Appearance Settings Button</description>
+							<label> $LOCALIZE[31601] </label>
+							<onclick>XBMC.ActivateWindow(19)</onclick>
+						</item>
+						<item id="1">
+							<description>Video Settings Button</description>
+							<label> $LOCALIZE[31001] </label>
+							<onclick>XBMC.ActivateWindow(17)</onclick>
+						</item>
+						<item id="2">
+							<description>Music Settings Button</description>
+							<label> $LOCALIZE[31002] </label>
+							<onclick>XBMC.ActivateWindow(15)</onclick>
+						</item>
+						<item id="3">
+							<description>Pictures Settings Button</description>
+							<label> $LOCALIZE[31003] </label>
+							<onclick>XBMC.ActivateWindow(12)</onclick>
+						</item>
+						<!--
+						<item id="4">
+							<description>Programs Settings Button</description>
+							<label> $LOCALIZE[31004] </label>
+							<onclick>XBMC.ActivateWindow(13)</onclick>
+						</item>-->
+						<item id="5">
+							<description>System Settings Button</description>
+							<label> $LOCALIZE[31006] </label>
+							<onclick>XBMC.ActivateWindow(16)</onclick>
+						</item>
+						<item id="6">
+							<description>About Button</description>
+							<label> $LOCALIZE[31800] </label>
+							<onclick>XBMC.ActivateWindow(4)</onclick>
+						</item>
+						<!--
+						<item id="6">
+							<description>Network Settings Button</description>
+							<label> $LOCALIZE[31602] </label>
+							<onclick>XBMC.ActivateWindow(18)</onclick>
+						</item>
+						<item id="7">
+							<description>Developer Settings Button</description>
+							<label> Developer </label>
+							<onclick>XBMC.ActivateWindow(1002)</onclick>
+						</item>
+						-->
+					</content>
+				</control>
+			</control>
+      <control type="group" id="303">
+				<include>HomeSubSubMenuGroupDims</include>
+				<animation effect="fade" time="500" delay="100">Focus</animation>
+				<animation effect="fade" time="200">Unfocus</animation>
+				<visible allowhiddenfocus="true">Control.HasFocus(507)</visible>
+				<include>HomeSubMenuBackground</include>
+				<control type="list" id="507">
+					<description>Plug-ins Sub Side Menu</description>
+					<onup>507</onup>
+					<ondown>507</ondown>
+					<onleft>300</onleft>
+					<onright>507</onright>
+					<scrolltime>200</scrolltime>
+					<visible allowhiddenfocus="true">Control.HasFocus(507)</visible>
+					<include>HomeSideMenuDims</include>
+					<include>HomeSlideLeft</include>
+					<itemlayout width="HomeSideMenuItemWidth" height="HomeSideMenuItemHeight">
+						<control type="image">
+							<include>HomeSideMenuNFBGImage</include>
+						</control>
+						<control type="label">
+							<include>HomeSideMenuNFBGLabel</include>
+						</control>
+					</itemlayout>
+					<focusedlayout width="HomeSideMenuItemWidth" height="HomeSideMenuItemHeight">
+						<control type="image">
+							<include>HomeSideMenuNFBGImage</include>
+						</control>
+						<control type="label">
+							<include>HomeSideMenuNFBGLabel</include>
+						</control>
+						<control type="image">
+							<include>HomeSideMenuFOBGImage</include>
+							<animation effect="slide" start="0,68" end="0,0" time="500" reversible="false" tween="quadratic" easing="out" condition="Container(507).OnNext + Container(507).Position(0)">focus</animation>
+							<animation effect="slide" start="0,-43" end="0,0" time="400" reversible="false" tween="quadratic" easing="out" condition="Container(507).OnNext + !Container(507).Position(0)">focus</animation>
+							<animation effect="slide" start="0,-68" end="0,0" time="500" reversible="false" tween="quadratic" easing="out" condition="Container(507).OnPrevious + Container(507).Position(2)">focus</animation>
+							<animation effect="slide" start="0,43" end="0,0" time="400" reversible="false" tween="quadratic" easing="out" condition="Container(507).OnPrevious + !Container(507).Position(2)">focus</animation>
+						</control>
+						<control type="label">
+							<include>HomeSideMenuFOBGLabel</include>
+							<animation effect="fade" start="0" end="100" time="200" delay="300" reversible="false" condition="Container(507).OnNext">focus</animation>
+							<animation effect="fade" start="0" end="100" time="200" delay="300" reversible="false" condition="Container(507).OnPrevious">focus</animation>
+						</control>
+					</focusedlayout>
+					<content>
+						<item id="8">
+							<description>Video Plug-ins Button</description>
+							<label> $LOCALIZE[31001] </label>
+							<onclick>Plex.ActivateWindow(24)</onclick>
+							<visible>!Skin.HasSetting(HideVideos)</visible>
+						</item>
+						<item id="7">
+							<description>Music Plug-ins Button</description>
+							<label> $LOCALIZE[31002] </label>
+							<onclick>Plex.ActivateWindow(5)</onclick>
+							<visible>!Skin.HasSetting(HideMusic)</visible>
+						</item>
+						<item id="1">
+							<description>Picture Plug-ins Button</description>
+							<label> $LOCALIZE[31003] </label>
+							<onclick>Plex.ActivateWindow(2)</onclick>
+							<visible>!Skin.HasSetting(HidePictures)</visible>
+						</item>
+					</content>
+				</control>
+			</control>
+      
+		</control>
+		<control type="group">
+			<animation effect="slide" end="-440,0" time="0" condition="!Skin.HasSetting(HomeBladeCentre)">Conditional</animation>
+			<animation effect="slide" end="-180,0" time="100" condition="!Skin.HasSetting(HomeBladeCentre) + [Window.Next(SettingsCategory.xml) | Window.Next(1001) | Window.Next(7) | Window.Next(34)]">Conditional</animation>
+			<!-- Settings Panel -->
+			<control type="group">
+				<visible>Window.Next(SettingsCategory.xml) | Window.Next(1001) | Window.Next(7) | Window.Next(34)</visible>
+				<visible>Skin.HasSetting(HomeBladeCentre)</visible>
+				<control type="image">
+					<description>Submenu Background Image</description>
+					<posx>798</posx>
+					<posy>0</posy>
+					<include>HomeSubMenuBlade</include>
+				</control>
+				<control type="image">
+					<visible>Window.Next(SettingsCategory.xml) | Window.Next(1001) | Window.Next(7) | Window.Next(34)</visible>
+					<animation type="Visible" condition="Window.Next(SettingsCategory.xml) | Window.Next(1001) | Window.Next(7) | Window.Next(34)">
+						<effect type="zoom" tween="back" start="698,0,100,720" end="0,0,798,720" time="800" delay="100"/>
+					</animation>
+					<include>SettingsCentreBladeBG</include>
+				</control>
+				<control type="group">
+					<visible>Window.Next(SettingsCategory.xml) | Window.Next(1001) | Window.Next(7) | Window.Next(34)</visible>
+					<animation type="Visible" condition="Window.Next(SettingsCategory.xml) | Window.Next(1001) | Window.Next(7) | Window.Next(34)">
+						<effect type="zoom" tween="back" center="851,0" start="0,100" end="100,100" time="800" delay="100"/>
+					</animation>
+					<control type="image">
+						<description>Submenu Background Image</description>
+						<include>SettingsCentreBlade</include>
+					</control>
+				</control>
+			</control>
+			<control type="group">
+				<visible>Window.Next(SettingsCategory.xml) | Window.Next(1001) | Window.Next(7) | Window.Next(34)</visible>
+				<visible>!Skin.HasSetting(HomeBladeCentre)</visible>
+				<animation type="Visible" condition="Window.Next(SettingsCategory.xml) | Window.Next(1001) | Window.Next(7) | Window.Next(34)">
+					<effect type="zoom" tween="back" center="0,0" start="0,100" end="100,100" time="800" delay="100"/>
+				</animation>
+				<control type="image">
+					<description>Submenu Background Image</description>
+					<visible>Window.Next(SettingsCategory.xml) | Window.Next(1001) | Window.Next(7) | Window.Next(34)</visible>
+					<include>SettingTransSubBladeDims</include>
+					<include>HomeBladeSubTexture</include>
+				</control>
+				<control type="image">
+					<visible>Window.Next(SettingsCategory.xml) | Window.Next(1001) | Window.Next(7) | Window.Next(34)</visible>
+					<include>SettingTransCentreBladeBGDims</include>
+					<include>SettingsCentreBladeBG</include>
+				</control>
+				<control type="group">
+					<visible>Window.Next(SettingsCategory.xml) | Window.Next(1001) | Window.Next(7) | Window.Next(34)</visible>
+					<control type="image">
+						<description>Submenu Background Image</description>
+						<include>SettingTransCentreBladeDims</include>
+						<include>HomeBladeSubTexture</include>
+					</control>
+				</control>
+			</control>
+			<control type="image">
+				<description>Background Image Left Blade</description>
+				<visible>Skin.HasSetting(HomeBladeCentre)</visible>
+				<posx>0</posx>
+				<posy>0</posy>
+				<width>846</width>
+				<height>720</height>
+				<texture border="0,0,500,0">HomeBladeLeft.png</texture>
+				<include>HomeSlideLeft</include>
+			</control>
+			<control type="image">
+				<description>Background Image Left Blade</description>
+				<visible>!Skin.HasSetting(HomeBladeCentre)</visible>
+				<posx>0</posx>
+				<posy>0</posy>
+				<width>846</width>
+				<height>720</height>
+				<texture border="0,0,500,0">HomeBladeLeft.png</texture>
+				<animation effect="slide" tween="cubic" start="-865,0" time="500" delay="90" condition="!Window.Previous(SettingsCategory.xml) + !Window.Previous(1001) + !Window.Previous(7) + !Window.Previous(34)">WindowOpen</animation>
+				<animation effect="slide" tween="circle" easing="inout" end="-865,0" delay="300" time="500" condition="!Window.Next(SettingsCategory.xml) + !Window.Next(1001) + !Window.Next(7) + !Window.Next(34)">WindowClose</animation>
+			</control>
+			<!-- Main Menu -->
+			<control type="wraplist" id="300">
+				<description>Home Main Menu</description>
+				<posx>0</posx>
+				<posy>20</posy>
+				<width>829</width>
+				<height>700</height>
+				<onup>300</onup>
+				<ondown>300</ondown>
+				<onleft>Skin.ToggleSetting(HideNowPlayingMusicInfo)</onleft>
+				<onright>301</onright>
+				<focusposition>5</focusposition>
+				<scrolltime>200</scrolltime>
+				<include>HomeSlideLeft</include>
+				<visible allowhiddenfocus="true">Control.HasFocus(300)</visible>
+				<animation effect="fade" start="0" end="100" time="500">Visible</animation>
+				<animation effect="fade" start="0" end="100" time="300">WindowOpen</animation>
+				<itemlayout width="600" height="60">
+					<control type="label">
+						<posx>802</posx>
+						<posy>14</posy>
+						<width>600</width>
+						<height>0</height>
+						<info>ListItem.Label</info>
+						<align>right</align>
+						<aligny>center</aligny>
+						<font>HomeScreenUnselectedItems</font>
+						<textcolor>HomeMain2</textcolor>
+						<shadowcolor>HomeShadow</shadowcolor>
+					</control>
+				</itemlayout>
+				<focusedlayout width="600" height="140">
+					<control type="label">
+						<include>HomeMainMenuFOLabel2</include>
+					</control>
+					<control type="label">
+            <include>HomeMainMenuFOCaption2</include>
+          </control>
+				</focusedlayout>
+				<content>
+					<item id="6">
+						<description>Preferences Menu</description>
+						<label> $LOCALIZE[31955] </label>
+						<onclick>SetFocus(506)</onclick>
+					</item>
+					<item id="111">
+						<description>Quit Button</description>
+						<label> $LOCALIZE[31007] </label>
+						<onclick>Plex.ShutDown</onclick>
+						<visible>!Skin.HasSetting(HidePower) + !Skin.HasSetting(ShowSleep) + !Skin.HasSetting(ShowShutDown)</visible>
+					</item>
+					<item id="112">
+						<description>Sleep Button</description>
+						<label> $LOCALIZE[31960] </label>
+						<onclick>Plex.SleepSystem</onclick>
+						<visible>!Skin.HasSetting(HidePower) + Skin.HasSetting(ShowSleep) + !Skin.HasSetting(ShowShutDown)</visible>
+					</item>
+					<item id="113">
+						<description>Shut Down Button</description>
+						<label> $LOCALIZE[31961] </label>
+						<onclick>Plex.ShutDownSystem</onclick>
+						<visible>!Skin.HasSetting(HidePower) + !Skin.HasSetting(ShowSleep) + Skin.HasSetting(ShowShutDown)</visible>
+					</item>
+					<item id="13">
+						<description>Help Menu</description>
+						<label> $LOCALIZE[31954] </label>
+						<visible>!Skin.HasSetting(HideHelp)</visible>
+						<onclick>Plex.ActivateWindow(1,plex://localhost/system/help,return)</onclick>
+					</item>
+					<item id="11">
+						<description>Favorites Menu</description>
+						<label> $LOCALIZE[31063] </label>
+						<onclick>Plex.ActivateWindow(Favourites)</onclick>
+						<visible>!Skin.HasSetting(HideFavourites)</visible>
+					</item>
+					<item id="12">
+						<description>Plex Online Menu</description>
+						<label> $LOCALIZE[31952] </label>
+						<onclick>Plex.ActivateWindow(1,plex://localhost/system/plexonline,return)</onclick>
+						<visible>!Skin.HasSetting(HideAppStore)</visible>
+					</item>
+ 					<item id="1">
+						<description>Plug-ins Menu</description>
+						<label> $LOCALIZE[31970] </label>
+						<onclick>SetFocus(507)</onclick>
+						<visible>Skin.HasSetting(CollapsePluginMenuItems) + ![[Skin.HasSetting(HideVideos) + Skin.HasSetting(HideMusic)] | [Skin.HasSetting(HideVideos) + Skin.HasSetting(HidePictures)] | [Skin.HasSetting(HidePictures) + Skin.HasSetting(HideMusic)]]</visible>
+					</item>
+					<item id="1">
+						<description>My Videos Button</description>
+						<label> $LOCALIZE[31971] </label>
+						<visible>[!Skin.HasSetting(HideVideos)] + [[Skin.HasSetting(HideMusic) + Skin.HasSetting(HidePictures)] | !Skin.HasSetting(CollapsePluginMenuItems)]</visible>
+						<onclick>XBMC.ActivateWindow(24)</onclick>
+					</item>
+					<item id="2">
+						<description>My Music Button</description>
+						<label> $LOCALIZE[31972] </label>
+						<visible>[!Skin.HasSetting(HideMusic)] + [[Skin.HasSetting(HideVideos) + Skin.HasSetting(HidePictures)] | !Skin.HasSetting(CollapsePluginMenuItems)]</visible>
+						<onclick>XBMC.ActivateWindow(5)</onclick>
+					</item>
+					<item id="3">
+						<description>My Pics Button</description>
+						<label> $LOCALIZE[31973] </label>
+						<visible>[!Skin.HasSetting(HidePictures)] + [[Skin.HasSetting(HideMusic) + Skin.HasSetting(HideVideos)] | !Skin.HasSetting(CollapsePluginMenuItems)]</visible>
+						<onclick>XBMC.ActivateWindow(2)</onclick>
+					</item>
+					<item id="4">
+						<description>My Programs Menu</description>
+						<label> $LOCALIZE[31004] </label>
+						<visible>!Skin.HasSetting(HidePrograms)</visible>
+						<onclick>XBMC.ActivateWindow(1)</onclick>
+					</item>
+					<item id="10">
+						<description>DVD Button</description>
+						<label>DVD</label>
+						<visible>System.HasMediadvd + !Skin.HasSetting(HideDVD)</visible>
+						<onclick>XBMC.PlayDVD</onclick>
+					</item>
+					<item id="5">
+						<description>My Weather Button</description>
+						<label> $LOCALIZE[31005] </label>
+						<onclick>XBMC.ActivateWindow(2600)</onclick>
+						<visible>!Skin.HasSetting(HideWeather)</visible>
+						<visible>System.HasNetwork</visible>
+					</item>
+				</content>
+			</control>
+			<control type="group">
+				<posy>349</posy>
+				<include>HomeSlideLeft</include>
+				<visible>Skin.HasSetting(HomeBladeCentre)</visible>
+				<control type="label">
+					<info>Container(300).ListItem(0).Label</info>
+					<include>HomeMainMenuFOLabel</include>
+					<include>HomeMainMenuOverFade</include>
+				</control>
+        <control type="label">
+          <info>Container(300).ListItem(0).Label2</info>
+          <include>HomeMainMenuFOCaption</include>
+          <include>HomeMainMenuOverFade</include>
+        </control>
+			</control>
+			<control type="group">
+				<posy>349</posy>
+				<visible>!Skin.HasSetting(HomeBladeCentre)</visible>
+				<animation effect="slide" tween="cubic" start="-865,0" time="500" delay="90" condition="!Window.Previous(SettingsCategory.xml) + !Window.Previous(1001) + !Window.Previous(7) + !Window.Previous(34)">WindowOpen</animation>
+				<animation effect="slide" tween="circle" easing="inout" end="-865,0" delay="300" time="500" condition="!Window.Next(SettingsCategory.xml) + !Window.Next(1001) + !Window.Next(7) + !Window.Next(34)">WindowClose</animation>
+				<animation effect="slide" tween="back" start="-440,0" end="-620,0" time="800" delay="100" condition="[Window.Next(SettingsCategory.xml) | Window.Next(1001) | Window.Next(7) | Window.Next(34)]">WindowClose</animation>
+				<control type="label">
+					<info>Container(300).ListItem(0).Label</info>
+					<include>HomeMainMenuFOLabel</include>
+					<include>HomeMainMenuOverFade</include>
+				</control>
+			     <control type="label">
+          	<info>Container(300).ListItem(0).Label2</info>
+          	<include>HomeMainMenuFOCaption</include>
+          	<include>HomeMainMenuOverFade</include>
+        	</control>
+			</control>
+			<control type="group">
+				<include>HomeSlideLeft</include>
+				<control type="image">
+					<posx>582</posx>
+					<posy>0</posy>
+					<width>246</width>
+					<height>720</height>
+					<texture diffuse="HomeMenuDiffuse.png">HomeBladeLeftMenuOverlay.png</texture>
+				</control>
+			</control>
+		</control>
+		<!-- Home Widgets -->
+		<control type="group">
+			<description>Current Weather Summary</description>
+			<include>HomeWeatherSummaryPos</include>
+			<visible>Skin.HasSetting(ShowWeatherOnHome) + Weather.IsFetched</visible>
+			<include>HomeSlideRight</include>
+			<control type="image">
+				<description>Dialog Background</description>
+				<include>HomeWeatherSummaryBGDims</include>
+				<include>DialogBGTexture</include>
+				<colordiffuse>99eeeeee</colordiffuse>
+			</control>
+			<control type="group">
+				<posy>7</posy>
+				<control type="label">
+					<description>Weather Conditions</description>
+					<posx>HomeWeatherTextWidth</posx>
+					<width>HomeWeatherTextWidth</width>
+					<align>right</align>
+					<font>SmallTitleCapsFont</font>
+					<label>$INFO[Weather.Conditions]</label>
+				</control>
+				<control type="label">
+					<description>Weather Conditions</description>
+					<posx>HomeWeatherTextWidth</posx>
+					<posy>16</posy>
+					<width>HomeWeatherTextWidth</width>
+					<align>right</align>
+					<label>$INFO[Weather.Temperature]</label>
+				</control>
+			</control>
+			<control type="image">
+				<description>Weather image</description>
+				<include>HomeWeatherSummaryImgDims</include>
+				<aspectratio>keep</aspectratio>
+				<colordiffuse>ccbbbbbb</colordiffuse>
+				<info>Weather.Conditions</info>
+			</control>
+		</control>
+		<control type="group">
+			<description>RSS</description>
+			<posx>75</posx>
+			<posy>678</posy>
+			<visible>System.GetBool(LookAndFeel.EnableRSSFeeds) + System.HasNetwork</visible>
+			<animation type="WindowOpen">
+				<effect type="slide" start="0,50" time="700" delay="100"/>
+				<effect type="fade" time="700" delay="500"/>
+			</animation>
+			<animation type="WindowClose">
+				<effect type="slide" end="0,50" time="300"/>
+				<effect type="fade" time="100" delay="100"/>
+			</animation>
+			<control type="image">
+				<description>RSS Background</description>
+				<width>1253</width>
+				<height>43</height>
+				<texture border="30,30,0,0">HomeRSS.png</texture>
+			</control>
+			<control type="rss">
+				<description>Rss Feed</description>
+				<posx>30</posx>
+				<posy>10</posy>
+				<width>1210</width>
+				<font>RssFeedFont</font>
+				<urlset>1</urlset>
+				<textcolor>FFFF9900</textcolor>
+				<headlinecolor>Focused</headlinecolor>
+				<titlecolor>FFFF9900</titlecolor>
+				<animation effect="fade" time="700" delay="300">WindowOpen</animation>
+				<animation effect="fade" time="100">WindowClose</animation>
+			</control>
+			<control type="group">
+				<description>Fades for RSS text</description>
+				<posy>4</posy>
+				<control type="image">
+					<description>Left hand fade for RSS</description>
+					<posx>29</posx>
+					<width>40</width>
+					<height>40</height>
+					<texture>BlackGradient.png</texture>
+				</control>
+				<control type="image">
+					<description>Right hand fade for RSS</description>
+					<posx>1168</posx>
+					<width>40</width>
+					<height>40</height>
+					<texture flipx="true">BlackGradient.png</texture>
+				</control>
+			</control>
+		</control>
+		<!-- Music Now Playing -->
+		<include>MusicNowPlayingIndicators</include>
+		<control type="group">
+			<posx>0</posx>
+			<posy>540</posy>
+			<visible>Player.HasAudio + !Skin.HasSetting(HomeAudioNowPlaying)</visible>
+			<include>HomeSlideLeft</include>
+			<include>MusicNowPlaying</include>
+		</control>
+		<include>Clock</include>
+	</controls>
+</window>